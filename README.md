# Z3-Noodler

<<<<<<< HEAD
[![GitHub tag](https://img.shields.io/github/tag/VeriFIT/z3-noodler.svg)](https://github.com/VeriFIT/z3-noodler)
![Build](https://github.com/VeriFIT/z3-noodler/actions/workflows/build.yml/badge.svg)
![JS Binding](https://github.com/VeriFIT/z3-noodler/actions/workflows/js-binding.yml/badge.svg)
=======
Z3 is a theorem prover from Microsoft Research. 
It is licensed under the [MIT license](LICENSE.txt). Windows binary distributions include [C++ runtime redistributables](https://visualstudio.microsoft.com/license-terms/vs2022-cruntime/)
>>>>>>> b665c99d

Z3-Noodler is an SMT solver for string constraints such as those that occur in symbolic execution and analysis of programs, 
reasoning about configuration files of cloud services and smart contracts, etc.
Z3-Noodler is based on the SMT solver [Z3 v4.13.4](https://github.com/Z3Prover/z3/releases/tag/z3-4.13.4), in which it replaces the solver for the theory of strings. 
The core of the string solver implements several decision procedures, but mainly it relies on the equation stabilization algorithm (see [Publications](#publications)).

<<<<<<< HEAD
Z3-Noodler utilizes the automata library [Mata](https://github.com/VeriFIT/mata/) for efficient representation of automata and their processing.

For a brief overview of the architecture, see [SMT-COMP'24 Z3-Noodler description](doc/noodler/z3-noodler-system-description-2024.pdf).
=======
Pre-built binaries for stable and nightly releases are available [here](https://github.com/Z3Prover/z3/releases).

Z3 can be built using [Visual Studio][1], a [Makefile][2], using [CMake][3],
using [vcpkg][4], or using [Bazel][5].
It provides [bindings for several programming languages][6].
>>>>>>> b665c99d

[//]: # (TODO: Write the following paragraphs. ## Differences from Z3)

## Building and running

<<<<<<< HEAD
### Dependencies

1) The [Mata](https://github.com/VeriFIT/mata/) library for efficient handling of finite automata. Minimum required version of `mata` is `v1.18.1`.
    ```shell
    git clone 'https://github.com/VeriFIT/mata.git'
    cd mata
    make release
    sudo make install
    ```

    Make sure your system looks for libraries in `/usr/local/include` (where Mata will be installed). For example, MacOS might skip looking for libraries there, so you might need to add these paths by running, for example `xcode-select --install`, as per a [suggestion from StackOverflow](https://stackoverflow.com/a/26265473).

### Building Z3-Noodler

```shell
git clone 'https://github.com/VeriFIT/z3-noodler.git'
mkdir z3-noodler/build
cd z3-noodler/build
cmake -DCMAKE_BUILD_TYPE=Release ..
=======
## Build status

| Azure Pipelines |  Open Bugs | Android Build | WASM Build | Windows Build | Pyodide Build | OCaml Build |
| --------------- | -----------|---------------|------------|---------------|---------------|-------------|
| [![Build Status](https://dev.azure.com/Z3Public/Z3/_apis/build/status/Z3Prover.z3?branchName=master)](https://dev.azure.com/Z3Public/Z3/_build/latest?definitionId=1&branchName=master) |  [![Open Issues](https://github.com/Z3Prover/z3/actions/workflows/wip.yml/badge.svg)](https://github.com/Z3Prover/z3/actions/workflows/wip.yml) |[![Android Build](https://github.com/Z3Prover/z3/actions/workflows/android-build.yml/badge.svg)](https://github.com/Z3Prover/z3/actions/workflows/android-build.yml) | [![WASM Build](https://github.com/Z3Prover/z3/actions/workflows/wasm.yml/badge.svg)](https://github.com/Z3Prover/z3/actions/workflows/wasm.yml) | [![Windows](https://github.com/Z3Prover/z3/actions/workflows/Windows.yml/badge.svg)](https://github.com/Z3Prover/z3/actions/workflows/Windows.yml) | [![Pyodide Build](https://github.com/Z3Prover/z3/actions/workflows/pyodide.yml/badge.svg)](https://github.com/Z3Prover/z3/actions/workflows/pyodide.yml) | [![OCaml Build](https://github.com/Z3Prover/z3/actions/workflows/ocaml-all.yaml/badge.svg)](https://github.com/Z3Prover/z3/actions/workflows/ocaml-all.yaml) |

[1]: #building-z3-on-windows-using-visual-studio-command-prompt
[2]: #building-z3-using-make-and-gccclang
[3]: #building-z3-using-cmake
[4]: #building-z3-using-vcpkg
[5]: #building-z3-using-bazel
[6]: #z3-bindings

## Building Z3 on Windows using Visual Studio Command Prompt

For 32-bit builds, start with:

```bash
python scripts/mk_make.py
```

or instead, for a 64-bit build:

```bash
python scripts/mk_make.py -x
```

then run:

```bash
cd build
nmake
```

Z3 uses C++20. The recommended version of Visual Studio is therefore VS2019 or later. 

## Building Z3 using make and GCC/Clang

Execute:

```bash
python scripts/mk_make.py
cd build
>>>>>>> b665c99d
make
```
See [instructions for building Z3][cmake] for more details.

<<<<<<< HEAD
[visual_studio]: README-Z3.md#building-z3-on-windows-using-visual-studio-command-prompt
[make]: README-Z3.md#building-z3-using-make-and-gccclang
[cmake]: README-Z3.md#building-z3-using-cmake
=======
Note by default ``g++`` is used as C++ compiler if it is available. If you
prefer to use Clang, change the ``mk_make.py`` invocation to:
>>>>>>> b665c99d

To build tests for Z3-Noodler (assuming you have [Catch2](https://github.com/catchorg/Catch2) version 3 installed), run the following 
command.
```shell
make test-noodler
```

<<<<<<< HEAD
### Running Z3-Noodler
To run Z3-Noodler, use:
```shell
cd build/
./z3 <instance_file.smt2> 
```
=======
Note that Clang < 3.7 does not support OpenMP.

You can also build Z3 for Windows using Cygwin and the Mingw-w64 cross-compiler.
In that case, make sure to use Cygwin's own Python and not some Windows installation of Python.

For a 64-bit build (from Cygwin64), configure Z3's sources with
```bash
CXX=x86_64-w64-mingw32-g++ CC=x86_64-w64-mingw32-gcc AR=x86_64-w64-mingw32-ar python scripts/mk_make.py
```
A 32-bit build should work similarly (but is untested); the same is true for 32/64 bit builds from within Cygwin32.

By default, it will install z3 executables at ``PREFIX/bin``, libraries at
``PREFIX/lib``, and include files at ``PREFIX/include``, where the ``PREFIX``
installation prefix is inferred by the ``mk_make.py`` script. It is usually
``/usr`` for most Linux distros, and ``/usr/local`` for FreeBSD and macOS. Use
the ``--prefix=`` command-line option to change the install prefix. For example:
>>>>>>> b665c99d

If you want to get a model for sat instances (using `get-model` or `get-value`), you need to enable model generation:
```shell
cd build/
./z3 model=true <instance_file.smt2> 
```

To run tests for Z3-Noodler, execute
```shell
cd build/
./test-noodler
```

<<<<<<< HEAD
## Publications
- D. Chocholatý, V. Havlena, L. Holík, J. Hranička, O. Lengál, and J. Síč. [Z3-Noodler 1.3: Shepherding Decision Procedures for Strings with Model Generation](https://link.springer.com/chapter/10.1007/978-3-031-90653-4_2). In *Proc. of TACAS'25*, volume 15697 of LNCS, pages 23-44, 2025. Springer.
- V. Havlena, L. Holík, O. Lengál, and J. Síč. [Cooking String-Integer Conversions with Noodles](https://drops.dagstuhl.de/entities/document/10.4230/LIPIcs.SAT.2024.14). In *Proc. of SAT'24*, LIPIcs, Volume 305, pp. 14:1-14:19, 2024. Schloss Dagstuhl – Leibniz-Zentrum für Informatik.
- Y. Chen, D. Chocholatý, V. Havlena, L. Holík, O. Lengál, and J. Síč. [Z3-Noodler: An Automata-based String Solver](https://doi.org/10.1007/978-3-031-57246-3_2). In *Proc. of TACAS'24*, volume 14570 of LNCS, pages 24-33, 2024. Springer. 
- Y. Chen, D. Chocholatý, V. Havlena, L. Holík, O. Lengál, and J. Síč. [Solving String Constraints with Lengths by Stabilization](https://doi.org/10.1145/3622872). In *Proc. of OOPSLA'23*, Volume 7, Issue OOPSLA2, pages  2112–2141, 2023. ACM.
- F. Blahoudek, Y. Chen, D. Chocholatý, V. Havlena, L. Holík, O. Lengál, and J. Síč. [Word Equations in Synergy with Regular Constraints](https://doi.org/10.1007/978-3-031-27481-7_23).  In *Proc. of FM’23*, volume 14000 of LNCS, pages 403–423, 2023. Springer.
=======
To clean Z3, you can delete the build directory and run the ``mk_make.py`` script again.

## Building Z3 using CMake

Z3 has a build system using CMake. Read the [README-CMake.md](README-CMake.md)
file for details. It is recommended for most build tasks, 
except for building OCaml bindings.

## Building Z3 using vcpkg

vcpkg is a full platform package manager. To install Z3 with vcpkg, execute:

```bash
git clone https://github.com/microsoft/vcpkg.git
./bootstrap-vcpkg.bat # For powershell
./bootstrap-vcpkg.sh # For bash
./vcpkg install z3
```

## Building Z3 using Bazel

Z3 can be built using [Bazel](https://bazel.build/). This is known to work on
Ubuntu with Clang (but may work elsewhere with other compilers):
```
bazel build //...
```

## Dependencies

Z3 itself has only few dependencies. It uses C++ runtime libraries, including pthreads for multi-threading.
It is optionally possible to use GMP for multi-precision integers, but Z3 contains its own self-contained 
multi-precision functionality. Python is required to build Z3. Building Java, .NET, OCaml and 
Julia APIs requires installing relevant toolchains.

## Z3 bindings

Z3 has bindings for various programming languages.

### ``.NET``

You can install a NuGet package for the latest release Z3 from [nuget.org](https://www.nuget.org/packages/Microsoft.Z3/).

Use the ``--dotnet`` command line flag with ``mk_make.py`` to enable building these.

See [``examples/dotnet``](examples/dotnet) for examples.

### ``C``

These are always enabled.

See [``examples/c``](examples/c) for examples.

### ``C++``

These are always enabled.

See [``examples/c++``](examples/c++) for examples.

### ``Java``

Use the ``--java`` command line flag with ``mk_make.py`` to enable building these.

See [``examples/java``](examples/java) for examples.

### ``OCaml``

Use the ``--ml`` command line flag with ``mk_make.py`` to enable building these.

See [``examples/ml``](examples/ml) for examples.

### ``Python``

You can install the Python wrapper for Z3 for the latest release from pypi using the command:

```bash
   pip install z3-solver
```

Use the ``--python`` command line flag with ``mk_make.py`` to enable building these.

Note that it is required on certain platforms that the Python package directory
(``site-packages`` on most distributions and ``dist-packages`` on Debian-based
distributions) live under the install prefix. If you use a non-standard prefix
you can use the ``--pypkgdir`` option to change the Python package directory
used for installation. For example:

```bash
python scripts/mk_make.py --prefix=/home/leo --python --pypkgdir=/home/leo/lib/python-2.7/site-packages
```

If you do need to install to a non-standard prefix, a better approach is to use
a [Python virtual environment](https://virtualenv.readthedocs.org/en/latest/)
and install Z3 there. Python packages also work for Python3.
Under Windows, recall to build inside the Visual C++ native command build environment.
Note that the ``build/python/z3`` directory should be accessible from where Python is used with Z3 
and it requires ``libz3.dll`` to be in the path.

```bash
virtualenv venv
source venv/bin/activate
python scripts/mk_make.py --python
cd build
make
make install
# You will find Z3 and the Python bindings installed in the virtual environment
venv/bin/z3 -h
...
python -c 'import z3; print(z3.get_version_string())'
...
```

See [``examples/python``](examples/python) for examples.

### ``Julia``

The Julia package [Z3.jl](https://github.com/ahumenberger/Z3.jl) wraps the C API of Z3. A previous version of it wrapped the C++ API: Information about updating and building the Julia bindings can be found in [src/api/julia](src/api/julia).

### ``WebAssembly`` / ``TypeScript`` / ``JavaScript``
>>>>>>> b665c99d


## Z3-Noodler source files

<<<<<<< HEAD
The string solver of Z3-Noodler is implemented in [src/smt/theory_str_noodler](src/smt/theory_str_noodler).
=======
Project [MachineArithmetic](https://github.com/shingarov/MachineArithmetic) provides a Smalltalk interface
to Z3's C API. For more information, see [MachineArithmetic/README.md](https://github.com/shingarov/MachineArithmetic/blob/pure-z3/MachineArithmetic/README.md).
>>>>>>> b665c99d

Tests for Z3-Noodler are located in [src/test/noodler](src/test/noodler).

## Licensing

Z3-Noodler is licensed under the MIT License. See [LICENSE.md](./LICENSE.md).

Z3-Noodler is a derivative work of the SMT solver Z3.
The original SMT solver Z3 from the [Z3 repository](https://github.com/Z3Prover/z3) is licensed under the MIT License. See [LICENSE_Z3.txt](./LICENSE_Z3.txt).

## Original Z3 README

For the original Z3 README, see [README-Z3.md](README-Z3.md).

## Authors
- :envelope: [Vojtěch Havlena](mailto:ihavlena@fit.vut.cz?subject=[GitHub]%20Z3-Noodler),
- :envelope: [Juraj Síč](mailto:sicjuraj@fit.vut.cz?subject=[GitHub]%20Z3-Noodler),
- [Yu-Fang Chen](mailto:yfc@iis.sinica.edu.tw?subject=[GitHub]%20Z3-Noodler),
- [David Chocholatý](mailto:xchoch08@stud.fit.vutbr.cz?subject=[GitHub]%20Z3-Noodler),
- [Lukáš Holík](mailto:holik@fit.vut.cz?subject=[GitHub]%20Z3-Noodler),
- [Ondřej Lengál](mailto:lengal@fit.vut.cz?subject=[GitHub]%20Z3-Noodler),
- [Michal Hečko](mailto:ihecko@fit.vut.cz?subject=[GitHub]%20Z3-Noodler).<|MERGE_RESOLUTION|>--- conflicted
+++ resolved
@@ -1,36 +1,20 @@
 # Z3-Noodler
 
-<<<<<<< HEAD
 [![GitHub tag](https://img.shields.io/github/tag/VeriFIT/z3-noodler.svg)](https://github.com/VeriFIT/z3-noodler)
 ![Build](https://github.com/VeriFIT/z3-noodler/actions/workflows/build.yml/badge.svg)
 ![JS Binding](https://github.com/VeriFIT/z3-noodler/actions/workflows/js-binding.yml/badge.svg)
-=======
-Z3 is a theorem prover from Microsoft Research. 
-It is licensed under the [MIT license](LICENSE.txt). Windows binary distributions include [C++ runtime redistributables](https://visualstudio.microsoft.com/license-terms/vs2022-cruntime/)
->>>>>>> b665c99d
 
 Z3-Noodler is an SMT solver for string constraints such as those that occur in symbolic execution and analysis of programs, 
 reasoning about configuration files of cloud services and smart contracts, etc.
-Z3-Noodler is based on the SMT solver [Z3 v4.13.4](https://github.com/Z3Prover/z3/releases/tag/z3-4.13.4), in which it replaces the solver for the theory of strings. 
+Z3-Noodler is based on the SMT solver [Z3 v4.15.1](https://github.com/Z3Prover/z3/releases/tag/z3-4.15.1), in which it replaces the solver for the theory of strings. 
 The core of the string solver implements several decision procedures, but mainly it relies on the equation stabilization algorithm (see [Publications](#publications)).
 
-<<<<<<< HEAD
 Z3-Noodler utilizes the automata library [Mata](https://github.com/VeriFIT/mata/) for efficient representation of automata and their processing.
 
 For a brief overview of the architecture, see [SMT-COMP'24 Z3-Noodler description](doc/noodler/z3-noodler-system-description-2024.pdf).
-=======
-Pre-built binaries for stable and nightly releases are available [here](https://github.com/Z3Prover/z3/releases).
-
-Z3 can be built using [Visual Studio][1], a [Makefile][2], using [CMake][3],
-using [vcpkg][4], or using [Bazel][5].
-It provides [bindings for several programming languages][6].
->>>>>>> b665c99d
-
-[//]: # (TODO: Write the following paragraphs. ## Differences from Z3)
 
 ## Building and running
 
-<<<<<<< HEAD
 ### Dependencies
 
 1) The [Mata](https://github.com/VeriFIT/mata/) library for efficient handling of finite automata. Minimum required version of `mata` is `v1.18.1`.
@@ -50,63 +34,13 @@
 mkdir z3-noodler/build
 cd z3-noodler/build
 cmake -DCMAKE_BUILD_TYPE=Release ..
-=======
-## Build status
-
-| Azure Pipelines |  Open Bugs | Android Build | WASM Build | Windows Build | Pyodide Build | OCaml Build |
-| --------------- | -----------|---------------|------------|---------------|---------------|-------------|
-| [![Build Status](https://dev.azure.com/Z3Public/Z3/_apis/build/status/Z3Prover.z3?branchName=master)](https://dev.azure.com/Z3Public/Z3/_build/latest?definitionId=1&branchName=master) |  [![Open Issues](https://github.com/Z3Prover/z3/actions/workflows/wip.yml/badge.svg)](https://github.com/Z3Prover/z3/actions/workflows/wip.yml) |[![Android Build](https://github.com/Z3Prover/z3/actions/workflows/android-build.yml/badge.svg)](https://github.com/Z3Prover/z3/actions/workflows/android-build.yml) | [![WASM Build](https://github.com/Z3Prover/z3/actions/workflows/wasm.yml/badge.svg)](https://github.com/Z3Prover/z3/actions/workflows/wasm.yml) | [![Windows](https://github.com/Z3Prover/z3/actions/workflows/Windows.yml/badge.svg)](https://github.com/Z3Prover/z3/actions/workflows/Windows.yml) | [![Pyodide Build](https://github.com/Z3Prover/z3/actions/workflows/pyodide.yml/badge.svg)](https://github.com/Z3Prover/z3/actions/workflows/pyodide.yml) | [![OCaml Build](https://github.com/Z3Prover/z3/actions/workflows/ocaml-all.yaml/badge.svg)](https://github.com/Z3Prover/z3/actions/workflows/ocaml-all.yaml) |
-
-[1]: #building-z3-on-windows-using-visual-studio-command-prompt
-[2]: #building-z3-using-make-and-gccclang
-[3]: #building-z3-using-cmake
-[4]: #building-z3-using-vcpkg
-[5]: #building-z3-using-bazel
-[6]: #z3-bindings
-
-## Building Z3 on Windows using Visual Studio Command Prompt
-
-For 32-bit builds, start with:
-
-```bash
-python scripts/mk_make.py
-```
-
-or instead, for a 64-bit build:
-
-```bash
-python scripts/mk_make.py -x
-```
-
-then run:
-
-```bash
-cd build
-nmake
-```
-
-Z3 uses C++20. The recommended version of Visual Studio is therefore VS2019 or later. 
-
-## Building Z3 using make and GCC/Clang
-
-Execute:
-
-```bash
-python scripts/mk_make.py
-cd build
->>>>>>> b665c99d
 make
 ```
 See [instructions for building Z3][cmake] for more details.
 
-<<<<<<< HEAD
 [visual_studio]: README-Z3.md#building-z3-on-windows-using-visual-studio-command-prompt
 [make]: README-Z3.md#building-z3-using-make-and-gccclang
 [cmake]: README-Z3.md#building-z3-using-cmake
-=======
-Note by default ``g++`` is used as C++ compiler if it is available. If you
-prefer to use Clang, change the ``mk_make.py`` invocation to:
->>>>>>> b665c99d
 
 To build tests for Z3-Noodler (assuming you have [Catch2](https://github.com/catchorg/Catch2) version 3 installed), run the following 
 command.
@@ -114,31 +48,12 @@
 make test-noodler
 ```
 
-<<<<<<< HEAD
 ### Running Z3-Noodler
 To run Z3-Noodler, use:
 ```shell
 cd build/
 ./z3 <instance_file.smt2> 
 ```
-=======
-Note that Clang < 3.7 does not support OpenMP.
-
-You can also build Z3 for Windows using Cygwin and the Mingw-w64 cross-compiler.
-In that case, make sure to use Cygwin's own Python and not some Windows installation of Python.
-
-For a 64-bit build (from Cygwin64), configure Z3's sources with
-```bash
-CXX=x86_64-w64-mingw32-g++ CC=x86_64-w64-mingw32-gcc AR=x86_64-w64-mingw32-ar python scripts/mk_make.py
-```
-A 32-bit build should work similarly (but is untested); the same is true for 32/64 bit builds from within Cygwin32.
-
-By default, it will install z3 executables at ``PREFIX/bin``, libraries at
-``PREFIX/lib``, and include files at ``PREFIX/include``, where the ``PREFIX``
-installation prefix is inferred by the ``mk_make.py`` script. It is usually
-``/usr`` for most Linux distros, and ``/usr/local`` for FreeBSD and macOS. Use
-the ``--prefix=`` command-line option to change the install prefix. For example:
->>>>>>> b665c99d
 
 If you want to get a model for sat instances (using `get-model` or `get-value`), you need to enable model generation:
 ```shell
@@ -152,143 +67,17 @@
 ./test-noodler
 ```
 
-<<<<<<< HEAD
 ## Publications
 - D. Chocholatý, V. Havlena, L. Holík, J. Hranička, O. Lengál, and J. Síč. [Z3-Noodler 1.3: Shepherding Decision Procedures for Strings with Model Generation](https://link.springer.com/chapter/10.1007/978-3-031-90653-4_2). In *Proc. of TACAS'25*, volume 15697 of LNCS, pages 23-44, 2025. Springer.
 - V. Havlena, L. Holík, O. Lengál, and J. Síč. [Cooking String-Integer Conversions with Noodles](https://drops.dagstuhl.de/entities/document/10.4230/LIPIcs.SAT.2024.14). In *Proc. of SAT'24*, LIPIcs, Volume 305, pp. 14:1-14:19, 2024. Schloss Dagstuhl – Leibniz-Zentrum für Informatik.
 - Y. Chen, D. Chocholatý, V. Havlena, L. Holík, O. Lengál, and J. Síč. [Z3-Noodler: An Automata-based String Solver](https://doi.org/10.1007/978-3-031-57246-3_2). In *Proc. of TACAS'24*, volume 14570 of LNCS, pages 24-33, 2024. Springer. 
 - Y. Chen, D. Chocholatý, V. Havlena, L. Holík, O. Lengál, and J. Síč. [Solving String Constraints with Lengths by Stabilization](https://doi.org/10.1145/3622872). In *Proc. of OOPSLA'23*, Volume 7, Issue OOPSLA2, pages  2112–2141, 2023. ACM.
 - F. Blahoudek, Y. Chen, D. Chocholatý, V. Havlena, L. Holík, O. Lengál, and J. Síč. [Word Equations in Synergy with Regular Constraints](https://doi.org/10.1007/978-3-031-27481-7_23).  In *Proc. of FM’23*, volume 14000 of LNCS, pages 403–423, 2023. Springer.
-=======
-To clean Z3, you can delete the build directory and run the ``mk_make.py`` script again.
-
-## Building Z3 using CMake
-
-Z3 has a build system using CMake. Read the [README-CMake.md](README-CMake.md)
-file for details. It is recommended for most build tasks, 
-except for building OCaml bindings.
-
-## Building Z3 using vcpkg
-
-vcpkg is a full platform package manager. To install Z3 with vcpkg, execute:
-
-```bash
-git clone https://github.com/microsoft/vcpkg.git
-./bootstrap-vcpkg.bat # For powershell
-./bootstrap-vcpkg.sh # For bash
-./vcpkg install z3
-```
-
-## Building Z3 using Bazel
-
-Z3 can be built using [Bazel](https://bazel.build/). This is known to work on
-Ubuntu with Clang (but may work elsewhere with other compilers):
-```
-bazel build //...
-```
-
-## Dependencies
-
-Z3 itself has only few dependencies. It uses C++ runtime libraries, including pthreads for multi-threading.
-It is optionally possible to use GMP for multi-precision integers, but Z3 contains its own self-contained 
-multi-precision functionality. Python is required to build Z3. Building Java, .NET, OCaml and 
-Julia APIs requires installing relevant toolchains.
-
-## Z3 bindings
-
-Z3 has bindings for various programming languages.
-
-### ``.NET``
-
-You can install a NuGet package for the latest release Z3 from [nuget.org](https://www.nuget.org/packages/Microsoft.Z3/).
-
-Use the ``--dotnet`` command line flag with ``mk_make.py`` to enable building these.
-
-See [``examples/dotnet``](examples/dotnet) for examples.
-
-### ``C``
-
-These are always enabled.
-
-See [``examples/c``](examples/c) for examples.
-
-### ``C++``
-
-These are always enabled.
-
-See [``examples/c++``](examples/c++) for examples.
-
-### ``Java``
-
-Use the ``--java`` command line flag with ``mk_make.py`` to enable building these.
-
-See [``examples/java``](examples/java) for examples.
-
-### ``OCaml``
-
-Use the ``--ml`` command line flag with ``mk_make.py`` to enable building these.
-
-See [``examples/ml``](examples/ml) for examples.
-
-### ``Python``
-
-You can install the Python wrapper for Z3 for the latest release from pypi using the command:
-
-```bash
-   pip install z3-solver
-```
-
-Use the ``--python`` command line flag with ``mk_make.py`` to enable building these.
-
-Note that it is required on certain platforms that the Python package directory
-(``site-packages`` on most distributions and ``dist-packages`` on Debian-based
-distributions) live under the install prefix. If you use a non-standard prefix
-you can use the ``--pypkgdir`` option to change the Python package directory
-used for installation. For example:
-
-```bash
-python scripts/mk_make.py --prefix=/home/leo --python --pypkgdir=/home/leo/lib/python-2.7/site-packages
-```
-
-If you do need to install to a non-standard prefix, a better approach is to use
-a [Python virtual environment](https://virtualenv.readthedocs.org/en/latest/)
-and install Z3 there. Python packages also work for Python3.
-Under Windows, recall to build inside the Visual C++ native command build environment.
-Note that the ``build/python/z3`` directory should be accessible from where Python is used with Z3 
-and it requires ``libz3.dll`` to be in the path.
-
-```bash
-virtualenv venv
-source venv/bin/activate
-python scripts/mk_make.py --python
-cd build
-make
-make install
-# You will find Z3 and the Python bindings installed in the virtual environment
-venv/bin/z3 -h
-...
-python -c 'import z3; print(z3.get_version_string())'
-...
-```
-
-See [``examples/python``](examples/python) for examples.
-
-### ``Julia``
-
-The Julia package [Z3.jl](https://github.com/ahumenberger/Z3.jl) wraps the C API of Z3. A previous version of it wrapped the C++ API: Information about updating and building the Julia bindings can be found in [src/api/julia](src/api/julia).
-
-### ``WebAssembly`` / ``TypeScript`` / ``JavaScript``
->>>>>>> b665c99d
 
 
 ## Z3-Noodler source files
 
-<<<<<<< HEAD
 The string solver of Z3-Noodler is implemented in [src/smt/theory_str_noodler](src/smt/theory_str_noodler).
-=======
-Project [MachineArithmetic](https://github.com/shingarov/MachineArithmetic) provides a Smalltalk interface
-to Z3's C API. For more information, see [MachineArithmetic/README.md](https://github.com/shingarov/MachineArithmetic/blob/pure-z3/MachineArithmetic/README.md).
->>>>>>> b665c99d
 
 Tests for Z3-Noodler are located in [src/test/noodler](src/test/noodler).
 
