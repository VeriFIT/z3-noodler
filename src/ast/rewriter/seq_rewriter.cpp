/*++
Copyright (c) 2015 Microsoft Corporation

Module Name:

    seq_rewriter.cpp

Abstract:

    Basic rewriting rules for sequences constraints.

Authors:

    Nikolaj Bjorner (nbjorner) 2015-12-5
    Murphy Berzish 2017-02-21
    Caleb Stanford 2020-07-07
    Margus Veanes 2021

--*/

#include "util/uint_set.h"
#include "ast/rewriter/seq_rewriter.h"
#include "ast/arith_decl_plugin.h"
#include "ast/array_decl_plugin.h"
#include "ast/ast_pp.h"
#include "ast/ast_ll_pp.h"
#include "ast/ast_util.h"
#include "ast/well_sorted.h"
#include "ast/rewriter/var_subst.h"
#include "ast/rewriter/expr_safe_replace.h"
#include "params/seq_rewriter_params.hpp"
#include "math/automata/automaton.h"
#include "math/automata/symbolic_automata_def.h"


expr_ref sym_expr::accept(expr* e) {
    ast_manager& m = m_t.get_manager();
    expr_ref result(m);
    var_subst subst(m);
    seq_util u(m);
    unsigned r1, r2, r3;
    switch (m_ty) {
    case t_pred:         
        result = subst(m_t, 1, &e);
        break;    
    case t_not:
        result = m_expr->accept(e);
        result = m.mk_not(result);
        break;
    case t_char:
        SASSERT(e->get_sort() == m_t->get_sort());
        SASSERT(e->get_sort() == m_sort);
        result = m.mk_eq(e, m_t);
        break;
    case t_range: 
        if (u.is_const_char(m_t, r1) && u.is_const_char(e, r2) && u.is_const_char(m_s, r3)) {
            result = m.mk_bool_val((r1 <= r2) && (r2 <= r3));            
        }
        else {
            result = m.mk_and(u.mk_le(m_t, e), u.mk_le(e, m_s));
        }
        break;
    }
    
    return result;
}

std::ostream& sym_expr::display(std::ostream& out) const {
    switch (m_ty) {
    case t_char: return out << m_t;
    case t_range: return out << m_t << ":" << m_s;
    case t_pred: return out << m_t;
    case t_not: return m_expr->display(out << "not ");
    }
    return out << "expression type not recognized";
}

struct display_expr1 {
    ast_manager& m;
    display_expr1(ast_manager& m): m(m) {}
    std::ostream& display(std::ostream& out, sym_expr* e) const {
        return e->display(out);
    }
};

class sym_expr_boolean_algebra : public boolean_algebra<sym_expr*> {
    ast_manager& m;
    expr_solver& m_solver;
    expr_ref     m_var;
    typedef sym_expr* T;
public:
    sym_expr_boolean_algebra(ast_manager& m, expr_solver& s): 
        m(m), m_solver(s), m_var(m) {}

    T mk_false() override {
        expr_ref fml(m.mk_false(), m);
        return sym_expr::mk_pred(fml, m.mk_bool_sort()); // use of Bool sort for bound variable is arbitrary
    }
    T mk_true() override {
        expr_ref fml(m.mk_true(), m);
        return sym_expr::mk_pred(fml, m.mk_bool_sort());
    }
    T mk_and(T x, T y) override {
        seq_util u(m);
        if (x->is_char() && y->is_char()) {
            if (x->get_char() == y->get_char()) {
                return x;
            }
            if (m.are_distinct(x->get_char(), y->get_char())) {
                expr_ref fml(m.mk_false(), m);
                return sym_expr::mk_pred(fml, x->get_sort());
            }
        }
        unsigned lo1, hi1, lo2, hi2;
        if (x->is_range() && y->is_range() &&
            u.is_const_char(x->get_lo(), lo1) && u.is_const_char(x->get_hi(), hi1) &&
            u.is_const_char(y->get_lo(), lo2) && u.is_const_char(y->get_hi(), hi2)) {
            lo1 = std::max(lo1, lo2);
            hi1 = std::min(hi1, hi2);
            if (lo1 > hi1) {
                expr_ref fml(m.mk_false(), m);
                return sym_expr::mk_pred(fml, x->get_sort());
            }
            expr_ref _start(u.mk_char(lo1), m);
            expr_ref _stop(u.mk_char(hi1), m);
            return sym_expr::mk_range(_start, _stop);
        }

        sort* s = x->get_sort();
        if (m.is_bool(s)) s = y->get_sort();
        var_ref v(m.mk_var(0, s), m);
        expr_ref fml1 = x->accept(v);
        expr_ref fml2 = y->accept(v);
        if (m.is_true(fml1)) {
            return y;
        }
        if (m.is_true(fml2)) {
            return x;
        }
        if (fml1 == fml2) {
            return x;   
        }
        if (is_complement(fml1, fml2)) {
            expr_ref ff(m.mk_false(), m);
            return sym_expr::mk_pred(ff, x->get_sort());
        }
        expr_ref fml(m);
        bool_rewriter br(m);
        br.mk_and(fml1, fml2, fml);
        return sym_expr::mk_pred(fml, x->get_sort());
    }

    bool is_complement(expr* f1, expr* f2) {
        expr* f = nullptr;
        return 
            (m.is_not(f1, f) && f == f2) ||
            (m.is_not(f2, f) && f == f1);
    }

    T mk_or(T x, T y) override {
        if (x->is_char() && y->is_char() &&
            x->get_char() == y->get_char()) {
            return x;
        }
        if (x == y) return x;
        var_ref v(m.mk_var(0, x->get_sort()), m);
        expr_ref fml1 = x->accept(v);
        expr_ref fml2 = y->accept(v);        
        if (m.is_false(fml1)) return y;
        if (m.is_false(fml2)) return x;
        bool_rewriter br(m);
        expr_ref fml(m);
        br.mk_or(fml1, fml2, fml);
        return sym_expr::mk_pred(fml, x->get_sort());
    }

    T mk_and(unsigned sz, T const* ts) override {
        switch (sz) {
        case 0: return mk_true();
        case 1: return ts[0];
        default: {
            T t = ts[0];
            for (unsigned i = 1; i < sz; ++i) {
                t = mk_and(t, ts[i]);
            }
            return t;
        }
        }
    }

    T mk_or(unsigned sz, T const* ts) override {
        switch (sz) {
        case 0: return mk_false();
        case 1: return ts[0];
        default: {
            T t = ts[0];
            for (unsigned i = 1; i < sz; ++i) {
                t = mk_or(t, ts[i]);
            }
            return t;
        }
        }
    }

    lbool is_sat(T x) override {
        unsigned lo, hi;
        seq_util u(m);

        if (x->is_char()) {
            return l_true;
        }
        if (x->is_range() && u.is_const_char(x->get_lo(), lo) && u.is_const_char(x->get_hi(), hi)) {
            return (lo <= hi) ? l_true : l_false; 
        }
        if (x->is_not() && x->get_arg()->is_range() && u.is_const_char(x->get_arg()->get_lo(), lo) && 0 < lo) {
            return l_true;
        }            
        if (!m_var || m_var->get_sort() != x->get_sort()) {
            m_var = m.mk_fresh_const("x", x->get_sort()); 
        }
        expr_ref fml = x->accept(m_var);
        if (m.is_true(fml)) {
            return l_true;
        }
        if (m.is_false(fml)) {
            return l_false;
        }
        return m_solver.check_sat(fml);
    }

    T mk_not(T x) override {
        return sym_expr::mk_not(m, x);    
    }

};

re2automaton::re2automaton(ast_manager& m): m(m), u(m), m_ba(nullptr), m_sa(nullptr) {}

void re2automaton::set_solver(expr_solver* solver) {
    m_solver = solver;
    m_ba = alloc(sym_expr_boolean_algebra, m, *solver);
    m_sa = alloc(symbolic_automata_t, sm, *m_ba.get());
}

eautomaton* re2automaton::mk_product(eautomaton* a1, eautomaton* a2) {
    return m_sa->mk_product(*a1, *a2);
}

eautomaton* re2automaton::operator()(expr* e) { 
    eautomaton* r = re2aut(e); 
    if (r) {        
        r->compress(); 
        bool_rewriter br(m);
        TRACE(seq, display_expr1 disp(m); r->display(tout << mk_pp(e, m) << " -->\n", disp););
    }
    return r;
} 

bool re2automaton::is_unit_char(expr* e, expr_ref& ch) {
    zstring s;
    expr* c = nullptr;
    if (u.str.is_string(e, s) && s.length() == 1) {
        ch = u.mk_char(s[0]);
        return true;
    }
    if (u.str.is_unit(e, c)) {
        ch = c;
        return true;
    }
    return false;
}

eautomaton* re2automaton::re2aut(expr* e) {
    SASSERT(u.is_re(e));
    expr *e0, *e1, *e2;
    scoped_ptr<eautomaton> a, b;
    unsigned lo, hi;
    zstring s1, s2;
    if (u.re.is_to_re(e, e1)) {
        return seq2aut(e1);
    }
    else if (u.re.is_concat(e, e1, e2) && (a = re2aut(e1)) && (b = re2aut(e2))) {
        return eautomaton::mk_concat(*a, *b);
    }
    else if (u.re.is_union(e, e1, e2) && (a = re2aut(e1)) && (b = re2aut(e2))) {
        return eautomaton::mk_union(*a, *b);
    }
    else if (u.re.is_star(e, e1) && (a = re2aut(e1))) {
        a->add_final_to_init_moves();
        a->add_init_to_final_states();        
        return a.detach();            
    }
    else if (u.re.is_plus(e, e1) && (a = re2aut(e1))) {
        a->add_final_to_init_moves();
        return a.detach();            
    }
    else if (u.re.is_opt(e, e1) && (a = re2aut(e1))) {
        a = eautomaton::mk_opt(*a);
        return a.detach();                    
    }
    else if (u.re.is_range(e, e1, e2)) {
        expr_ref _start(m), _stop(m);
        if (is_unit_char(e1, _start) &&
            is_unit_char(e2, _stop)) {
            TRACE(seq, tout << "Range: " << _start << " " << _stop << "\n";);
            a = alloc(eautomaton, sm, sym_expr::mk_range(_start, _stop));
            return a.detach();            
        }
        else {
            // if e1/e2 are not unit, (re.range e1 e2) is defined to be the empty language
            return alloc(eautomaton, sm);
        }
    }
    else if (u.re.is_complement(e, e0) && (a = re2aut(e0)) && m_sa) {
        return m_sa->mk_complement(*a);
    }
    else if (u.re.is_loop(e, e1, lo, hi) && (a = re2aut(e1))) {
        scoped_ptr<eautomaton> eps = eautomaton::mk_epsilon(sm);
        b = eautomaton::mk_epsilon(sm);
        while (hi > lo) {
            scoped_ptr<eautomaton> c = eautomaton::mk_concat(*a, *b);
            b = eautomaton::mk_union(*eps, *c);
            --hi;
        }
        while (lo > 0) {
            b = eautomaton::mk_concat(*a, *b);
            --lo;
        }
        return b.detach();        
    }
    else if (u.re.is_loop(e, e1, lo) && (a = re2aut(e1))) {
        b = eautomaton::clone(*a);
        b->add_final_to_init_moves();
        b->add_init_to_final_states();        
        while (lo > 0) {
            b = eautomaton::mk_concat(*a, *b);
            --lo;
        }
        return b.detach();        
    }
    else if (u.re.is_empty(e)) {
        return alloc(eautomaton, sm);
    }
    else if (u.re.is_full_seq(e)) {
        expr_ref tt(m.mk_true(), m);
        sort *seq_s = nullptr, *char_s = nullptr;
        VERIFY (u.is_re(e->get_sort(), seq_s));
        VERIFY (u.is_seq(seq_s, char_s));
        sym_expr* _true = sym_expr::mk_pred(tt, char_s);
        return eautomaton::mk_loop(sm, _true);
    }
    else if (u.re.is_full_char(e)) {
        expr_ref tt(m.mk_true(), m);
        sort *seq_s = nullptr, *char_s = nullptr;
        VERIFY (u.is_re(e->get_sort(), seq_s));
        VERIFY (u.is_seq(seq_s, char_s));
        sym_expr* _true = sym_expr::mk_pred(tt, char_s);
        a = alloc(eautomaton, sm, _true);
        return a.detach();
    }
    else if (u.re.is_intersection(e, e1, e2) && m_sa && (a = re2aut(e1)) && (b = re2aut(e2))) {
        eautomaton* r = m_sa->mk_product(*a, *b);
        TRACE(seq, display_expr1 disp(m); a->display(tout << "a:", disp); b->display(tout << "b:", disp); r->display(tout << "intersection:", disp););
        return r;
    }
    else {        
        TRACE(seq, tout << "not handled " << mk_pp(e, m) << "\n";);
    }
    
    return nullptr;
}

eautomaton* re2automaton::seq2aut(expr* e) {
    SASSERT(u.is_seq(e));
    zstring s;
    expr* e1, *e2;
    scoped_ptr<eautomaton> a, b;
    if (u.str.is_concat(e, e1, e2) && (a = seq2aut(e1)) && (b = seq2aut(e2))) {
        return eautomaton::mk_concat(*a, *b);
    }
    else if (u.str.is_unit(e, e1)) {
        return alloc(eautomaton, sm, sym_expr::mk_char(m, e1));
    }
    else if (u.str.is_empty(e)) {
        return eautomaton::mk_epsilon(sm);
    }
    else if (u.str.is_string(e, s)) {        
        unsigned init = 0;
        eautomaton::moves mvs;        
        unsigned_vector final;
        final.push_back(s.length());
        for (unsigned k = 0; k < s.length(); ++k) {
            // reference count?
            mvs.push_back(eautomaton::move(sm, k, k+1, sym_expr::mk_char(m, u.str.mk_char(s, k))));
        }
        return alloc(eautomaton, sm, init, final, mvs);
    }
    return nullptr;
}

void seq_rewriter::updt_params(params_ref const & p) {
    seq_rewriter_params sp(p);
    m_coalesce_chars = sp.coalesce_chars();
}

void seq_rewriter::get_param_descrs(param_descrs & r) {
    seq_rewriter_params::collect_param_descrs(r);
}

br_status seq_rewriter::mk_bool_app(func_decl* f, unsigned n, expr* const* args, expr_ref& result) {
    switch (f->get_decl_kind()) {
    case OP_AND:
        return mk_bool_app_helper(true, n, args, result);
    case OP_OR:
        return mk_bool_app_helper(false, n, args, result);
    case OP_EQ:
        SASSERT(n == 2);
        // return mk_eq_helper(args[0], args[1], result);
    default:
        return BR_FAILED;
    }
}

br_status seq_rewriter::mk_bool_app_helper(bool is_and, unsigned n, expr* const* args, expr_ref& result) {
    bool found = false;
    expr* arg = nullptr;
    
    for (unsigned i = 0; i < n && !found; ++i) {        
        found = str().is_in_re(args[i]) || (m().is_not(args[i], arg) && str().is_in_re(arg));
    }
    if (!found) return BR_FAILED;
    
    obj_map<expr, expr*> in_re, not_in_re;
    bool found_pair = false;
    
    ptr_buffer<expr> new_args;
    for (unsigned i = 0; i < n; ++i) {
        expr* args_i = args[i];
        expr* x = nullptr, *y = nullptr, *z = nullptr;
        if (str().is_in_re(args_i, x, y) && !str().is_empty(x)) {
            if (in_re.find(x, z)) {				
                in_re[x] = is_and ? re().mk_inter(z, y) : re().mk_union(z, y);
                found_pair = true;
            }
            else {
                in_re.insert(x, y);
                found_pair |= not_in_re.contains(x);
            }
        }
        else if (m().is_not(args_i, arg) && str().is_in_re(arg, x, y) && !str().is_empty(x)) {
            if (not_in_re.find(x, z)) {
                not_in_re[x] = is_and ? re().mk_union(z, y) : re().mk_inter(z, y);
                found_pair = true;
            }
            else {
                not_in_re.insert(x, y);
                found_pair |= in_re.contains(x);
            }
        }
        else 
            new_args.push_back(args_i);
    }
    
    if (!found_pair) {
        return BR_FAILED;
    }
    

    for (auto const & kv : in_re) {
        expr* x = kv.m_key;
        expr* y = kv.m_value;
        expr* z = nullptr;
        if (not_in_re.find(x, z)) {
            expr* z_c = re().mk_complement(z);
            expr* w = is_and ? re().mk_inter(y, z_c) : re().mk_union(y, z_c);
            new_args.push_back(re().mk_in_re(x, w));
        }
        else {
            new_args.push_back(re().mk_in_re(x, y));
        }
    }
    for (auto const& kv : not_in_re) {
        expr* x = kv.m_key;
        expr* y = kv.m_value;
        if (!in_re.contains(x)) {
            new_args.push_back(re().mk_in_re(x, re().mk_complement(y)));
        }
    }
    
    result = is_and ? m().mk_and(new_args) : m().mk_or(new_args);
    return BR_REWRITE_FULL;
}

br_status seq_rewriter::mk_eq_helper(expr* a, expr* b, expr_ref& result) {
    expr* sa = nullptr, *ra = nullptr, *sb = nullptr, *rb = nullptr;
    if (str().is_in_re(b))
        std::swap(a, b);
    if (!str().is_in_re(a, sa, ra))
        return BR_FAILED;
    bool is_not = m().is_not(b, b);
    if (!str().is_in_re(b, sb, rb))
        return BR_FAILED;
    if (sa != sb)
        return BR_FAILED;
    // sa in ra = sb in rb;
    // sa in (ra n rb) u (C(ra) n C(rb))
    if (is_not)
        rb = re().mk_complement(rb);
    expr* r = re().mk_union(re().mk_inter(ra, rb), re().mk_inter(re().mk_complement(ra), re().mk_complement(rb)));
    result = re().mk_in_re(sa, r);
    return BR_REWRITE_FULL;
}

br_status seq_rewriter::mk_app_core(func_decl * f, unsigned num_args, expr * const * args, expr_ref & result) {
    SASSERT(f->get_family_id() == get_fid());
    br_status st = BR_FAILED;
    switch(f->get_decl_kind()) {
        
    case OP_SEQ_UNIT:
        SASSERT(num_args == 1);
        st = mk_seq_unit(args[0], result);
        break;
    case OP_SEQ_EMPTY:
        return BR_FAILED;
    case OP_RE_PLUS:
        SASSERT(num_args == 1);
        st = mk_re_plus(args[0], result);
        break;
    case OP_RE_STAR:
        SASSERT(num_args == 1);
        st = mk_re_star(args[0], result);
        break;
    case OP_RE_OPTION:
        SASSERT(num_args == 1);
        st = mk_re_opt(args[0], result);
        break;
    case OP_RE_REVERSE:
        SASSERT(num_args == 1);
        st = mk_re_reverse(args[0], result);
        break;
    case OP_RE_DERIVATIVE:
        SASSERT(num_args == 2);
        st = mk_re_derivative(args[0], args[1], result);
        break;
    case OP_RE_CONCAT:
        if (num_args == 1) {
            result = args[0]; 
            st = BR_DONE;
        }
        else {
            SASSERT(num_args == 2);
            st = mk_re_concat(args[0], args[1], result); 
        }
        break;
    case _OP_RE_ANTIMIROV_UNION:
        SASSERT(num_args == 2);
        // Rewrite antimirov union to real union
        result = re().mk_union(args[0], args[1]);
        st = BR_REWRITE1;
        break;
    case OP_RE_UNION:
        if (num_args == 1) {
            result = args[0]; 
            st = BR_DONE;
        }
        else {
            SASSERT(num_args == 2);
            st = mk_re_union(args[0], args[1], result);
        }
        break;
    case OP_RE_RANGE:
        SASSERT(num_args == 2);
        st = mk_re_range(args[0], args[1], result);
        break;
    case OP_RE_DIFF: 
        if (num_args == 2)
            st = mk_re_diff(args[0], args[1], result);
        else if (num_args == 1) {
            result = args[0];
            st = BR_DONE;
        }          
        break;
    case OP_RE_INTERSECT:
        if (num_args == 1) {
            result = args[0];
            st = BR_DONE;
        }
        else {
            SASSERT(num_args == 2);
            st = mk_re_inter(args[0], args[1], result);
        }
        break;
    case OP_RE_COMPLEMENT:
        SASSERT(num_args == 1);
        st = mk_re_complement(args[0], result);
        break;
    case OP_RE_LOOP:
        st = mk_re_loop(f, num_args, args, result);
        break;
    case OP_RE_POWER:
        st = mk_re_power(f, args[0], result);
        break;
    case OP_RE_EMPTY_SET:
        return BR_FAILED;    
    case OP_RE_FULL_SEQ_SET:
        return BR_FAILED;    
    case OP_RE_FULL_CHAR_SET:
        return BR_FAILED;    
    case OP_RE_OF_PRED:
        return BR_FAILED;    
    case _OP_SEQ_SKOLEM:
        return BR_FAILED;    
    case OP_SEQ_CONCAT: 
        if (num_args == 1) {
            result = args[0];
            st = BR_DONE;
        }
        else {
            SASSERT(num_args == 2);
            st = mk_seq_concat(args[0], args[1], result);
        }
        break;
    case OP_SEQ_LENGTH:
        SASSERT(num_args == 1);
        st = mk_seq_length(args[0], result);
        break;
    case OP_SEQ_EXTRACT:
        SASSERT(num_args == 3);
        st = mk_seq_extract(args[0], args[1], args[2], result);
        break;
    case OP_SEQ_CONTAINS: 
        SASSERT(num_args == 2);
        st = mk_seq_contains(args[0], args[1], result);
        break;
    case OP_SEQ_AT:
        SASSERT(num_args == 2);
        st = mk_seq_at(args[0], args[1], result); 
        break;
    case OP_SEQ_NTH:
        SASSERT(num_args == 2);
        return mk_seq_nth(args[0], args[1], result); 
    case OP_SEQ_NTH_I:
        SASSERT(num_args == 2);
        return mk_seq_nth_i(args[0], args[1], result); 
    case OP_SEQ_PREFIX: 
        SASSERT(num_args == 2);
        st = mk_seq_prefix(args[0], args[1], result);
        break;
    case OP_SEQ_SUFFIX: 
        SASSERT(num_args == 2);
        st = mk_seq_suffix(args[0], args[1], result);
        break;
    case OP_SEQ_INDEX:
        if (num_args == 2) {
            expr_ref arg3(zero(), m());
            result = str().mk_index(args[0], args[1], arg3);
            st = BR_REWRITE1;
        }
        else {
            SASSERT(num_args == 3);
            st = mk_seq_index(args[0], args[1], args[2], result);
        }
        break;
    case OP_SEQ_LAST_INDEX:
        SASSERT(num_args == 2);
        st = mk_seq_last_index(args[0], args[1], result);
        break;
    case OP_SEQ_REPLACE:
        SASSERT(num_args == 3);
        st = mk_seq_replace(args[0], args[1], args[2], result);
        break;
    case OP_SEQ_REPLACE_ALL:
        SASSERT(num_args == 3);
        st = mk_seq_replace_all(args[0], args[1], args[2], result);
        break;
    case OP_SEQ_MAP:
        SASSERT(num_args == 2);
        st = mk_seq_map(args[0], args[1], result);
        break;
    case OP_SEQ_MAPI:
        SASSERT(num_args == 3);
        st = mk_seq_mapi(args[0], args[1], args[2], result);
        break;
    case OP_SEQ_FOLDL:
        SASSERT(num_args == 3);
        st = mk_seq_foldl(args[0], args[1], args[2], result);
        break;
    case OP_SEQ_FOLDLI:
        SASSERT(num_args == 4);
        st = mk_seq_foldli(args[0], args[1], args[2], args[3], result);
        break;
    case OP_SEQ_REPLACE_RE:
        SASSERT(num_args == 3);
        st = mk_seq_replace_re(args[0], args[1], args[2], result);
        break;
    case OP_SEQ_REPLACE_RE_ALL:
        SASSERT(num_args == 3);
        st = mk_seq_replace_re_all(args[0], args[1], args[2], result);
        break;
    case OP_SEQ_TO_RE:
        SASSERT(num_args == 1);
        st = mk_str_to_regexp(args[0], result);
        break;
    case OP_SEQ_IN_RE:
        SASSERT(num_args == 2);
        st = mk_str_in_regexp(args[0], args[1], result);
        break;
    case OP_STRING_LE:
        SASSERT(num_args == 2);
        st = mk_str_le(args[0], args[1], result);
        break;
    case OP_STRING_LT:
        SASSERT(num_args == 2);
        st = mk_str_lt(args[0], args[1], result);
        break;
    case OP_STRING_FROM_CODE:
        SASSERT(num_args == 1);
        st = mk_str_from_code(args[0], result);
        break;
    case OP_STRING_TO_CODE:
        SASSERT(num_args == 1);
        st = mk_str_to_code(args[0], result);
        break;
    case OP_STRING_IS_DIGIT:
        SASSERT(num_args == 1);
        st = mk_str_is_digit(args[0], result);
        break;
    case OP_STRING_CONST:
        st = BR_FAILED;
        if (!m_coalesce_chars) {
            st = mk_str_units(f, result);
        }
        break;
    case OP_STRING_ITOS: 
        SASSERT(num_args == 1);
        st = mk_str_itos(args[0], result);
        break;
    case OP_STRING_STOI: 
        SASSERT(num_args == 1);
        st = mk_str_stoi(args[0], result);
        break;
    case OP_STRING_UBVTOS:
        SASSERT(num_args == 1);
        st = mk_str_ubv2s(args[0], result);
        break;
    case OP_STRING_SBVTOS:
      SASSERT(num_args == 1);
      st = mk_str_sbv2s(args[0], result);
      break;
    case _OP_STRING_CONCAT:
    case _OP_STRING_PREFIX:
    case _OP_STRING_SUFFIX:
    case _OP_STRING_STRCTN:
    case _OP_STRING_LENGTH:
    case _OP_STRING_CHARAT:
    case _OP_STRING_IN_REGEXP: 
    case _OP_STRING_TO_REGEXP: 
    case _OP_STRING_SUBSTR: 
    case _OP_STRING_STRREPL:
    case _OP_STRING_STRIDOF: 
        UNREACHABLE();
    }
    if (st == BR_FAILED) {
        st = lift_ites_throttled(f, num_args, args, result);
    }
<<<<<<< HEAD
    CTRACE("seq_verbose", st != BR_FAILED, tout << expr_ref(m().mk_app(f, num_args, args), m()) << " -> " << result << "\n";);
    CTRACE("seq_verbose", st == BR_FAILED, tout << expr_ref(m().mk_app(f, num_args, args), m()) << " failed to rewrite\n";);
=======
    CTRACE(seq_verbose, st != BR_FAILED, tout << expr_ref(m().mk_app(f, num_args, args), m()) << " -> " << result << "\n";);
>>>>>>> b665c99d
    SASSERT(st == BR_FAILED || result->get_sort() == f->get_range());
    return st;
}

/*
 * (seq.unit (_ BitVector 8)) ==> String constant
 */
br_status seq_rewriter::mk_seq_unit(expr* e, expr_ref& result) {
    unsigned ch;
    // specifically we want (_ BitVector 8)
    if (m_util.is_const_char(e, ch) && m_coalesce_chars) {
        // convert to string constant
        zstring s(ch);
        TRACE(seq_verbose, tout << "rewrite seq.unit of 8-bit value " << ch << " to string constant \"" << s<< "\"" << std::endl;);
        result = str().mk_string(s);
        return BR_DONE;
    }

    return BR_FAILED;
}

/*
   string + string = string
   (a + b) + c = a + (b + c)
   a + "" = a
   "" + a = a
   string + (string + a) = string + a
*/
expr_ref seq_rewriter::mk_seq_concat(expr* a, expr* b) {
    expr_ref result(m());
    if (BR_FAILED == mk_seq_concat(a, b, result))
        result = str().mk_concat(a, b);
    return result;
}
br_status seq_rewriter::mk_seq_concat(expr* a, expr* b, expr_ref& result) {
    zstring s1, s2;
    expr* c, *d;
    bool isc1 = str().is_string(a, s1) && m_coalesce_chars;
    bool isc2 = str().is_string(b, s2) && m_coalesce_chars;
    if (isc1 && isc2) {
        result = str().mk_string(s1 + s2);
        return BR_DONE;
    }
    if (str().is_concat(a, c, d)) {
        result = str().mk_concat(c, str().mk_concat(d, b));
        return BR_REWRITE2;
    }
    if (str().is_empty(a)) {
        result = b;
        return BR_DONE;
    }
    if (str().is_empty(b)) {
        result = a;
        return BR_DONE;
    }
    if (isc1 && str().is_concat(b, c, d) && str().is_string(c, s2)) {
        result = str().mk_concat(str().mk_string(s1 + s2), d);
        return BR_DONE;
    }
    return BR_FAILED;
}

br_status seq_rewriter::mk_seq_length(expr* a, expr_ref& result) {
    zstring b;
    rational r;
    m_es.reset();
    str().get_concat(a, m_es);
    unsigned len = 0;
    unsigned j = 0;
    for (expr* e : m_es) {
        auto [bounded, len_e] = min_length(e);
        if (bounded)
            len += len_e;
        else 
            m_es[j++] = e;        
    }
    if (j == 0) {
        result = m_autil.mk_int(len);
        return BR_DONE;
    }
    if (j != m_es.size() || j != 1) {
        expr_ref_vector es(m());        
        for (unsigned i = 0; i < j; ++i) {
            es.push_back(str().mk_length(m_es.get(i)));
        }
        if (len != 0) {
            es.push_back(m_autil.mk_int(len));
        }
        result = m_autil.mk_add(es.size(), es.data());
        return BR_REWRITE2;
    }
    expr* x = nullptr, *y = nullptr, *z = nullptr;
    if (str().is_replace(a, x, y, z) && l_true == eq_length(y, z)) {
        result = str().mk_length(x);
        return BR_REWRITE1;
    }
    if (str().is_map(a, x, y)) {
        result = str().mk_length(y);
        return BR_REWRITE1;
    } 
    if (str().is_mapi(a, x, y, z)) {
        result = str().mk_length(z);
        return BR_REWRITE1;
    } 
    // not suitable for noodler: adds length check which makes it harder
    // // len(extract(x, 0, z)) = min(z, len(x))
    // if (str().is_extract(a, x, y, z) && 
    //     m_autil.is_numeral(y, r) && r.is_zero() &&
    //     m_autil.is_numeral(z, r) && r >= 0) {
    //     expr* len_x = str().mk_length(x);
    //     result = m().mk_ite(m_autil.mk_le(len_x, z), len_x, z);
    //     // expr* zero = m_autil.mk_int(0);
    //     // result = m().mk_ite(m_autil.mk_le(z, zero), zero, result);
    //     return BR_REWRITE_FULL;
    // }
#if 0
    expr* s = nullptr, *offset = nullptr, *length = nullptr;
    if (str().is_extract(a, s, offset, length)) {
        expr_ref len_s(str().mk_length(s), m());
        // if offset < 0 then 0
        // elif length <= 0 then 0
        // elif offset >= len(s) then 0
        // elif offset + length > len(s) then len(s) - offset
        // else length
        result = length;
        result = m().mk_ite(m_autil.mk_gt(m_autil.mk_add(offset, length), len_s),
                            m_autil.mk_sub(len_s, offset),
                            result);
        result = m().mk_ite(m().mk_or(m_autil.mk_le(len_s, offset), m_autil.mk_le(length, zero()), m_autil.mk_lt(offset, zero())),
                            zero(),
                            result);
        return BR_REWRITE_FULL;
    }
#endif
    return BR_FAILED;
}

/*
*  In general constructs nth(t,0) but if t = substring(s,j,..) then simplifies to nth(s,j)
*  This method assumes that |t| > 0.
*/
expr_ref seq_rewriter::mk_seq_first(expr* t) {
    expr_ref result(m());
    expr* s, * j, * k;
    if (str().is_extract(t, s, j, k))
        result = str().mk_nth_i(s, j);
    else
        result = str().mk_nth_c(t, 0);
    return result;
}

expr_ref seq_rewriter::mk_sub(expr* a, rational const& n) {
    expr* a1, *a2;
    SASSERT(n.is_int());
    rational k;
    if (m_autil.is_sub(a, a1, a2) && m_autil.is_numeral(a2, k))
        return expr_ref(m_autil.mk_sub(a1, m_autil.mk_int(k + n)), m());
    if (m_autil.is_add(a, a1, a2) && m_autil.is_numeral(a2, k))
        return expr_ref(m_autil.mk_add(a1, m_autil.mk_int(k - n)), m());        
    if (m_autil.is_add(a, a1, a2) && m_autil.is_numeral(a1, k))
        return expr_ref(m_autil.mk_add(a2, m_autil.mk_int(k - n)), m());
    return expr_ref(m_autil.mk_sub(a, m_autil.mk_int(n)), m());
}


/*
*  In general constructs substring(t,1,|t|-1) but if t = substring(s,j,k) then simplifies to substring(s,j+1,k-1)
*  This method assumes that |t| > 0.
*/
expr_ref seq_rewriter::mk_seq_rest(expr* t) {
    expr_ref result(m());
    expr* s, * j, * k;
    rational jv;
    if (str().is_extract(t, s, j, k) &&  m_autil.is_numeral(j, jv) && jv >= 0) 
        result = str().mk_substr(s, m_autil.mk_int(jv + 1), mk_sub(k, 1));
    else 
        result = str().mk_substr(t, one(), mk_sub(str().mk_length(t), 1));
    return result;
}

/*
*  In general constructs nth(t,|t|-1) but if t = substring(s,j,|s|-j) j >= 0, then simplifies to nth(s,|s|-1) 
*  This method assumes that |t| > 0.
*/
expr_ref seq_rewriter::mk_seq_last(expr* t) {
    expr_ref result(m());
    expr* s, * j, * k, * s_, * len_s;
    rational jv, i;
    if (str().is_extract(t, s, j, k) &&
        m_autil.is_numeral(j, jv) && jv >= 0 &&
        str().is_len_sub(k, len_s, s_, i) &&
        s == s_ && jv == i) {
        expr_ref lastpos = mk_sub(len_s, 1);
        result = str().mk_nth_i(s, lastpos);
    }
    else
        result = str().mk_nth_i(t, m_autil.mk_sub(str().mk_length(t), one()));
    return result;
}

/*
*  In general constructs substring(t,0,|t|-1) 
*  Incorrect comment: "but if t = substring(s,0,k) then simplifies to substring(s,0,k-1). 
*     This method assumes that |t| > 0, thus, if t = substring(s,0,k) then k > 0 so substring(s,0,k-1) is correct."
*  No: if k > |s| then substring(s,0,k) = substring(s,0,k-1)
*/
expr_ref seq_rewriter::mk_seq_butlast(expr* t) {
    return expr_ref(str().mk_substr(t, zero(), m_autil.mk_sub(str().mk_length(t), one())), m());
}

/*
    Lift all ite expressions to the top level, safely
    throttled to not blowup the size of the expression.

    Note: this function does not ensure the same BDD form that is
    used in the normal form for derivatives in mk_re_derivative.
*/
br_status seq_rewriter::lift_ites_throttled(func_decl* f, unsigned n, expr* const* args, expr_ref& result) {
    expr* c = nullptr, * t = nullptr, * e = nullptr;
    for (unsigned i = 0; i < n; ++i)
        if (m().is_ite(args[i], c, t, e) 
            // for noodler we want to remove ites always, hopefully nothing will break by doing this
            // &&
            // lift_ites_filter(f, args[i]) &&
            // (get_depth(t) <= 2 || t->get_ref_count() == 1 ||
            //     get_depth(e) <= 2 || e->get_ref_count() == 1)
           ) {
            ptr_buffer<expr> new_args;
            for (unsigned j = 0; j < n; ++j) new_args.push_back(args[j]);
            new_args[i] = t;
            expr_ref arg1(m().mk_app(f, new_args), m());
            new_args[i] = e;
            expr_ref arg2(m().mk_app(f, new_args), m());
            result = m().mk_ite(c, arg1, arg2);
<<<<<<< HEAD
            TRACE("seq_verbose", tout << "lifting ite: " << mk_pp(result, m()) << std::endl;);
            return BR_REWRITE_FULL;
=======
            TRACE(seq_verbose, tout << "lifting ite: " << mk_pp(result, m()) << std::endl;);
            return BR_REWRITE2;
>>>>>>> b665c99d
        }
    return BR_FAILED;
}

/* returns false iff the ite must not be lifted */
bool seq_rewriter::lift_ites_filter(func_decl* f, expr* ite) {
    // do not lift ites from sequences over regexes
    // for example DO NOT lift to_re(ite(c, s, t)) to ite(c, to_re(s), to_re(t))
    if (u().is_re(f->get_range()) && u().is_seq(ite->get_sort()))
        return false;
    // The following check is intended to avoid lifting cases such as 
    // substring(s,0,ite(c,e1,e2)) ==> ite(c, substring(s,0,e1), substring(s,0,e2))
    // TBD: not sure if this is too restrictive though and may block cases when such lifting is desired
    // if (m_autil.is_int(m().get_sort(ite)) && u().is_seq(f->get_range()))
    //    return false;
    return true;
}


bool seq_rewriter::is_suffix(expr* s, expr* offset, expr* len) {
    expr_ref_vector lens(m());
    rational a, b;
    return 
        get_lengths(len, lens, a) && 
        (a.neg(), m_autil.is_numeral(offset, b) && 
         b.is_pos() && 
         a == b && 
         lens.contains(s));
}

bool seq_rewriter::is_prefix(expr* s, expr* offset, expr* len) {
    expr_ref_vector lens(m());
    rational a, b;
    return 
        get_lengths(len, lens, a) &&
        a < 0 && 
        m_autil.is_numeral(offset, b) && 
        b == 0 && 
        lens.size() == 1 && 
        lens.contains(s);
}

bool seq_rewriter::sign_is_determined(expr* e, sign& s) {
    s = sign_zero;
    if (m_autil.is_add(e)) {
        for (expr* arg : *to_app(e)) {
            sign s1;
            if (!sign_is_determined(arg, s1))
                return false;
            if (s == sign_zero) 
                s = s1;
            else if (s1 == sign_zero)
                continue;
            else if (s1 != s)
                return false;
        }
        return true;
    }
    if (m_autil.is_mul(e)) {
        for (expr* arg : *to_app(e)) {
            sign s1;
            if (!sign_is_determined(arg, s1))
                return false;
            if (s1 == sign_zero) {
                s = sign_zero;
                return true;
            }
            if (s == sign_zero)
                s = s1;
            else if (s != s1)
                s = sign_neg;
            else 
                s = sign_pos;
        }
        return true;
    }
    if (str().is_length(e)) {
        s = sign_pos;
        return true;
    }
    rational r;
    if (m_autil.is_numeral(e, r)) {
        if (r.is_pos())
            s = sign_pos;
        else if (r.is_neg())
            s = sign_neg;
        return true;
    }
    return false;
}

expr_ref seq_rewriter::mk_len(rational const& p, expr_ref_vector const& xs) {
    expr_ref r(m_autil.mk_int(p), m());
    for (expr* e : xs)
        r = m_autil.mk_add(r, str().mk_length(e));
    return r;
}

bool seq_rewriter::extract_pop_suffix(expr_ref_vector const& as, expr* b, expr* c, expr_ref& result) {
    auto len_a1 = min_length(as).second;
    rational pos, len;
    if (!as.empty() && m_autil.is_numeral(b, pos) && 
        m_autil.is_numeral(c, len) && len_a1 >= pos + len && pos >= 0 && len >= 0) {
        unsigned i = 0;
        len_a1 = 0;
        for ( ; i < as.size() && len_a1 < pos + len; ++i) {
            auto len_a2 = min_length(as.get(i)).second;
            len_a1 += len_a2;
        }
        if (i < as.size()) {
            expr* a = str().mk_concat(i, as.data(), as[0]->get_sort());
            result = str().mk_substr(a, b, c);
            return true;
        }
    }
    return false;
}


bool seq_rewriter::extract_push_offset(expr_ref_vector const& as, expr* b, expr* c, expr_ref& result) {
    expr_ref_vector lens(m());
    rational pos1;
    if (get_lengths(b, lens, pos1) && pos1 >= 0) {
        unsigned i = 0;
        for (; i < as.size(); ++i) {
            expr* lhs = as.get(i);
            if (lens.contains(lhs)) {
                lens.erase(lhs);
            }
            else if (str().is_unit(lhs) && pos1.is_pos()) {
                pos1 -= rational(1);
            }
            else {
                break;
            }
        }
        if (i != 0) {
            expr_ref t1(m());
            t1 = str().mk_concat(as.size() - i, as.data() + i, as[0]->get_sort());
            expr_ref t2 = mk_len(pos1, lens);
            result = str().mk_substr(t1, t2, c);
            TRACE(seq, tout << result << "\n";);
            return true;
        }
    }
    return false;
}

bool seq_rewriter::extract_push_length(expr_ref_vector& as, expr* b, expr* c, expr_ref& result) {
    rational pos;
    expr_ref_vector lens(m());
    if (!as.empty() && 
        m_autil.is_numeral(b, pos) && pos.is_zero() && 
        get_lengths(c, lens, pos) && !pos.is_neg()) {
        unsigned i = 0;
        for (; i < as.size(); ++i) {
            expr* lhs = as.get(i);
            if (lens.contains(lhs)) {
                lens.erase(lhs);
            }
            else if (str().is_unit(lhs) && pos.is_pos()) {
                pos -= rational(1);
            }
            else {
                break;
            }
        }
        if (i == as.size()) {
            result = str().mk_concat(as.size(), as.data(), as[0]->get_sort());
            return true;
        }
        else if (i != 0) {
            expr_ref t1(m()), t2(m());
            t1 = str().mk_concat(as.size() - i, as.data() + i, as[0]->get_sort());
            t2 = mk_len(pos, lens);
            result = str().mk_substr(t1, b, t2);
            as[i] = result;
            result = str().mk_concat(i + 1, as.data(), as[0]->get_sort());
            TRACE(seq, tout << result << "\n";);
            return true;
        }
    }
    return false;
}


br_status seq_rewriter::mk_seq_extract(expr* a, expr* b, expr* c, expr_ref& result) {
    zstring s;
    rational pos, len;

    TRACE(seq_verbose, tout << mk_pp(a, m()) << " " << mk_pp(b, m()) << " " << mk_pp(c, m()) << "\n";);
    bool constantBase = str().is_string(a, s);
    bool constantPos = m_autil.is_numeral(b, pos);
    bool constantLen = m_autil.is_numeral(c, len);
    sort* a_sort = a->get_sort();

    sign sg;
    if (sign_is_determined(c, sg) && sg == sign_neg) {
        result = str().mk_empty(a_sort);
        return BR_DONE;
    }

    if(constantPos && constantLen && pos.is_zero() && len >= 1 && str().is_at(a)) {
        result = a;
        return BR_REWRITE1;
    }
    
    // case 1: pos < 0 or len <= 0
    // rewrite to ""
    if ( (constantPos && pos.is_neg()) || (constantLen && !len.is_pos()) ) {
        result = str().mk_empty(a_sort);
        return BR_DONE;
    }
    // case 1.1: pos >= length(base)
    // rewrite to ""
    if (constantPos && constantBase && pos >= s.length()) {
        result = str().mk_empty(a_sort);
        return BR_DONE;
    }

    rational len_a;
    if (constantPos && max_length(a, len_a) && len_a <= pos) {
        result = str().mk_empty(a_sort);
        return BR_DONE;
    }
    
    constantPos &= pos.is_unsigned();
    constantLen &= len.is_unsigned();

    if (constantPos && constantLen && len == 1) {
        result = str().mk_at(a, b);
        return BR_REWRITE1;
    }

    if (constantPos && constantLen && constantBase) {
        unsigned _pos = pos.get_unsigned();
        unsigned _len = len.get_unsigned();
        if (pos + len >= s.length()) 
            result = str().mk_string(s.extract(_pos, s.length()));
        else 
            result = str().mk_string(s.extract(_pos, _len));
        return BR_DONE;
    }


    expr_ref_vector as(m());
    str().get_concat_units(a, as);
    if (as.empty()) {
        result = str().mk_empty(a->get_sort());
        return BR_DONE;
    }

    if (extract_pop_suffix(as, b, c, result))
        return BR_REWRITE1;

    // extract(a + b + c, len(a + b), s) -> extract(c, 0, s)
    // extract(a + b + c, len(a) + len(b), s) -> extract(c, 0, s)
    if (extract_push_offset(as, b, c, result))
        return BR_REWRITE3;

    // extract(a + b + c, 0, len(a) + len(b)) -> c
    if (extract_push_length(as, b, c, result))
        return BR_REWRITE3;
    
    expr* a1 = nullptr, *b1 = nullptr, *c1 = nullptr;
    if (str().is_extract(a, a1, b1, c1) && 
        is_suffix(a1, b1, c1) && is_suffix(a, b, c)) {
        result = str().mk_substr(a1, m_autil.mk_add(b1, b), m_autil.mk_sub(c1, b));
        return BR_REWRITE3;
    }
    rational r1, r2;
    if (str().is_extract(a, a1, b1, c1) &&
        m_autil.is_numeral(b1, r1) && r1.is_unsigned() &&
        m_autil.is_numeral(c1, r2) && r2.is_unsigned() &&
        constantPos && constantLen) {
        if (r1 == 0 && r2 >= pos + len) {        
            result = str().mk_substr(a1, b, c);
            return BR_REWRITE1;
        }
        // pos2 <= len1
        // 0 <= pos1
        // extract(extract(x, pos1, len1), pos2, len2)
        // =
        // extract(x, pos1 + pos2, min(len1 - pos2, len2))
        //
        if (r1 >= 0 && pos <= r2) {
            r2 = std::min(r2 - pos, len);
            r1 += pos;
            result = str().mk_substr(a1, m_autil.mk_numeral(r1, true), m_autil.mk_numeral(r2, true));
            return BR_REWRITE1;
        }
    }

    if (str().is_extract(a, a1, b1, c1) && 
        is_prefix(a1, b1, c1) && is_prefix(a, b, c)) {
        result = str().mk_substr(a1, b, m_autil.mk_sub(c1, m_autil.mk_sub(str().mk_length(a), c)));
        return BR_REWRITE3;
    }

    if (str().is_extract(a, a1, b1, c1) &&
        is_prefix(a, b, c) && is_suffix(a1, b1, c1)) {
        expr_ref q(m_autil.mk_sub(c, str().mk_length(a)), m());
        result = str().mk_substr(a1, b1, m_autil.mk_add(c1, q));
        return BR_REWRITE3;
    }

    // (extract (extract a p l) 0 (len a)) -> (extract a p l)
    if (str().is_extract(a, a1, b1, c1) && constantPos && pos == 0 && str().is_length(c, b1) && a1 == b1) {
        result = a;
        return BR_DONE;
    }

    // (extract (extract a p l) 0 l) -> (extract a p l)
    if (str().is_extract(a, a1, b1, c1) && constantPos && pos == 0 && c == c1) {
        result = a;
        return BR_DONE;
    }

    // extract(extract(a, 3, 6), 1, len(extract(a, 3, 6)) - 1) -> extract(a, 4, 5)
    if (str().is_extract(a, a1, b1, c1) && is_suffix(a, b, c) && 
        m_autil.is_numeral(c1) && m_autil.is_numeral(b1)) {
        result = str().mk_substr(a1, m_autil.mk_add(b, b1), m_autil.mk_sub(c1, b));
        return BR_REWRITE2;
    }
 

    if (!constantPos) 
        return BR_FAILED;

    unsigned offset = 0;
    for (; offset < as.size() && str().is_unit(as.get(offset)) && offset < pos; ++offset) {};
    if (offset == 0 && pos > 0) {
        return BR_FAILED;
    }
    std::function<bool(expr*)> is_unit = [&](expr *e) { return str().is_unit(e); };

    // not suitable for noodler: introduces nested ite in (dis)equations
    // if (pos == 0 && as.forall(is_unit)) {
    //     result = str().mk_empty(a->get_sort());
    //     for (unsigned i = 1; i <= as.size(); ++i) {
    //         result = m().mk_ite(m_autil.mk_ge(c, m_autil.mk_int(i)), 
    //                             str().mk_concat(i, as.data(), a->get_sort()), 
    //                             result);
    //     }
    //     return BR_REWRITE_FULL;
    // }
    if (pos == 0 && !constantLen) {
        return BR_FAILED;
    }
    // (extract (++ (unit x) (unit y)) 3 c) = empty
    if (offset == as.size()) {
        result = str().mk_empty(a->get_sort());
        return BR_DONE;
    }
    SASSERT(offset != 0 || pos == 0);
    
    if (constantLen && pos == offset) {
        unsigned _len = len.get_unsigned();
        // (extract (++ (unit a) (unit b) (unit c) x) 1 2) = (++ (unit b) (unit c))
        unsigned i = offset;
        for (; i < as.size() && str().is_unit(as.get(i)) && i - offset < _len; ++i);
        if (i - offset == _len) {
            result = str().mk_concat(_len, as.data() + offset, a->get_sort());
            return BR_DONE;
        }
        if (i == as.size()) {
            result = str().mk_concat(as.size() - offset, as.data() + offset, as[0]->get_sort());
            return BR_DONE;
        }
    }
    if (offset == 0) {
        return BR_FAILED;
    }
    expr_ref position(m());
    position = m_autil.mk_sub(b, m_autil.mk_int(offset));
    result = str().mk_concat(as.size() - offset, as.data() + offset, as[0]->get_sort());
    result = str().mk_substr(result, position, c);
    return BR_REWRITE3;
}

bool seq_rewriter::get_lengths(expr* e, expr_ref_vector& lens, rational& pos) {
    expr* arg = nullptr, *e1 = nullptr, *e2 = nullptr;
    rational pos1;
    if (m_autil.is_add(e)) {
        for (expr* arg1 : *to_app(e)) {
            if (!get_lengths(arg1, lens, pos)) 
                return false;
        }
    }
    else if (str().is_length(e, arg)) {
        lens.push_back(arg);
    }
    else if (m_autil.is_mul(e, e1, e2) && m_autil.is_numeral(e1, pos1) && str().is_length(e2, arg) && 0 <= pos1 && pos1 <= 10) {
        while (pos1 > 0) {
            lens.push_back(arg);
            pos1 -= rational(1);
        }
    }
    else if (m_autil.is_numeral(e, pos1)) {
        pos += pos1;
    }
    else {
        return false;
    }
    return true;
}

bool seq_rewriter::cannot_contain_suffix(expr* a, expr* b) {
    
    if (str().is_unit(a) && str().is_unit(b) && m().are_distinct(a, b)) {
        return true;
    }
    zstring A, B;
    if (str().is_string(a, A) && str().is_string(b, B)) {
        // some prefix of a is a suffix of b
        bool found = false;
        for (unsigned i = 1; !found && i <= A.length(); ++i) {
            found = A.extract(0, i).suffixof(B);
        }
        return !found;
    }

    return false;
}


bool seq_rewriter::cannot_contain_prefix(expr* a, expr* b) {
    
    if (str().is_unit(a) && str().is_unit(b) && m().are_distinct(a, b)) {
        return true;
    }
    zstring A, B;
    if (str().is_string(a, A) && str().is_string(b, B)) {
        // some suffix of a is a prefix of b
        bool found = false;
        for (unsigned i = 0; !found && i < A.length(); ++i) {
            found = A.extract(i, A.length()-i).suffixof(B);
        }
        return !found;
    }

    return false;
}



br_status seq_rewriter::mk_seq_contains(expr* a, expr* b, expr_ref& result) {
    zstring c, d;
    if (str().is_string(a, c) && str().is_string(b, d)) {
        result = m().mk_bool_val(c.contains(d));
        return BR_DONE;
    }
    expr* x = nullptr, *y, *z;
    if (str().is_extract(b, x, y, z) && x == a) {
        result = m().mk_true();
        return BR_DONE;
    }

    // check if subsequence of a is in b.
    expr_ref_vector as(m()), bs(m());
    str().get_concat_units(a, as);
    str().get_concat_units(b, bs);
    
    TRACE(seq, tout << mk_pp(a, m()) << " contains " << mk_pp(b, m()) << "\n";);
   
    if (bs.empty()) {
        result = m().mk_true();
        return BR_DONE;
    }

    if (as.empty()) {
        result = str().mk_is_empty(b);
        return BR_REWRITE2;
    }

    // contains (at ...) str where |str| > 1 --> false
    if(str().is_at(a) && str().is_string(b, d) && d.length() > 1) {
        result = m().mk_false();
        return BR_DONE;
    }

    for (unsigned i = 0; bs.size() + i <= as.size(); ++i) {
        unsigned j = 0;
        for (; j < bs.size() && as.get(j+i) == bs.get(j); ++j) {};
        if (j == bs.size()) {
            result = m().mk_true();
            return BR_DONE;
        }
    }
    std::function<bool(expr*)> is_value = [&](expr* e) { return m().is_value(e); };
    if (bs.forall(is_value) && as.forall(is_value)) {
        result = m().mk_false();
        return BR_DONE;
    }

    auto [lA, lenA] = min_length(as);
    if (lA) {
        auto lenB = min_length(bs).second;
        if (lenB > lenA) {
            result = m().mk_false();
            return BR_DONE;
        }
    }

    // This is for Z3-Noodler as it may itroduce seq.unit functions, which are not supported
    return BR_FAILED;

    unsigned offs = 0;
    unsigned sz = as.size();
    expr* b0 = bs.get(0);
    expr* bL = bs.get(bs.size()-1);
    for (; offs < as.size() && cannot_contain_prefix(as[offs].get(), b0); ++offs) {}
    for (; sz > offs && cannot_contain_suffix(as.get(sz-1), bL); --sz) {}
    if (offs == sz) {
        result = str().mk_is_empty(b);
        return BR_REWRITE2;
    }
    if (offs > 0 || sz < as.size()) {
        SASSERT(sz > offs);
        result = str().mk_contains(str().mk_concat(sz-offs, as.data()+offs, a->get_sort()), b);
        return BR_REWRITE2;
    }    

    std::function<bool(expr*)> is_unit = [&](expr *e) { return str().is_unit(e); };

    if (bs.forall(is_unit) && as.forall(is_unit)) {
        expr_ref_vector ors(m());
        for (unsigned i = 0; i + bs.size() <= as.size(); ++i) {
            expr_ref_vector ands(m());
            for (unsigned j = 0; j < bs.size(); ++j) {
                ands.push_back(m().mk_eq(as.get(i + j), bs.get(j)));
            }
            ors.push_back(::mk_and(ands));
        }
        result = ::mk_or(ors);
        return BR_REWRITE_FULL;
    }

    if (bs.size() == 1 && bs.forall(is_unit) && as.size() > 1) {
        expr_ref_vector ors(m());        
        for (expr* ai : as) {
            ors.push_back(str().mk_contains(ai, bs.get(0)));
        }
        result = ::mk_or(ors);
        return BR_REWRITE_FULL;
    }
    
    expr_ref ra(a, m());
    if (is_unit(b) && m().is_value(b) && 
        reduce_by_char(ra, b, 4)) {
        result = str().mk_contains(ra, b);
        return BR_REWRITE1;
    }
    return BR_FAILED;
}

bool seq_rewriter::reduce_by_char(expr_ref& r, expr* ch, unsigned depth) {
    expr* x = nullptr, *y = nullptr, *z = nullptr;
    if (str().is_replace(r, x, y, z) && 
        str().is_unit(y) && m().is_value(y) &&
        str().is_unit(z) && m().is_value(z) && 
        ch != y && ch != z) {
        r = x;
        if (depth > 0)
            reduce_by_char(r, ch, depth - 1);
        return true;
    }
    if (depth > 0 && str().is_concat(r)) {
        bool reduced = false;
        expr_ref_vector args(m());
        for (expr* e : *to_app(r)) {
            expr_ref tmp(e, m());
            if (reduce_by_char(tmp, ch, depth - 1))
                reduced = true;
            args.push_back(tmp);
        }
        if (reduced) 
            r = str().mk_concat(args, args.get(0)->get_sort());
        return reduced;
    }
    if (depth > 0 && str().is_extract(r, x, y, z)) {
        expr_ref tmp(x, m());
        if (reduce_by_char(tmp, ch, depth - 1)) {
            r = str().mk_substr(tmp, y, z);
            return true;
        }        
    }        
    return false;
}


/*
 * (str.at s i), constants s/i, i < 0 or i >= |s| ==> (str.at s i) = ""
 */
br_status seq_rewriter::mk_seq_at(expr* a, expr* b, expr_ref& result) {
    zstring c;
    rational r, offset_r, len_r;
    expr* offset, *a1, *len;
    expr_ref_vector lens(m());
    sort* sort_a = a->get_sort();
    if (str().is_extract(a, a1, offset, len) && 
        m_autil.is_numeral(offset, offset_r) && offset_r.is_zero() && 
        m_autil.is_numeral(len, len_r) && m_autil.is_numeral(b, r) && 
        r < len_r) {
        result = str().mk_at(a1, b);
        return BR_REWRITE1;
    }
    if (!get_lengths(b, lens, r)) {
        return BR_FAILED;
    }
    if (lens.empty() && r.is_neg()) {
        result = str().mk_empty(sort_a);
        return BR_DONE;
    } 

    expr* a2 = nullptr, *i2 = nullptr;
    if (lens.empty() && str().is_at(a, a2, i2)) {
        if (r.is_pos()) {
            result = str().mk_empty(sort_a);
        }
        else {
            result = a;
        }
        return BR_DONE;            
    }

    m_lhs.reset();
    str().get_concat_units(a, m_lhs);

    if (m_lhs.empty()) {
        result = str().mk_empty(a->get_sort());
        return BR_DONE;        
    }
    
    unsigned i = 0;
    for (; i < m_lhs.size(); ++i) {
        expr* lhs = m_lhs.get(i);
        if (lens.contains(lhs) && !r.is_neg()) {
            lens.erase(lhs);
        }
        else if (str().is_unit(lhs) && r.is_zero() && lens.empty()) {
            result = lhs;
            return BR_REWRITE1;
        }
        else if (str().is_unit(lhs) && r.is_pos()) {
            r -= rational(1);
        }
        else {
            break;
        }
    }
    if (i == 0) {
        return BR_FAILED;
    }
    if (m_lhs.size() == i) {
        result = str().mk_empty(sort_a);
        return BR_DONE;
    }
    expr_ref pos(m_autil.mk_int(r), m());
    for (expr* rhs : lens) {
        pos = m_autil.mk_add(pos, str().mk_length(rhs));
    }
    result = str().mk_concat(m_lhs.size() - i , m_lhs.data() + i, sort_a);
    result = str().mk_at(result, pos);
    return BR_REWRITE2;   
}

br_status seq_rewriter::mk_seq_nth(expr* a, expr* b, expr_ref& result) {

    rational pos1, pos2;
    expr* s = nullptr, *p = nullptr, *len = nullptr;
    if (str().is_unit(a, s) && m_autil.is_numeral(b, pos1) && pos1.is_zero()) {
        result = s;
        return BR_DONE;
    }
    if (str().is_extract(a, s, p, len) && m_autil.is_numeral(p, pos1) && pos1 > 0) {
        expr_ref_vector lens(m());
        rational pos2;
        /*
         * nth(s[k, |s| - k], b) =
         *   b < 0             -> nth_u(a, b)
         *   b + k < |s|       -> nth(s, b + k)
         *   k >= |s|          -> nth_u(empty, b)
         *   k < |s| <= b + k  -> nth_u(a, b)
         */
        if (get_lengths(len, lens, pos2) && (pos1 == -pos2) && (lens.size() == 1) && (lens.get(0) == s)) {
            expr_ref k(m_autil.mk_int(pos1), m());
            expr_ref case1(str().mk_nth_i(s, m_autil.mk_add(b, k)), m());
            expr_ref case2(str().mk_nth_u(str().mk_empty(s->get_sort()), b), m());
            expr_ref case3(str().mk_nth_u(a, b), m());
            result = case3;
            result = m().mk_ite(m_autil.mk_lt(m_autil.mk_add(k, b), str().mk_length(s)), case1, result);
            result = m().mk_ite(m_autil.mk_ge(k, str().mk_length(s)), case2, result);
            result = m().mk_ite(m_autil.mk_lt(b, zero()), case3, result);   
            return BR_REWRITE_FULL;
        }
    }

    auto [bounded_a, len_a] = min_length(a);

    if (bounded_a && m_autil.is_numeral(b, pos1)) {
        if (0 <= pos1 && pos1 < len_a)
            result = str().mk_nth_i(a, b);
        else
            result = str().mk_nth_u(a, b);
        return BR_REWRITE_FULL;
    }    

    expr* la = str().mk_length(a);
    result = m().mk_ite(m().mk_and(m_autil.mk_ge(b, zero()), m().mk_not(m_autil.mk_le(la, b))), 
                        str().mk_nth_i(a, b),
                        str().mk_nth_u(a, b));
    return BR_REWRITE_FULL;
}


br_status seq_rewriter::mk_seq_nth_i(expr* a, expr* b, expr_ref& result) {
    zstring c;
    rational r;
    if (!m_autil.is_numeral(b, r) || !r.is_unsigned()) {
        return BR_FAILED;
    }
    unsigned offset = r.get_unsigned();

    expr* a2, *i2;
    if (offset == 0 && str().is_at(a, a2, i2) && m_autil.is_numeral(i2, r) && r.is_zero()) {
        result = str().mk_nth_i(a2, i2);
        return BR_REWRITE1;
    }

    expr* f, *s;
    if (str().is_map(a, f, s)) {
        expr* args[2] = { f, str().mk_nth_i(s, b) };
        result = array_util(m()).mk_select(2, args);
        return BR_REWRITE1;
    }

    expr_ref_vector as(m());
    str().get_concat_units(a, as);

    expr* cond = nullptr, *el = nullptr, *th = nullptr;
    for (unsigned i = 0; i < as.size(); ++i) {
        expr* a = as.get(i), *u = nullptr;
        if (str().is_unit(a, u)) {
            if (offset == i) {
                result = u;
                return BR_DONE;
            }
            continue;
        }
        else if (m().is_ite(a, cond, th, el)) {
            auto [bounded, len1] = min_length(a);
            if (!bounded)
                break;
            if (i + len1 < offset) {
                offset -= len1;
                continue;
            }
            expr_ref idx(m());
            idx = m_autil.mk_int(offset - i);
            th = str().mk_nth_i(th, idx);
            el = str().mk_nth_i(el, idx);
            result = m().mk_ite(cond, th, el);
            return BR_REWRITE2;
        }
        else
            break;
    }
    
    return BR_FAILED;
}

br_status seq_rewriter::mk_seq_last_index(expr* a, expr* b, expr_ref& result) {
    zstring s1, s2;
    bool isc1 = str().is_string(a, s1);
    bool isc2 = str().is_string(b, s2);
    if (isc1 && isc2) {
        int idx = s1.last_indexof(s2);
        result = m_autil.mk_numeral(rational(idx), true);
        return BR_DONE;
    }
    if (a == b) {
        result = m_autil.mk_int(0);
        return BR_DONE;
    }
    return BR_FAILED;
}

/**

  Index of first occurrence of second string in first one starting at 
  the position specified by the third argument.
  (str.indexof s t i), with 0 <= i <= |s| is the position of the first
  occurrence of t in s at or after position i, if any. 
  Otherwise, it is -1. Note that the result is i whenever i is within
  the range [0, |s|] and t is empty.
  (str.indexof String String Int Int)

   indexof(s, b, c) -> -1 if c < 0
   indexof(a, "", 0) -> if a = "" then 0 else -1
   indexof("", b, r) -> if b = "" and r = 0 then 0 else -1
   indexof(a, "", x) -> if 0 <= x <= len(a) then x else - 1
   indexof(unit(x)+a, b, r+1) -> indexof(a, b, r) 
   indexof(unit(x)+a, unit(y)+b, 0) -> indexof(a,unit(y)+b, 0) if x != y
   indexof(substr(x,y,len1), z, len2) -> -1 if len2 > len1
*/
br_status seq_rewriter::mk_seq_index(expr* a, expr* b, expr* c, expr_ref& result) {
    zstring s1, s2;
    rational r;
    bool isc1 = str().is_string(a, s1);
    bool isc2 = str().is_string(b, s2);
    sort* sort_a = a->get_sort();
    expr * c1, *c2;

    if (isc1 && isc2 && m_autil.is_numeral(c, r) && r.is_unsigned()) {
        int idx = s1.indexofu(s2, r.get_unsigned());
        result = m_autil.mk_int(idx);
        return BR_DONE;
    }

    // indexof(s1 + s2, b, c) -> s1.indexof(b) if the result is != -1 and s1 and b are concrete strings
    if(str().is_concat(a, c1, c2) && isc2 && str().is_string(c1, s1) && m_autil.is_numeral(c, r) && r.is_unsigned()) {
        int idx = s1.indexofu(s2, r.get_unsigned());
        if(idx != -1) {
            result = m_autil.mk_int(idx);
            return BR_DONE;
        }
    }
    if (m_autil.is_numeral(c, r) && r.is_neg()) {
        result = minus_one();
        return BR_DONE;
    }
    
    if (str().is_empty(b) && m_autil.is_numeral(c, r) && r.is_zero()) {
        result = c;
        return BR_DONE;
    }

    if (str().is_empty(b)) {
        result = m().mk_ite(m().mk_and(m_autil.mk_le(zero(), c),
                                       m_autil.mk_le(c, str().mk_length(a))),
                            c,
                            minus_one());
        return BR_REWRITE2;
    }

    
    if (str().is_empty(a)) {
        expr* emp = str().mk_is_empty(b);
        result = m().mk_ite(m().mk_and(m().mk_eq(c, zero()), emp), zero(), minus_one());
        return BR_REWRITE2;
    }

    if (a == b) {
        if (m_autil.is_numeral(c, r)) {
            result = r.is_zero() ? zero() : minus_one();            
            return BR_DONE;
        }
        else {
            result = m().mk_ite(m().mk_eq(zero(), c), zero(), minus_one());
            return BR_REWRITE2;
        }
    }
    expr* x = nullptr, *y = nullptr, *len1 = nullptr;
    rational r1, r2;
    if (str().is_extract(a, x, y, len1) && m_autil.is_numeral(len1, r1) && 
        m_autil.is_numeral(c, r2) && r2 > r1) {
        result = minus_one();
        return BR_DONE;
    }

    expr_ref_vector as(m()), bs(m());
    str().get_concat_units(a, as);
    unsigned i = 0;
    if (m_autil.is_numeral(c, r)) {
        i = 0;
        while (r.is_pos() && i < as.size() && str().is_unit(as.get(i))) {
            r -= rational(1);
            ++i;
        }
        if (i > 0) {
            expr_ref a1(m());
            a1 = str().mk_concat(as.size() - i, as.data() + i, sort_a);
            result = str().mk_index(a1, b, m_autil.mk_int(r));
            result = m().mk_ite(m_autil.mk_ge(result, zero()), m_autil.mk_add(m_autil.mk_int(i), result), minus_one());
            return BR_REWRITE_FULL;
        }
    }
    bool is_zero = m_autil.is_numeral(c, r) && r.is_zero();
    str().get_concat_units(b, bs);
    i = 0;
    while (is_zero && i < as.size() && 
           0 < bs.size() && 
           str().is_unit(as.get(i)) && 
           str().is_unit(bs.get(0)) &&
           m().are_distinct(as.get(i), bs.get(0))) {
        ++i;
    }
    if (i > 0) {
        result = str().mk_index(
            str().mk_concat(as.size() - i, as.data() + i, sort_a), b, c);
        result = m().mk_ite(m_autil.mk_ge(result, zero()), m_autil.mk_add(m_autil.mk_int(i), result), minus_one());
        return BR_REWRITE_FULL;
    }

    switch (compare_lengths(as, bs)) {
    case shorter_c:
        if (is_zero) {
            result = minus_one();
            return BR_DONE;
        }
        break;
    case same_length_c:
        result = m().mk_ite(m_autil.mk_le(c, minus_one()), minus_one(), 
                            m().mk_ite(m().mk_eq(c, zero()), 
                                       m().mk_ite(m().mk_eq(a, b), zero(), minus_one()),
                                       minus_one()));
        return BR_REWRITE_FULL;
    default:
        break;
    }
    // FIXME: Not suitable for Z3-Noodler as it itroduces ite constructs inside predicates.
    // if (is_zero && !as.empty() && str().is_unit(as.get(0))) {
    //     expr_ref a1(str().mk_concat(as.size() - 1, as.data() + 1, as[0]->get_sort()), m());
    //     expr_ref b1(str().mk_index(a1, b, c), m());
    //     result = m().mk_ite(str().mk_prefix(b, a), zero(), 
    //                         m().mk_ite(m_autil.mk_ge(b1, zero()), m_autil.mk_add(one(), b1), minus_one()));
    //     return BR_REWRITE3;
    // }
    expr_ref ra(a, m());
    if (str().is_unit(b) && m().is_value(b) && 
        reduce_by_char(ra, b, 4)) {
        result = str().mk_index(ra, b, c);
        return BR_REWRITE1;
    }

    // Enhancement: walk segments of a, determine which segments must overlap, must not overlap, may overlap.
    return BR_FAILED;
}

seq_rewriter::length_comparison seq_rewriter::compare_lengths(unsigned sza, expr* const* as, unsigned szb, expr* const* bs) {
    unsigned units_a = 0, units_b = 0, k = 0;
    obj_map<expr, unsigned> mults;
    bool b_has_foreign = false;
    for (unsigned i = 0; i < sza; ++i) {
        if (str().is_unit(as[i]))
            units_a++;
        else 
            mults.insert_if_not_there(as[i], 0)++;
    }
    for (unsigned i = 0; i < szb; ++i) {
        if (str().is_unit(bs[i]))
            units_b++;
        else if (mults.find(bs[i], k)) {
            --k;
            if (k == 0) {
                mults.erase(bs[i]);
            }
            else {
                mults.insert(bs[i], k);
            }
        }
        else {
            b_has_foreign = true;
        }
    }
    if (units_a > units_b && !b_has_foreign) {
        return longer_c;
    }
    if (units_a == units_b && !b_has_foreign && mults.empty()) {
        return same_length_c;
    }
    if (units_b > units_a && mults.empty()) {
        return shorter_c;
    }
    return unknown_c;
}


//  (str.replace s t t') is the string obtained by replacing the first occurrence 
//  of t in s, if any, by t'. Note that if t is empty, the result is to prepend
//  t' to s; also, if t does not occur in s then the result is s.

br_status seq_rewriter::mk_seq_replace(expr* a, expr* b, expr* c, expr_ref& result) {
    zstring s1, s2, s3;
    sort* sort_a = a->get_sort();
    if (str().is_string(a, s1) && str().is_string(b, s2) && 
        str().is_string(c, s3)) {
        result = str().mk_string(s1.replace(s2, s3));
        return BR_DONE;
    }
    if (b == c) {
        result = a;
        return BR_DONE;
    }
    if (a == b) {
        result = c;
        return BR_DONE;
    }
    if (str().is_empty(b)) {
        result = str().mk_concat(c, a);
        return BR_REWRITE1;
    }
    if (str().is_empty(a) && str().is_empty(c)) {
        result = a;
        return BR_DONE;
    }

    m_lhs.reset();
    str().get_concat(a, m_lhs);

    // a = "", |b| > 0 -> replace("",b,c) = ""
    if (m_lhs.empty()) {
        str().get_concat(b, m_lhs);
        unsigned len = min_length(m_lhs).second;
        if (len > 0) {
            result = a;
            return BR_DONE;
        }
        return BR_FAILED;
    }

    // a := b + rest
    if (m_lhs.get(0) == b) {
        m_lhs[0] = c;
        result = str().mk_concat(m_lhs.size(), m_lhs.data(), sort_a);
        return BR_REWRITE1;
    }

    // a : a' + rest string, b is string, c is string, a' contains b
    if (str().is_string(b, s2) && str().is_string(c, s3) && 
        str().is_string(m_lhs.get(0), s1) && s1.contains(s2) ) {
        m_lhs[0] = str().mk_string(s1.replace(s2, s3));
        result = str().mk_concat(m_lhs.size(), m_lhs.data(), sort_a);
        return BR_REWRITE1;
    }
    m_lhs.reset();
    m_rhs.reset();
    str().get_concat_units(a, m_lhs);
    str().get_concat_units(b, m_rhs);
    if (m_rhs.empty()) {
        result = str().mk_concat(c, a);
        return BR_REWRITE1;
    }

    // is b a prefix of m_lhs at position i?
    auto compare_at_i = [&](unsigned i) {
        for (unsigned j = 0; j < m_rhs.size() && i + j < m_lhs.size(); ++j) {
            expr* b0 = m_rhs.get(j);
            expr* a0 = m_lhs.get(i + j);
            if (m().are_equal(a0, b0))
                continue;
            if (!str().is_unit(b0) || !str().is_unit(a0)) 
                return l_undef;
            if (m().are_distinct(a0, b0)) 
                return l_false;
            return l_undef;
        }
        return l_true;
    };

    unsigned i = 0;
    for (; i < m_lhs.size(); ++i) {
        lbool cmp = compare_at_i(i);
        if (cmp == l_false && str().is_unit(m_lhs.get(i)))
            continue;
        if (cmp == l_true && m_lhs.size() < i + m_rhs.size()) {
            expr_ref a1(str().mk_concat(i, m_lhs.data(), sort_a), m());
            expr_ref a2(str().mk_concat(m_lhs.size()-i, m_lhs.data()+i, sort_a), m());
            result = m().mk_ite(m().mk_eq(a2, b), str().mk_concat(a1, c), a);
            return BR_REWRITE_FULL;            
        }
        if (cmp == l_true) {
            expr_ref_vector es(m());
            es.append(i, m_lhs.data());
            es.push_back(c);
            es.append(m_lhs.size()-i-m_rhs.size(), m_lhs.data()+i+m_rhs.size());
            result = str().mk_concat(es, sort_a);
            return BR_REWRITE_FULL;        
        }
        break;
    }

    if (i > 0) {
        expr_ref a1(str().mk_concat(i, m_lhs.data(), sort_a), m());
        expr_ref a2(str().mk_concat(m_lhs.size()-i, m_lhs.data()+i, sort_a), m());
        result = str().mk_concat(a1, str().mk_replace(a2, b, c));
        return BR_REWRITE_FULL;        
    }


    return BR_FAILED;
}

br_status seq_rewriter::mk_seq_replace_all(expr* a, expr* b, expr* c, expr_ref& result) {
    if (str().is_empty(b) || b == c) {
        result = a;
        return BR_DONE;
    } 
    if (a == b) {
        result = m().mk_ite(str().mk_is_empty(b), str().mk_empty(a->get_sort()), c);
        return BR_REWRITE2;
    }
    if (str().is_empty(a) && str().is_empty(c)) {
        result = a;
        return BR_DONE;
    }
    zstring s1, s2;
    expr_ref_vector strs(m());
    if (str().is_string(a, s1) && str().is_string(b, s2)) {
        SASSERT(s2.length() > 0);
        if (s1.length() < s2.length()) {
            result = a;
            return BR_DONE;
        }
        for (unsigned i = 0; i < s1.length(); ++i) {
            if (s1.length() >= s2.length() + i && 
                s2 == s1.extract(i, s2.length())) {
                strs.push_back(c);
                i += s2.length() - 1;
            }
            else 
                strs.push_back(str().mk_unit(str().mk_char(s1, i)));
        }
        result = str().mk_concat(strs, a->get_sort());
        return BR_REWRITE_FULL;
    }
    expr_ref_vector a_vals(m());
    expr_ref_vector b_vals(m());
    if (try_get_unit_values(a, a_vals) && try_get_unit_values(b, b_vals)) {
        replace_all_subvectors(a_vals, b_vals, c, strs);
        result = str().mk_concat(strs, a->get_sort());
        return BR_REWRITE_FULL;
    }

    //TODO: the case when a is a unit or concatenation of units while b is a string 
    //or the other way around -- if that situation is possible at all -- is similar to the above
    return BR_FAILED;
}

/**
   rewrites for map(f, s):

   map(f, []) = []
   map(f, [x]) = [f(x)]
   map(f, s + t) = map(f, s) + map(f, t)
   len(map(f, s)) = len(s)
   nth_i(map(f,s), i) = f(nth_i(s, i))

 */
br_status seq_rewriter::mk_seq_map(expr* f, expr* seqA, expr_ref& result) {
    if (str().is_empty(seqA)) {
        result = str().mk_empty(str().mk_seq(get_array_range(f->get_sort())));
        return BR_DONE;
    }
    expr* a, *s1, *s2;
    if (str().is_unit(seqA, a)) {
        array_util array(m());
        expr* args[2] = { f, a };
        result = str().mk_unit(array.mk_select(2, args));
        return BR_REWRITE2;
    }
    if (str().is_concat(seqA, s1, s2)) {
        result = str().mk_concat(str().mk_map(f, s1), str().mk_map(f, s2));
        return BR_REWRITE2;
    }
    return BR_FAILED;
}

br_status seq_rewriter::mk_seq_mapi(expr* f, expr* i, expr* seqA, expr_ref& result) {
    if (str().is_empty(seqA)) {
        result = str().mk_empty(str().mk_seq(get_array_range(f->get_sort())));
        return BR_DONE;
    }
    expr* a, *s1, *s2;
    if (str().is_unit(seqA, a)) {
        array_util array(m());
        expr* args[3] = { f, i, a };
        result = str().mk_unit(array.mk_select(3, args));
        return BR_REWRITE2;
    }
    if (str().is_concat(seqA, s1, s2)) {
        expr_ref j(m_autil.mk_add(i, str().mk_length(s1)), m());
        result = str().mk_concat(str().mk_mapi(f, i, s1), str().mk_mapi(f, j, s2));
        return BR_REWRITE2;
    }
    return BR_FAILED;
}

br_status seq_rewriter::mk_seq_foldl(expr* f, expr* b, expr* seqA, expr_ref& result) {
    if (str().is_empty(seqA)) {
        result = b;
        return BR_DONE;
    }
    expr* a, *s1, *s2;
    if (str().is_unit(seqA, a)) {
        array_util array(m());
        expr* args[3] = { f, b, a };
        result = array.mk_select(3, args);
        return BR_REWRITE1;
    }
    if (str().is_concat(seqA, s1, s2)) {
        result = str().mk_foldl(f, b, s1);
        result = str().mk_foldl(f, result, s2);
        return BR_REWRITE3;
    }
    return BR_FAILED;
}

br_status seq_rewriter::mk_seq_foldli(expr* f, expr* i, expr* b, expr* seqA, expr_ref& result) {
    if (str().is_empty(seqA)) {
        result = b;
        return BR_DONE;
    }
    expr* a, *s1, *s2;
    if (str().is_unit(seqA, a)) {
        array_util array(m());
        expr* args[4] = { f, i, b, a };
        result = array.mk_select(4, args);
        return BR_REWRITE1;
    }
    if (str().is_concat(seqA, s1, s2)) {
        expr_ref j(m_autil.mk_add(i, str().mk_length(s1)), m());
        result = str().mk_foldli(f, i, b, s1);
        result = str().mk_foldli(f, j, result, s2);
        return BR_REWRITE3;
    }
    return BR_FAILED;
}

/*
* Returns false if s is not a single unit value or concatenation of unit values.
* Else extracts the units from s into vals and returns true.
*/
bool seq_rewriter::try_get_unit_values(expr* s, expr_ref_vector& vals) {
    expr* h, * t, * v;
    t = s;
    //collect all unit values from s, if not all elements are unit-values then fail
    while (str().is_concat(t, h, t))
        if (str().is_unit(h, v) && m().is_value(v))
            vals.push_back(h);
        else
            return false;
    //add the last element
    if (str().is_unit(t, v) && m().is_value(v))
        vals.push_back(t);
    else
        return false;
    return true;
}

/*
* Replace all subvectors of b in a by c
*/
void seq_rewriter::replace_all_subvectors(expr_ref_vector const& a, expr_ref_vector const& b, expr* c, expr_ref_vector& result) {
    unsigned int i = 0;
    unsigned int k = b.size();
    while (i + k <= a.size()) {
        //if a[i..i+k-1] equals b then replace it by c and inceremnt i by k
        unsigned j = 0;
        while (j < k && b[j] == a[i + j]) 
            ++j;
        if (j < k) //the equality failed
            result.push_back(a[i++]);
        else { //the equality succeeded
            result.push_back(c);
            i += k;
        }
    }
    //add the trailing elements from a 
    while (i < a.size())
        result.push_back(a[i++]);
}

br_status seq_rewriter::mk_seq_replace_re_all(expr* a, expr* b, expr* c, expr_ref& result) {
    return BR_FAILED;
}

br_status seq_rewriter::mk_seq_replace_re(expr* a, expr* b, expr* c, expr_ref& result) {
    return BR_FAILED;
}

br_status seq_rewriter::mk_seq_prefix(expr* a, expr* b, expr_ref& result) {
    TRACE(seq, tout << mk_pp(a, m()) << " " << mk_pp(b, m()) << "\n";);
    zstring s1, s2;
    bool isc1 = str().is_string(a, s1);
    bool isc2 = str().is_string(b, s2);
    sort* sort_a = a->get_sort();
    if (isc1 && isc2) {
        result = m().mk_bool_val(s1.prefixof(s2));
        TRACE(seq, tout << result << "\n";);
        return BR_DONE;
    }
    if (str().is_empty(a)) {
        result = m().mk_true();
        return BR_DONE;
    }
    expr* a1 = str().get_leftmost_concat(a);
    expr* b1 = str().get_leftmost_concat(b);
    isc1 = str().is_string(a1, s1);
    isc2 = str().is_string(b1, s2);
    expr_ref_vector as(m()), bs(m());

    if (a1 != b1 && isc1 && isc2) {
        if (s1.length() <= s2.length()) {
            if (s1.prefixof(s2)) {
                if (a == a1) {
                    result = m().mk_true();
                    TRACE(seq, tout << s1 << " " << s2 << " " << result << "\n";);
                    return BR_DONE;
                }               
                str().get_concat(a, as);
                str().get_concat(b, bs);
                SASSERT(as.size() > 1);
                s2 = s2.extract(s1.length(), s2.length()-s1.length());
                bs[0] = str().mk_string(s2);
                result = str().mk_prefix(str().mk_concat(as.size()-1, as.data()+1, sort_a),
                                              str().mk_concat(bs.size(), bs.data(), sort_a));
                TRACE(seq, tout << s1 << " " << s2 << " " << result << "\n";);
                return BR_REWRITE_FULL;
            }
            else {
                result = m().mk_false();
                TRACE(seq, tout << s1 << " " << s2 << " " << result << "\n";);
                return BR_DONE;
            }
        }
        else {
            if (s2.prefixof(s1)) {
                if (b == b1) {
                    result = m().mk_false();
                    TRACE(seq, tout << s1 << " " << s2 << " " << result << "\n";);
                    return BR_DONE;
                }
                str().get_concat(a, as);
                str().get_concat(b, bs);
                SASSERT(bs.size() > 1);
                s1 = s1.extract(s2.length(), s1.length() - s2.length());
                as[0] = str().mk_string(s1);
                result = str().mk_prefix(str().mk_concat(as.size(), as.data(), sort_a),
                                              str().mk_concat(bs.size()-1, bs.data()+1, sort_a));
                TRACE(seq, tout << s1 << " " << s2 << " " << result << "\n";);
                return BR_REWRITE_FULL;                
            }
            else {
                result = m().mk_false();
                TRACE(seq, tout << s1 << " " << s2 << " " << result << "\n";);
                return BR_DONE;
            }
        }        
    }
    str().get_concat_units(a, as);
    str().get_concat_units(b, bs);
    unsigned i = 0;
    expr_ref_vector eqs(m());
    for (; i < as.size() && i < bs.size(); ++i) {
        expr* ai = as.get(i), *bi = bs.get(i);
        if (m().are_equal(ai, bi)) {
            continue;
        }
        if (m().are_distinct(ai, bi)) {
            result = m().mk_false();
            return BR_DONE;
        }
        if (str().is_unit(ai) && str().is_unit(bi)) {
            eqs.push_back(m().mk_eq(ai, bi));
            continue;
        }
        break;
    }
    if (i == as.size()) {
        result = mk_and(eqs);
        TRACE(seq, tout << result << "\n";);
        return BR_REWRITE3;
    }
    SASSERT(i < as.size());
    if (i == bs.size()) {
        for (unsigned j = i; j < as.size(); ++j) {
            eqs.push_back(str().mk_is_empty(as.get(j)));
        }
        result = mk_and(eqs);
        TRACE(seq, tout << result << "\n";);
        return BR_REWRITE3;
    }
    if (i > 0) {
        SASSERT(i < as.size() && i < bs.size());
        a = str().mk_concat(as.size() - i, as.data() + i, sort_a);
        b = str().mk_concat(bs.size() - i, bs.data() + i, sort_a); 
        eqs.push_back(str().mk_prefix(a, b));
        result = mk_and(eqs);
        TRACE(seq, tout << result << "\n";);
        return BR_REWRITE3;
    }

    expr* a2 = nullptr, *a3 = nullptr;    
    if (str().is_replace(a, a1, a2, a3) && a1 == a3 && a2 == b) {
        // TBD: generalize to when a1 is a prefix of a3?
        result = str().mk_prefix(a1, b);
        return BR_DONE;
    }


    auto [bounded_b, len_b] = max_length(b);
    if (bounded_b) {
        auto [bounded_a, len_a] = min_length(a);
        if (len_b <= len_a) {
            result = m().mk_eq(a, b);
            return BR_REWRITE1;
        }
    }

    return BR_FAILED;    
}

br_status seq_rewriter::mk_seq_suffix(expr* a, expr* b, expr_ref& result) {
    if (a == b) {
        result = m().mk_true();
        return BR_DONE;
    }
    sort* sort_a = a->get_sort();
    if (str().is_empty(a)) {
        result = m().mk_true();
        return BR_DONE;
    }
    if (str().is_empty(b)) {
        result = str().mk_is_empty(a);
        return BR_REWRITE3;
    }
    
    expr_ref_vector as(m()), bs(m()), eqs(m());
    str().get_concat_units(a, as);
    str().get_concat_units(b, bs);
    unsigned i = 1, sza = as.size(), szb = bs.size();
    for (; i <= sza && i <= szb; ++i) {
        expr* ai = as.get(sza-i), *bi = bs.get(szb-i);
        if (m().are_equal(ai, bi)) {
            continue;
        }
        if (m().are_distinct(ai, bi)) {
            result = m().mk_false();
            return BR_DONE;
        }
        if (str().is_unit(ai) && str().is_unit(bi)) {
            eqs.push_back(m().mk_eq(ai, bi));
            continue;
        }
        break;
    }
    if (i > sza) {
        result = mk_and(eqs);
        TRACE(seq, tout << result << "\n";);
        return BR_REWRITE3;
    }
    if (i > szb) {
        for (unsigned j = i; j <= sza; ++j) {
            expr* aj = as.get(sza-j);
            eqs.push_back(str().mk_is_empty(aj));
        }
        result = mk_and(eqs);
        TRACE(seq, tout << result << "\n";);
        return BR_REWRITE3;
    }

    if (i > 1) {
        SASSERT(i <= sza && i <= szb);
        a = str().mk_concat(sza - i + 1, as.data(), sort_a);
        b = str().mk_concat(szb - i + 1, bs.data(), sort_a);
        eqs.push_back(str().mk_suffix(a, b));
        result = mk_and(eqs);
        TRACE(seq, tout << result << "\n";);
        return BR_REWRITE3;
    }

    expr* a1 = nullptr, *a2 = nullptr, *a3 = nullptr;    
    if (str().is_replace(a, a1, a2, a3) && a1 == a3 && a2 == b) {
        // TBD: generalize to when a1 is a prefix of a3?
        result = str().mk_suffix(a1, b);
        return BR_DONE;
    }
    auto [bounded_b, len_b] = max_length(b);
    if (bounded_b) {
        auto [bounded_a, len_a] = min_length(a);
        if (len_b <= len_a) {
            result = m().mk_eq(a, b);
            return BR_REWRITE1;
        }
    }

    return BR_FAILED;
}

br_status seq_rewriter::mk_str_units(func_decl* f, expr_ref& result) {
    zstring s;
    VERIFY(str().is_string(f, s));
    expr_ref_vector es(m());
    unsigned sz = s.length();
    for (unsigned j = 0; j < sz; ++j) {
        es.push_back(str().mk_unit(str().mk_char(s, j)));
    }        
    result = str().mk_concat(es, f->get_range());    
    return BR_DONE;
}

br_status seq_rewriter::mk_str_le(expr* a, expr* b, expr_ref& result) {
    result = m().mk_not(str().mk_lex_lt(b, a));
    return BR_REWRITE2;
}

br_status seq_rewriter::mk_str_lt(expr* a, expr* b, expr_ref& result) {
    zstring as, bs;
    if (str().is_empty(b)) {
        result = m().mk_false();
        return BR_DONE;
    }
    if (str().is_empty(a)) {
        result = m().mk_not(m().mk_eq(a, b));
        return BR_REWRITE1;
    }
    if (str().is_string(a, as) && str().is_string(b, bs)) {
        unsigned sz = std::min(as.length(), bs.length());
        for (unsigned i = 0; i < sz; ++i) {
            if (as[i] < bs[i]) {
                result = m().mk_true();
                return BR_DONE;
            }
            if (as[i] > bs[i]) {
                result = m().mk_false();
                return BR_DONE;
            }
        }
        result = m().mk_bool_val(as.length() < bs.length());
        return BR_DONE;
    }
    return BR_FAILED;
}

br_status seq_rewriter::mk_str_from_code(expr* a, expr_ref& result) {
    rational r;
    if (m_autil.is_numeral(a, r)) {
        if (r.is_neg() || r > u().max_char()) {
            result = str().mk_string(zstring());
        }
        else {
            unsigned num = r.get_unsigned();
            zstring s(1, &num);
            result = str().mk_string(s);
        }
        return BR_DONE;
    }
    return BR_FAILED;
}

br_status seq_rewriter::mk_str_to_code(expr* a, expr_ref& result) {
    zstring s;
    if (str().is_string(a, s)) {
        if (s.length() == 1) 
            result = m_autil.mk_int(s[0]);
        else
            result = minus_one();
        return BR_DONE;
    }    
    return BR_FAILED;
}

br_status seq_rewriter::mk_str_is_digit(expr* a, expr_ref& result) {
    zstring s;
    if (str().is_string(a, s)) {
        if (s.length() == 1 && '0' <= s[0] && s[0] <= '9')
            result = m().mk_true();
        else
            result = m().mk_false();
        return BR_DONE;
    }
    if (str().is_empty(a)) {
        result = m().mk_false();
        return BR_DONE;
    }
    // when a has length > 1 -> false
    // when a is a unit character -> evaluate
   
    return BR_FAILED;
}


br_status seq_rewriter::mk_str_ubv2s(expr* a, expr_ref& result) {
    bv_util bv(m());
    rational val;
    if (bv.is_numeral(a, val)) {
        result = str().mk_string(zstring(val));
        return BR_DONE;
    }
    return BR_FAILED;
}

br_status seq_rewriter::mk_str_sbv2s(expr *a, expr_ref &result) {
    bv_util bv(m());
    rational val;
    unsigned bv_size = 0;
    if (bv.is_numeral(a, val, bv_size)) {
        rational r = mod(val, rational::power_of_two(bv_size));
        SASSERT(!r.is_neg());
        if (r >= rational::power_of_two(bv_size - 1)) {
            r -= rational::power_of_two(bv_size);
        }
        result = str().mk_string(zstring(r));
        return BR_DONE;
    }
    
    bv_size = bv.get_bv_size(a);
    result = m().mk_ite(
        bv.mk_slt(a,bv.mk_numeral(0, bv_size)),
        str().mk_concat(
            str().mk_string(zstring("-")),
            str().mk_ubv2s(bv.mk_bv_neg(a))
        ),
        str().mk_ubv2s(a));
    return BR_REWRITE_FULL;
}

br_status seq_rewriter::mk_str_itos(expr* a, expr_ref& result) {
    rational r;
    if (m_autil.is_numeral(a, r)) {
        if (r.is_int() && !r.is_neg()) {
            result = str().mk_string(zstring(r));
        }
        else {
            result = str().mk_string(zstring());
        }
        return BR_DONE;
    }

    // not suitable for noodler, generates ite
    // // itos(stoi(s)) -> if s = '0' or .... or s = '9' then s else ""
    // // when |s| <= 1
    // expr* b = nullptr;
    // if (str().is_stoi(a, b) && max_length(b, r) && r <= 1) {
    //     expr_ref_vector eqs(m());
    //     for (unsigned i = 0; i < 10; ++i) {
    //         zstring s('0' + i);
    //         eqs.push_back(m().mk_eq(b, str().mk_string(s)));
    //     }
    //     result = m().mk_or(eqs);
    //     result = m().mk_ite(result, b, str().mk_string(zstring()));
    //     return BR_REWRITE2;
    // }

    return BR_FAILED;
}

/**
   \brief rewrite str.to.int according to the rules:
   - if the expression is a string which is a non-empty 
     sequence of digits 0-9 extract the corresponding numeral.
   - if the expression is a string that contains any other character 
     or is empty, produce -1
   - if the expression is int.to.str(x) produce
      ite(x >= 0, x, -1)
     
*/
br_status seq_rewriter::mk_str_stoi(expr* a, expr_ref& result) {
    zstring s;
    if (str().is_string(a, s)) {
        std::string s1 = s.encode();
        if (s1.length() == 0) {
            result = minus_one();
            return BR_DONE;
        } 
        for (unsigned i = 0; i < s1.length(); ++i) {
            if (!('0' <= s1[i] && s1[i] <= '9')) {
                result = minus_one();
                return BR_DONE;
            }
        }
        rational r(s1.c_str());
        result = m_autil.mk_numeral(r, true);
        return BR_DONE;
    }
    expr* b;
    
    if (str().is_itos(a, b)) {
        // we handle this inside noodler
        // result = m().mk_ite(m_autil.mk_ge(b, zero()), b, minus_one());
        // return BR_DONE;
        return BR_FAILED;
    }
    if (str().is_ubv2s(a, b)) {
        bv_util bv(m());
        result = bv.mk_ubv2int(b);
        return BR_DONE;
    }
    
    expr* c = nullptr, *t = nullptr, *e = nullptr;
    if (m().is_ite(a, c, t, e)) {
        result = m().mk_ite(c, str().mk_stoi(t), str().mk_stoi(e));
        return BR_REWRITE_FULL;
    }

    expr* u = nullptr;
    unsigned ch = 0;
    if (str().is_unit(a, u) && m_util.is_const_char(u, ch)) {
        if ('0' <= ch && ch <= '9') {
            result = m_autil.mk_int(ch - '0');
        }
        else {
            result = minus_one();
        }
        return BR_DONE;
    }        

    expr_ref_vector as(m());
    str().get_concat_units(a, as);
    if (as.empty()) {
        result = minus_one();
        return BR_DONE;
    }
    // the following seems to do some weird splitting with added ites, it would probably be a problem for noodler
    // if (str().is_unit(as.back())) {
    //     // if head = "" then tail else
    //     // if tail < 0 then tail else 
    //     // if stoi(head) >= 0 and then stoi(head)*10+tail else -1
    //     expr_ref tail(str().mk_stoi(as.back()), m());
    //     expr_ref head(str().mk_concat(as.size() - 1, as.data(), a->get_sort()), m());
    //     expr_ref stoi_head(str().mk_stoi(head), m());
    //     result = m().mk_ite(m_autil.mk_ge(stoi_head, zero()), 
    //                         m_autil.mk_add(m_autil.mk_mul(m_autil.mk_int(10), stoi_head), tail),
    //                         minus_one());
        
    //     result = m().mk_ite(m_autil.mk_ge(tail, zero()), 
    //                         result,
    //                         tail);
    //     result = m().mk_ite(str().mk_is_empty(head), 
    //                         tail,
    //                         result);
    //     return BR_REWRITE_FULL;
    // }
    // if (str().is_unit(as.get(0), u) && m_util.is_const_char(u, ch) && '0' == ch) {
    //     result = str().mk_concat(as.size() - 1, as.data() + 1, as[0]->get_sort());
    //     result = m().mk_ite(str().mk_is_empty(result),
    //                         zero(),
    //                         str().mk_stoi(result));
    //     return BR_REWRITE_FULL;
    // }

    return BR_FAILED;
}

void seq_rewriter::add_next(u_map<expr*>& next, expr_ref_vector& trail, unsigned idx, expr* cond) {
    expr* acc;
    if (!m().is_true(cond) && next.find(idx, acc)) {              
        expr* args[2] = { cond, acc };
        cond = mk_or(m(), 2, args);
    }
    trail.push_back(cond);
    next.insert(idx, cond);   

}

bool seq_rewriter::is_sequence(eautomaton& aut, expr_ref_vector& seq) {
    seq.reset();
    unsigned state = aut.init();
    uint_set visited;
    eautomaton::moves mvs;
    unsigned_vector states;
    aut.get_epsilon_closure(state, states);
    bool has_final = false;
    for (unsigned i = 0; !has_final && i < states.size(); ++i) {
        has_final = aut.is_final_state(states[i]);
    }
    aut.get_moves_from(state, mvs, true);       
    while (!has_final) {
        if (mvs.size() != 1) {
            return false;
        }
        if (visited.contains(state)) {
            return false;
        }
        if (aut.is_final_state(mvs[0].src())) {
            return false;
        }
        visited.insert(state);
        sym_expr* t = mvs[0].t();
        if (!t || !t->is_char()) {
            return false;
        }
        seq.push_back(str().mk_unit(t->get_char()));
        state = mvs[0].dst();
        mvs.reset();
        aut.get_moves_from(state, mvs, true);
        states.reset();
        has_final = false;
        aut.get_epsilon_closure(state, states);
        for (unsigned i = 0; !has_final && i < states.size(); ++i) {
            has_final = aut.is_final_state(states[i]);
        }
    }
    return mvs.empty();
}

bool seq_rewriter::is_sequence(expr* e, expr_ref_vector& seq) {
    seq.reset();
    zstring s;
    ptr_vector<expr> todo;
    expr *e1, *e2;
    todo.push_back(e);
    while (!todo.empty()) {
        e = todo.back();
        todo.pop_back();
        if (str().is_string(e, s)) {
            for (unsigned i = 0; i < s.length(); ++i) {
                seq.push_back(str().mk_char(s, i));
            }
        }
        else if (str().is_empty(e)) {
            continue;
        }
        else if (str().is_unit(e, e1)) {
            seq.push_back(e1);
        }
        else if (str().is_concat(e, e1, e2)) {
            todo.push_back(e2);
            todo.push_back(e1);
        }
        else {
            return false;
        }
    }
    return true;
}

/*
    s = [head] + tail where head is the first element of s
*/
bool seq_rewriter::get_head_tail(expr* s, expr_ref& head, expr_ref& tail) {
    expr* h = nullptr, *t = nullptr;
    zstring s1;
    if (str().is_unit(s, h)) {
        head = h;
        tail = str().mk_empty(s->get_sort());
        return true;
    }
    if (str().is_string(s, s1) && s1.length() > 0) {
        head = m_util.mk_char(s1[0]);
        tail = str().mk_string(s1.extract(1, s1.length()));
        return true;
    }
    if (str().is_concat(s, h, t) && get_head_tail(h, head, tail)) {
        tail = mk_seq_concat(tail, t);
        return true;
    }
    return false;
}

/*
    s = head + tail where |tail| = 1
*/
bool seq_rewriter::get_head_tail_reversed(expr* s, expr_ref& head, expr_ref& tail) {
    expr* h = nullptr, *t = nullptr;
    zstring s1;
    if (str().is_unit(s, t)) {
        head = str().mk_empty(s->get_sort());
        tail = t;
        return true;
    }
    if (str().is_string(s, s1) && s1.length() > 0) {
        head = str().mk_string(s1.extract(0, s1.length() - 1));
        tail = m_util.mk_char(s1[s1.length() - 1]);
        return true;
    }
    if (str().is_concat(s, h, t) && get_head_tail_reversed(t, head, tail)) {
        head = mk_seq_concat(h, head);
        return true;
    }
    return false;
}

bool seq_rewriter::get_re_head_tail(expr* r, expr_ref& head, expr_ref& tail) {
    expr* r1 = nullptr, *r2 = nullptr;
    if (re().is_concat(r, r1, r2)) {
        head = r1;
        tail = r2;
        return re().min_length(r1) != UINT_MAX && re().max_length(r1) == re().min_length(r1);
    }
    return false;
}

bool seq_rewriter::get_re_head_tail_reversed(expr* r, expr_ref& head, expr_ref& tail) {
    expr* r1 = nullptr, *r2 = nullptr;
    if (re().is_concat(r, r1, r2)) {
        unsigned len = re().min_length(r2);
        if (len != UINT_MAX && re().max_length(r2) == len) {
            if (get_re_head_tail_reversed(r1, head, tail))
                // left associative binding of concat
                tail = mk_re_append(tail, r2);
            else {
                // right associative binding of concat
                head = r1;
                tail = r2;
            }
            return true;
        }
        if (get_re_head_tail_reversed(r2, head, tail)) {
            head = mk_re_append(r1, head);
            return true;
        }
    }
    return false;
}


expr_ref seq_rewriter::re_and(expr* cond, expr* r) {
    expr_ref _cond(cond, m()), _r(r, m());
    if (m().is_true(cond))
        return expr_ref(r, m());    
    expr* re_empty = re().mk_empty(r->get_sort());
    if (m().is_false(cond))
        return expr_ref(re_empty, m());
    return expr_ref(m().mk_ite(cond, r, re_empty), m());
}

expr_ref seq_rewriter::re_predicate(expr* cond, sort* seq_sort) {
    expr_ref re_with_empty(re().mk_to_re(str().mk_empty(seq_sort)), m());
    return re_and(cond, re_with_empty);
}

expr_ref seq_rewriter::is_nullable(expr* r) {
    STRACE(seq_verbose, tout << "is_nullable: "
                               << mk_pp(r, m()) << std::endl;);
    expr_ref result(m_op_cache.find(_OP_RE_IS_NULLABLE, r, nullptr, nullptr), m());
    if (!result) {
        result = is_nullable_rec(r);
        m_op_cache.insert(_OP_RE_IS_NULLABLE, r, nullptr, nullptr, result);        
    }
    STRACE(seq_verbose, tout << "is_nullable result: "
                               << result << std::endl;);
    return result;
}

expr_ref seq_rewriter::is_nullable_rec(expr* r) {
    SASSERT(m_util.is_re(r) || m_util.is_seq(r));
    expr* r1 = nullptr, *r2 = nullptr, *cond = nullptr;
    sort* seq_sort = nullptr;
    unsigned lo = 0, hi = 0;
    zstring s1;
    expr_ref result(m());
    if (re().is_concat(r, r1, r2) ||
        re().is_intersection(r, r1, r2)) { 
        m_br.mk_and(is_nullable(r1), is_nullable(r2), result);
    }
    else if (re().is_union(r, r1, r2) || re().is_antimirov_union(r, r1, r2)) {
        m_br.mk_or(is_nullable(r1), is_nullable(r2), result);
    }
    else if (re().is_diff(r, r1, r2)) {
        m_br.mk_not(is_nullable(r2), result);
        m_br.mk_and(result, is_nullable(r1), result);
    }
    else if (re().is_star(r) || 
        re().is_opt(r) ||
        re().is_full_seq(r) ||
        re().is_epsilon(r) ||
        (re().is_loop(r, r1, lo) && lo == 0) || 
        (re().is_loop(r, r1, lo, hi) && lo == 0)) {
        result = m().mk_true();
    }
    else if (re().is_full_char(r) ||
        re().is_empty(r) ||
        re().is_of_pred(r) ||
        re().is_range(r)) {
        result = m().mk_false();
    }
    else if (re().is_plus(r, r1) ||
        (re().is_loop(r, r1, lo) && lo > 0) ||
        (re().is_loop(r, r1, lo, hi) && lo > 0) ||
        (re().is_reverse(r, r1))) {
        result = is_nullable(r1);
    }
    else if (re().is_complement(r, r1)) {
        m_br.mk_not(is_nullable(r1), result);
    }
    else if (re().is_to_re(r, r1)) {        
        result = is_nullable(r1);
    }
    else if (m().is_ite(r, cond, r1, r2)) {
        m_br.mk_ite(cond, is_nullable(r1), is_nullable(r2), result);
    }
    else if (m_util.is_re(r, seq_sort)) {
        result = is_nullable_symbolic_regex(r, seq_sort);
    }
    else if (str().is_concat(r, r1, r2)) {
        m_br.mk_and(is_nullable(r1), is_nullable(r2), result);
    }
    else if (str().is_empty(r)) {
        result = m().mk_true();
    }
    else if (str().is_unit(r)) {
        result = m().mk_false();
    }
    else if (str().is_string(r, s1)) {
        result = m().mk_bool_val(s1.length() == 0);
    }
    else {
        SASSERT(m_util.is_seq(r));
        result = m().mk_eq(str().mk_empty(r->get_sort()), r);
    }
    return result;
}

expr_ref seq_rewriter::is_nullable_symbolic_regex(expr* r, sort* seq_sort) {
    SASSERT(m_util.is_re(r));
    expr* elem = nullptr, *r1 = r, * r2 = nullptr, * s = nullptr;
    expr_ref elems(str().mk_empty(seq_sort), m());
    expr_ref result(m());
    while (re().is_derivative(r1, elem, r2)) {
        if (str().is_empty(elems))
            elems = str().mk_unit(elem);
        else
            elems = str().mk_concat(str().mk_unit(elem), elems);
        r1 = r2;
    }
    if (re().is_to_re(r1, s)) {
        // r is nullable  
        // iff after taking the derivatives the remaining sequence is empty 
        // iff the inner sequence equals to the sequence of derivative elements in reverse
        result = m().mk_eq(elems, s);
        return result;
    }
    // the default case when either r is not a derivative
    // or when the nested derivatives are not applied to a sequence
    result = re().mk_in_re(str().mk_empty(seq_sort), r);
    return result;
}

/*
    Push reverse inwards (whenever possible).
*/
br_status seq_rewriter::mk_re_reverse(expr* r, expr_ref& result) {
    sort* seq_sort = nullptr;
    VERIFY(m_util.is_re(r, seq_sort));
    expr *r1 = nullptr, *r2 = nullptr, *p = nullptr, *s = nullptr;
    expr *s1 = nullptr, *s2 = nullptr;
    zstring zs;
    unsigned lo = 0, hi = 0;
    if (re().is_concat(r, r1, r2)) {
        result = re().mk_concat(re().mk_reverse(r2), re().mk_reverse(r1));
        return BR_REWRITE2;
    }
    else if (re().is_star(r, r1)) {
        result = re().mk_star((re().mk_reverse(r1)));
        return BR_REWRITE2;
    }
    else if (re().is_plus(r, r1)) {
        result = re().mk_plus((re().mk_reverse(r1)));
        return BR_REWRITE2;
    }
    else if (re().is_union(r, r1, r2)) {
        result = re().mk_union(re().mk_reverse(r1), re().mk_reverse(r2));
        return BR_REWRITE2;
    }
    else if (re().is_intersection(r, r1, r2)) {
        result = re().mk_inter(re().mk_reverse(r1), re().mk_reverse(r2));
        return BR_REWRITE2;
    }
    else if (re().is_diff(r, r1, r2)) {
        result = re().mk_diff(re().mk_reverse(r1), re().mk_reverse(r2));
        return BR_REWRITE2;
    }
    else if (m().is_ite(r, p, r1, r2)) {
        result = m().mk_ite(p, re().mk_reverse(r1), re().mk_reverse(r2));
        return BR_REWRITE2;
    }
    else if (re().is_opt(r, r1)) {
        result = re().mk_opt(re().mk_reverse(r1));
        return BR_REWRITE2;
    }
    else if (re().is_complement(r, r1)) {
        result = re().mk_complement(re().mk_reverse(r1));
        return BR_REWRITE2;
    }
    else if (re().is_loop(r, r1, lo)) {
        result = re().mk_loop(re().mk_reverse(r1), lo);
        return BR_REWRITE2;
    }
    else if (re().is_loop(r, r1, lo, hi)) {
        result = re().mk_loop_proper(re().mk_reverse(r1), lo, hi);
        return BR_REWRITE2;
    }
    else if (re().is_reverse(r, r1)) {
        result = r1;
        return BR_DONE;
    }
    else if (re().is_full_seq(r) ||
             re().is_empty(r) ||
             re().is_range(r) ||
             re().is_full_char(r) ||
             re().is_of_pred(r)) {
        result = r;
        return BR_DONE;
    }
    else if (re().is_to_re(r, s) && str().is_string(s, zs)) {
        result = re().mk_to_re(str().mk_string(zs.reverse()));
        return BR_DONE;
    }
    else if (re().is_to_re(r, s) && str().is_unit(s)) {
        result = r;
        return BR_DONE;
    }
    else if (re().is_to_re(r, s) && str().is_concat(s, s1, s2)) {
        result = re().mk_concat(re().mk_reverse(re().mk_to_re(s2)), 
                                re().mk_reverse(re().mk_to_re(s1)));
        return BR_REWRITE3;
    }
    else {
        // stuck cases: variable, re().is_derivative, ...
        return BR_FAILED;
    }
}

/***************************************************
 *****          Begin Derivative Code          *****
 ***************************************************/

/*
    Symbolic derivative: seq -> regex -> regex
    seq should be single char

    This is the rewriter entrypoint for computing a derivative.
    Use mk_derivative from seq_decl_plugin instead to create a derivative
    expression without computing it (simplifying).

    This calls mk_derivative, the main logic which builds a derivative
    recursively, but mk_derivative doesn't guarantee full simplification.
    Once the derivative is built, we return BR_REWRITE_FULL so that
    any remaining possible simplification is performed from the bottom up.

    Rewriting also replaces _OP_RE_antimirov_UNION, which is produced
    by is_derivative, with real union.
*/
br_status seq_rewriter::mk_re_derivative(expr* ele, expr* r, expr_ref& result) {
    result = mk_derivative(ele, r);
    // TBD: we may even declare BR_DONE here and potentially miss some simplifications
    // return re().is_derivative(result) ? BR_DONE : BR_REWRITE_FULL;
    return BR_DONE;
}

/*
    Note: Derivative Normal Form

    When computing derivatives recursively, we preserve the following
    BDD normal form:

    - At the top level, the derivative is a union of antimirov derivatives
      (Conceptually each element of the union is a different derivative).
      We currently express this derivative using an internal op code:
          _OP_RE_antimirov_UNION
    - An antimirov derivative is a nested if-then-else term.
      if-then-elses are pushed outwards and sorted by condition ID
      (cond->get_id()), from largest on the outside to smallest on the
      inside. Duplicate nested conditions are eliminated.
    - The leaves of the if-then-else BDD can have unions themselves,
      but these are interpreted as Regex union, not as separate antimirov
      derivatives.

    To debug the normal form, call Z3 with -dbg:seq_regex:
    this calls check_deriv_normal_form (below) periodically.

    The main logic is in mk_der_op_rec for combining normal forms
    (some also in mk_der_compl_rec).
*/

#ifdef Z3DEBUG
/*
    Debugging to check the derivative normal form that we assume
    (see definition above).

    This may fail on unusual/unexpected REs, such as those containing
    regex variables, but this is by design as this is only checked
    during debugging, and we have not considered how normal form
    should apply in such cases.
*/
bool seq_rewriter::check_deriv_normal_form(expr* r, int level) {
    if (level == 3) { // top level
        STRACE(seq_verbose, tout
            << "Checking derivative normal form invariant...";);
    }
    expr *r1 = nullptr, *r2 = nullptr, *p = nullptr, *s = nullptr;
    unsigned lo = 0, hi = 0;
    STRACE(seq_verbose, tout << " (level " << level << ")";);
    int new_level = 0;
    if (re().is_antimirov_union(r)) {
        SASSERT(level >= 2);
        new_level = 2;
    }
    else if (m().is_ite(r)) {
        SASSERT(level >= 1);
        new_level = 1;
    }

    SASSERT(!re().is_diff(r));
    SASSERT(!re().is_opt(r));
    SASSERT(!re().is_plus(r));

    if (re().is_antimirov_union(r, r1, r2) ||
        re().is_concat(r, r1, r2) ||
        re().is_union(r, r1, r2) ||
        re().is_intersection(r, r1, r2) ||
        m().is_ite(r, p, r1, r2)) {
        check_deriv_normal_form(r1, new_level);
        check_deriv_normal_form(r2, new_level);
    }
    else if (re().is_star(r, r1) ||
             re().is_complement(r, r1) ||
             re().is_loop(r, r1, lo) ||
             re().is_loop(r, r1, lo, hi)) {
        check_deriv_normal_form(r1, new_level);
    }
    else if (re().is_reverse(r, r1)) {
        SASSERT(re().is_to_re(r1));
    }
    else if (re().is_full_seq(r) ||
             re().is_empty(r) ||
             re().is_range(r) ||
             re().is_full_char(r) ||
             re().is_of_pred(r) ||
             re().is_to_re(r, s)) {
        // OK
    }
    else {
        SASSERT(false);
    }
    if (level == 3) {
        STRACE(seq_verbose, tout << " passed!" << std::endl;);
    }
    return true;
}
#endif

expr_ref seq_rewriter::mk_derivative(expr* r) {
    sort* seq_sort = nullptr, * ele_sort = nullptr;
    VERIFY(m_util.is_re(r, seq_sort));
    VERIFY(m_util.is_seq(seq_sort, ele_sort));
    expr_ref v(m().mk_var(0, ele_sort), m());
    return mk_antimirov_deriv(v, r, m().mk_true());
}

expr_ref seq_rewriter::mk_derivative(expr* ele, expr* r) {
    return mk_antimirov_deriv(ele, r, m().mk_true());
}

expr_ref seq_rewriter::mk_antimirov_deriv(expr* e, expr* r, expr* path) {
    // Ensure references are owned
    expr_ref _e(e, m()), _path(path, m()), _r(r, m());
    expr_ref result(m_op_cache.find(OP_RE_DERIVATIVE, e, r, path), m());
    if (!result) {
        mk_antimirov_deriv_rec(e, r, path, result);
        m_op_cache.insert(OP_RE_DERIVATIVE, e, r, path, result);
        STRACE(seq_regex, tout << "D(" << mk_pp(e, m()) << "," << mk_pp(r, m()) << "," << mk_pp(path, m()) << ")" << std::endl;);
        STRACE(seq_regex, tout << "= " << mk_pp(result, m()) << std::endl;);
    }
    return result;
}

void seq_rewriter::mk_antimirov_deriv_rec(expr* e, expr* r, expr* path, expr_ref& result) {
    sort* seq_sort = nullptr, * ele_sort = nullptr;
    expr_ref _r(r, m()), _path(path, m());
    VERIFY(m_util.is_re(r, seq_sort));
    VERIFY(m_util.is_seq(seq_sort, ele_sort));
    SASSERT(ele_sort == e->get_sort());
    expr* r1 = nullptr, * r2 = nullptr, * c = nullptr;
    expr_ref c1(m());
    expr_ref c2(m());
    auto nothing = [&]() { return expr_ref(re().mk_empty(r->get_sort()), m()); };
    auto epsilon = [&]() { return expr_ref(re().mk_epsilon(seq_sort), m()); };
    auto dotstar = [&]() { return expr_ref(re().mk_full_seq(r->get_sort()), m()); };
    unsigned lo = 0, hi = 0;
    if (re().is_empty(r) || re().is_epsilon(r))
        // D(e,[]) = D(e,()) = []
        result = nothing();
    else if (re().is_full_seq(r) || re().is_dot_plus(r))
        // D(e,.*) = D(e,.+) = .*
        result = dotstar();
    else if (re().is_full_char(r))
        // D(e,.) = ()
        result = epsilon();
    else if (re().is_to_re(r, r1)) {
        expr_ref h(m());
        expr_ref t(m());
        // here r1 is a sequence
        if (get_head_tail(r1, h, t)) {
            if (eq_char(e, h))
                result = re().mk_to_re(t);
            else if (neq_char(e, h))
                result = nothing();
            else
                result = re().mk_ite_simplify(m().mk_eq(e, h), re().mk_to_re(t), nothing());
        }
        else {
            // observe that the precondition |r1|>0 is is implied by c1 for use of mk_seq_first
            m_br.mk_and(m().mk_not(m().mk_eq(r1, str().mk_empty(seq_sort))), m().mk_eq(mk_seq_first(r1), e), c1);
            m_br.mk_and(path, c1, c2);
            if (m().is_false(c2))
                result = nothing();
            else
                // observe that the precondition |r1|>0 is implied by c1 for use of mk_seq_rest
                result = m().mk_ite(c1, re().mk_to_re(mk_seq_rest(r1)), nothing());
        }
    }
    else if (re().is_reverse(r, r2))
        if (re().is_to_re(r2, r1)) {
            // here r1 is a sequence
            // observe that the precondition |r1|>0 of mk_seq_last is implied by c1
            m_br.mk_and(m().mk_not(m().mk_eq(r1, str().mk_empty(seq_sort))), m().mk_eq(mk_seq_last(r1), e), c1);
            m_br.mk_and(path, c1, c2);
            if (m().is_false(c2))
                result = nothing();
            else
                // observe that the precondition |r1|>0 of mk_seq_rest is implied by c1
                result = re().mk_ite_simplify(c1, re().mk_reverse(re().mk_to_re(mk_seq_butlast(r1))), nothing());
        }
        else {
            result = mk_regex_reverse(r2);
            if (result.get() == r)
                //r2 is an uninterpreted regex that is stuck
                //for example if r = (re.reverse R) where R is a regex variable then
                //here result.get() == r
                result = re().mk_derivative(e, result);
            else
                result = mk_antimirov_deriv(e, result, path);
        }
    else if (re().is_concat(r, r1, r2)) {
        expr_ref r1nullable(is_nullable(r1), m());
        c1 = mk_antimirov_deriv_concat(mk_antimirov_deriv(e, r1, path), r2);
        expr_ref r1nullable_and_path(m());
        m_br.mk_and(r1nullable, path, r1nullable_and_path);
        if (m().is_false(r1nullable_and_path))
            // D(e,r1)r2
            result = c1;
        else
            // D(e,r1)r2|(ite (r1nullable) (D(e,r2)) [])
            // observe that (mk_ite_simplify(true, D(e,r2), []) = D(e,r2)
            result = mk_antimirov_deriv_union(c1, re().mk_ite_simplify(r1nullable, mk_antimirov_deriv(e, r2, path), nothing()));
    }
    else if (m().is_ite(r, c, r1, r2)) {
        c1 = simplify_path(e, m().mk_and(c, path));
        c2 = simplify_path(e, m().mk_and(m().mk_not(c), path));
        if (m().is_false(c1))
            result = mk_antimirov_deriv(e, r2, c2);
        else if (m().is_false(c2))
            result = mk_antimirov_deriv(e, r1, c1);
        else
            result = re().mk_ite_simplify(c, mk_antimirov_deriv(e, r1, c1), mk_antimirov_deriv(e, r2, c2));
    }
    else if (re().is_range(r, r1, r2)) {
        expr_ref range(m());
        expr_ref psi(m().mk_false(), m());
        if (str().is_unit_string(r1, c1) && str().is_unit_string(r2, c2)) {
            // SASSERT(u().is_char(c1));
            // SASSERT(u().is_char(c2));
            // case: c1 <= e <= c2
            range = simplify_path(e, m().mk_and(u().mk_le(c1, e), u().mk_le(e, c2)));
            psi = simplify_path(e, m().mk_and(path, range));
        }
        else if (!str().is_string(r1) && str().is_unit_string(r2, c2)) {
            SASSERT(u().is_char(c2));
            // r1 nonground: |r1|=1 & r1[0] <= e <= c2
            expr_ref one(m_autil.mk_int(1), m());
            expr_ref zero(m_autil.mk_int(0), m());
            expr_ref r1_length_eq_one(m().mk_eq(str().mk_length(r1), one), m());
            expr_ref r1_0(str().mk_nth_i(r1, zero), m());
            range = simplify_path(e, m().mk_and(r1_length_eq_one, m().mk_and(u().mk_le(r1_0, e), u().mk_le(e, c2))));
            psi = simplify_path(e, m().mk_and(path, range));
        }
        else if (!str().is_string(r2) && str().is_unit_string(r1, c1)) {
            SASSERT(u().is_char(c1));
            // r2 nonground: |r2|=1 & c1 <= e <= r2_0
            expr_ref one(m_autil.mk_int(1), m());
            expr_ref zero(m_autil.mk_int(0), m());
            expr_ref r2_length_eq_one(m().mk_eq(str().mk_length(r2), one), m());
            expr_ref r2_0(str().mk_nth_i(r2, zero), m());
            range = simplify_path(e, m().mk_and(r2_length_eq_one, m().mk_and(u().mk_le(c1, e), u().mk_le(e, r2_0))));
            psi = simplify_path(e, m().mk_and(path, range));
        }
        else if (!str().is_string(r1) && !str().is_string(r2)) {
            // both r1 and r2 nonground: |r1|=1 & |r2|=1 & r1[0] <= e <= r2[0]
            expr_ref one(m_autil.mk_int(1), m());
            expr_ref zero(m_autil.mk_int(0), m());
            expr_ref r1_length_eq_one(m().mk_eq(str().mk_length(r1), one), m());
            expr_ref r1_0(str().mk_nth_i(r1, zero), m());
            expr_ref r2_length_eq_one(m().mk_eq(str().mk_length(r2), one), m());
            expr_ref r2_0(str().mk_nth_i(r2, zero), m());
            range = simplify_path(e, m().mk_and(r1_length_eq_one, m().mk_and(r2_length_eq_one, m().mk_and(u().mk_le(r1_0, e), u().mk_le(e, r2_0)))));
            psi = simplify_path(e, m().mk_and(path, range));
        }
        if (m().is_false(psi))
            result = nothing();
        else
            result = re().mk_ite_simplify(range, epsilon(), nothing());
    }
    else if (re().is_union(r, r1, r2))
        result = mk_antimirov_deriv_union(mk_antimirov_deriv(e, r1, path), mk_antimirov_deriv(e, r2, path));
    else if (re().is_intersection(r, r1, r2))
        result = mk_antimirov_deriv_intersection(e, 
            mk_antimirov_deriv(e, r1, path),
            mk_antimirov_deriv(e, r2, path), m().mk_true());
    else if (re().is_star(r, r1) || re().is_plus(r, r1) || (re().is_loop(r, r1, lo) && 0 <= lo && lo <= 1))
        result = mk_antimirov_deriv_concat(mk_antimirov_deriv(e, r1, path), re().mk_star(r1));
    else if (re().is_loop(r, r1, lo))
        result = mk_antimirov_deriv_concat(mk_antimirov_deriv(e, r1, path), re().mk_loop(r1, lo - 1));
    else if (re().is_loop(r, r1, lo, hi)) {
        if ((lo == 0 && hi == 0) || hi < lo)
            result = nothing();
        else {
            expr_ref t(re().mk_loop_proper(r1, (lo == 0 ? 0 : lo - 1), hi - 1), m());
            result = mk_antimirov_deriv_concat(mk_antimirov_deriv(e, r1, path), t);
        }
    }
    else if (re().is_opt(r, r1))
        result = mk_antimirov_deriv(e, r1, path);
    else if (re().is_complement(r, r1))
        // D(e,~r1) = ~D(e,r1)
        result = mk_antimirov_deriv_negate(e, mk_antimirov_deriv(e, r1, path));
    else if (re().is_diff(r, r1, r2))
        result = mk_antimirov_deriv_intersection(e, 
            mk_antimirov_deriv(e, r1, path),
            mk_antimirov_deriv_negate(e, mk_antimirov_deriv(e, r2, path)), m().mk_true());
    else if (re().is_of_pred(r, r1)) {
        array_util array(m());
        expr* args[2] = { r1, e };
        result = array.mk_select(2, args);
        // Use mk_der_cond to normalize
        result = mk_der_cond(result, e, seq_sort);
    }
    else
        // stuck cases
        result = re().mk_derivative(e, r);
}

expr_ref seq_rewriter::mk_antimirov_deriv_intersection(expr* e, expr* d1, expr* d2, expr* path) {
    sort* seq_sort = nullptr, * ele_sort = nullptr;
    VERIFY(m_util.is_re(d1, seq_sort));
    VERIFY(m_util.is_seq(seq_sort, ele_sort));
    expr_ref result(m());
    expr* c, * a, * b;
    if (re().is_empty(d1))
        result = d1;
    else if (re().is_empty(d2))
        result = d2;
    else if (m().is_ite(d1, c, a, b)) {
        expr_ref path_and_c(simplify_path(e, m().mk_and(path, c)), m());
        expr_ref path_and_notc(simplify_path(e, m().mk_and(path, m().mk_not(c))), m());
        if (m().is_false(path_and_c))
            result = mk_antimirov_deriv_intersection(e, b, d2, path);
        else if (m().is_false(path_and_notc))
            result = mk_antimirov_deriv_intersection(e, a, d2, path);
        else
            result = m().mk_ite(c, mk_antimirov_deriv_intersection(e, a, d2, path_and_c),
                mk_antimirov_deriv_intersection(e, b, d2, path_and_notc));
    }
    else if (m().is_ite(d2))
        // swap d1 and d2
        result = mk_antimirov_deriv_intersection(e, d2, d1, path);
    else if (d1 == d2 || re().is_full_seq(d2))
        result = mk_antimirov_deriv_restrict(e, d1, path);
    else if (re().is_full_seq(d1))
        result = mk_antimirov_deriv_restrict(e, d2, path);
    else if (re().is_union(d1, a, b))
        // distribute intersection over the union in d1
        result = mk_antimirov_deriv_union(mk_antimirov_deriv_intersection(e, a, d2, path),
            mk_antimirov_deriv_intersection(e, b, d2, path));
    else if (re().is_union(d2, a, b))
        // distribute intersection over the union in d2
        result = mk_antimirov_deriv_union(mk_antimirov_deriv_intersection(e, d1, a, path),
            mk_antimirov_deriv_intersection(e, d1, b, path));
    else
        result = mk_regex_inter_normalize(d1, d2);
    return result;
}

expr_ref seq_rewriter::mk_antimirov_deriv_concat(expr* d, expr* r) {
    expr_ref result(m());
    expr_ref _r(r, m()), _d(d, m());
    expr* c, * t, * e;
    if (m().is_ite(d, c, t, e)) {
        auto r2 = mk_antimirov_deriv_concat(e, r);
        auto r1 = mk_antimirov_deriv_concat(t, r);
        result = m().mk_ite(c, r1, r2);
    }
    else if (re().is_union(d, t, e))
        result = mk_antimirov_deriv_union(mk_antimirov_deriv_concat(t, r), mk_antimirov_deriv_concat(e, r));
    else
        result = mk_re_append(d, r);
    SASSERT(result.get());
    return result;
}

expr_ref seq_rewriter::mk_antimirov_deriv_negate(expr* elem, expr* d) {
    sort* seq_sort = nullptr;
    VERIFY(m_util.is_re(d, seq_sort));
    auto nothing = [&]() { return expr_ref(re().mk_empty(d->get_sort()), m()); };
    auto epsilon = [&]() { return expr_ref(re().mk_epsilon(seq_sort), m()); };
    auto dotstar = [&]() { return expr_ref(re().mk_full_seq(d->get_sort()), m()); };
    auto dotplus = [&]() { return expr_ref(re().mk_plus(re().mk_full_char(d->get_sort())), m()); };
    expr_ref result(m());
    expr* c, * t, * e;
    if (re().is_empty(d))
        result = dotstar();
    else if (re().is_epsilon(d))
        result = dotplus();
    else if (re().is_full_seq(d))
        result = nothing();
    else if (re().is_dot_plus(d))
        result = epsilon();
    else if (m().is_ite(d, c, t, e))
        result = m().mk_ite(c, mk_antimirov_deriv_negate(elem, t), mk_antimirov_deriv_negate(elem, e));
    else if (re().is_union(d, t, e))
        result = mk_antimirov_deriv_intersection(elem, mk_antimirov_deriv_negate(elem, t), mk_antimirov_deriv_negate(elem, e), m().mk_true());
    else if (re().is_intersection(d, t, e))
        result = mk_antimirov_deriv_union(mk_antimirov_deriv_negate(elem, t), mk_antimirov_deriv_negate(elem, e));
    else if (re().is_complement(d, t))
        result = t;
    else
        result = re().mk_complement(d);
    return result;
}

expr_ref seq_rewriter::mk_antimirov_deriv_union(expr* d1, expr* d2) {
    sort* seq_sort = nullptr, * ele_sort = nullptr;
    VERIFY(m_util.is_re(d1, seq_sort));
    VERIFY(m_util.is_seq(seq_sort, ele_sort));
    expr_ref result(m());
    expr* c1, * t1, * e1, * c2, * t2, * e2;
    if (m().is_ite(d1, c1, t1, e1) && m().is_ite(d2, c2, t2, e2)  && c1 == c2)
        // eliminate duplicate branching on exactly the same condition
        result = m().mk_ite(c1, mk_antimirov_deriv_union(t1, t2), mk_antimirov_deriv_union(e1, e2));
    else
        result = mk_regex_union_normalize(d1, d2);
    return result;
}

// restrict the guards of all conditionals id d and simplify the resulting derivative
// restrict(if(c, a, b), cond) = if(c, restrict(a, cond & c), restrict(b, cond & ~c))
// restrict(a U b, cond) = restrict(a, cond) U restrict(b, cond)
//     where {} U X = X, X U X = X
// restrict(R, cond) = R 
// 
// restrict(d, false) = []
// 
// it is already assumed that the restriction takes place within a branch
// so the condition is not added explicitly but propagated down in order to eliminate 
// infeasible cases
expr_ref seq_rewriter::mk_antimirov_deriv_restrict(expr* e, expr* d, expr* cond) {
    expr_ref result(d, m());
    expr_ref _cond(cond, m());
    expr* c, * a, * b;
    if (m().is_false(cond))
        result = re().mk_empty(d->get_sort());
    else if (re().is_empty(d) || m().is_true(cond))
        result = d;
    else if (m().is_ite(d, c, a, b)) {
        expr_ref path_and_c(simplify_path(e, m().mk_and(cond, c)), m());
        expr_ref path_and_notc(simplify_path(e, m().mk_and(cond, m().mk_not(c))), m());
        result = re().mk_ite_simplify(c, mk_antimirov_deriv_restrict(e, a, path_and_c),
            mk_antimirov_deriv_restrict(e, b, path_and_notc));
    }
    else if (re().is_union(d, a, b)) {
        expr_ref a1(mk_antimirov_deriv_restrict(e, a, cond), m());
        expr_ref b1(mk_antimirov_deriv_restrict(e, b, cond), m());
        result = mk_antimirov_deriv_union(a1, b1);
    }
    return result;
}

expr_ref seq_rewriter::mk_regex_union_normalize(expr* r1, expr* r2) {
    expr_ref _r1(r1, m()), _r2(r2, m());
    SASSERT(m_util.is_re(r1));
    SASSERT(m_util.is_re(r2));
    expr_ref result(m());
    std::function<bool(expr*, expr*&, expr*&)> test = [&](expr* t, expr*& a, expr*& b) { return re().is_union(t, a, b); };
    std::function<expr* (expr*, expr*)> compose = [&](expr* r1, expr* r2) { return (is_subset(r1, r2) ? r2 : (is_subset(r2, r1) ? r1 : re().mk_union(r1, r2))); };
    if (r1 == r2 || re().is_empty(r2) || re().is_full_seq(r1))
        result = r1;
    else if (re().is_empty(r1) || re().is_full_seq(r2))
        result = r2;
    else if (re().is_dot_plus(r1) && re().get_info(r2).min_length > 0)
        result = r1;
    else if (re().is_dot_plus(r2) && re().get_info(r1).min_length > 0)
        result = r2;
    else
        result = merge_regex_sets(r1, r2, re().mk_full_seq(r1->get_sort()), test, compose);
    return result;
}

expr_ref seq_rewriter::mk_regex_inter_normalize(expr* r1, expr* r2) {
    expr_ref _r1(r1, m()), _r2(r2, m());
    SASSERT(m_util.is_re(r1));
    SASSERT(m_util.is_re(r2));
    expr_ref result(m());
    if (re().is_epsilon(r2))
        std::swap(r1, r2);
    std::function<bool(expr*, expr*&, expr*&)> test = [&](expr* t, expr*& a, expr*& b) { return re().is_intersection(t, a, b); };
    std::function<expr* (expr*, expr*)> compose = [&](expr* r1, expr* r2) { return (is_subset(r1, r2) ? r1 : (is_subset(r2, r1) ? r2 : re().mk_inter(r1, r2))); };
    if (r1 == r2 || re().is_empty(r1) || re().is_full_seq(r2))
        result = r1;
    else if (re().is_empty(r2) || re().is_full_seq(r1))
        result = r2;
    else if (re().is_epsilon(r1)) {
        if (re().get_info(r2).nullable == l_true)
            result = r1;
        else if (re().get_info(r2).nullable == l_false)
            result = re().mk_empty(r1->get_sort());
        else
            result = merge_regex_sets(r1, r2, re().mk_empty(r1->get_sort()), test, compose);
    }
    else if (re().is_dot_plus(r1) && re().get_info(r2).min_length > 0)
        result = r2;
    else if (re().is_dot_plus(r2) && re().get_info(r1).min_length > 0)
        result = r1;
    else 
        result = merge_regex_sets(r1, r2, re().mk_empty(r1->get_sort()), test, compose);    
    return result;
}

expr_ref seq_rewriter::merge_regex_sets(expr* r1, expr* r2, expr* unit,
    std::function<bool(expr*, expr*&, expr*&)>& test, 
    std::function<expr* (expr*, expr*)>& compose) {
    sort* seq_sort;
    expr_ref result(unit, m());
    expr_ref_vector prefix(m());
    VERIFY(m_util.is_re(r1, seq_sort));
    SASSERT(m_util.is_re(r2));
    SASSERT(r2->get_sort() == r1->get_sort());
    // Ordering of expressions used by merging, 0 means unordered, -1 means e1 < e2, 1 means e2 < e1
    auto compare = [&](expr* x, expr* y) {
        expr* z = nullptr;
        // TODO: consider also the case of A{0,l}++B having the same id as A*++B
        // in which case return 0
        if (x == y)
            return 0;

        unsigned xid = (re().is_complement(x, z) ? z->get_id() : x->get_id());
        unsigned yid = (re().is_complement(y, z) ? z->get_id() : y->get_id());
        SASSERT(xid != yid);
        return (xid < yid ? -1 : 1);
    };
    auto composeresult = [&](expr* suffix) {
        result = suffix;
        while (!prefix.empty()) {
            result = compose(prefix.back(), result);
            prefix.pop_back();
        }
        return result;
    };
    expr* ar = r1;
    expr* br = r2;
    while (true) {        
        if (ar == br)
            return composeresult(ar);

        if (are_complements(ar, br))
            return expr_ref(unit, m());

        expr* a, * ar1, * b, * br1;
        if (test(br, b, br1) && !test(ar, a, ar1))
            std::swap(ar, br);

        // both ar, br are decomposable
        if (test(br, b, br1)) {
            VERIFY(test(ar, a, ar1));
            if (are_complements(a, b))
                return expr_ref(unit, m());
            switch (compare(a, b)) {
            case 0:
                // a == b
                prefix.push_back(a);
                ar = ar1;
                br = br1;
                break;
            case -1:
                // a < b
                prefix.push_back(a);
                ar = ar1;
                break;
            case 1:
                // b < a
                prefix.push_back(b);
                br = br1;
                break;
            default:
                UNREACHABLE();
            }
            continue;
        }

        // ar is decomposable, br is not decomposable
        if (test(ar, a, ar1)) {            
            if (are_complements(a, br))
                return expr_ref(unit, m());
            switch (compare(a, br)) {
            case 0:
                // result = prefix ++ ar
                return composeresult(ar);
            case -1:
                // a < br
                prefix.push_back(a);
                ar = ar1;
                break;
            case 1:
                // br < a, result = prefix ++ (br) ++ ar
                prefix.push_back(br);
                return composeresult(ar);
            default:
                UNREACHABLE();
            }
            continue;
        }

        // neither ar nor br is decomposable
        if (compare(ar, br) == -1)
            std::swap(ar, br);
        // br < ar, result = prefix ++ (br) ++ (ar) 
        prefix.push_back(br);
        return composeresult(ar);
    }
}

expr_ref seq_rewriter::mk_regex_reverse(expr* r) {
    expr* r1 = nullptr, * r2 = nullptr, * c = nullptr;
    unsigned lo = 0, hi = 0;
    expr_ref result(m());
    if (re().is_empty(r) || re().is_range(r) || re().is_epsilon(r) || re().is_full_seq(r) ||
        re().is_full_char(r) || re().is_dot_plus(r) || re().is_of_pred(r))
        result = r;
    else if (re().is_to_re(r))
        result = re().mk_reverse(r);
    else if (re().is_reverse(r, r1))
        result = r1;
    else if (re().is_concat(r, r1, r2))
        result = mk_regex_concat(mk_regex_reverse(r2), mk_regex_reverse(r1));
    else if (m().is_ite(r, c, r1, r2))
        result = m().mk_ite(c, mk_regex_reverse(r1), mk_regex_reverse(r2));
    else if (re().is_union(r, r1, r2))
        result = re().mk_union(mk_regex_reverse(r1), mk_regex_reverse(r2));
    else if (re().is_intersection(r, r1, r2))
        result = re().mk_inter(mk_regex_reverse(r1), mk_regex_reverse(r2));
    else if (re().is_diff(r, r1, r2))
        result = re().mk_diff(mk_regex_reverse(r1), mk_regex_reverse(r2));
    else if (re().is_star(r, r1))
        result = re().mk_star(mk_regex_reverse(r1));
    else if (re().is_plus(r, r1))
        result = re().mk_plus(mk_regex_reverse(r1));
    else if (re().is_loop(r, r1, lo))
        result = re().mk_loop(mk_regex_reverse(r1), lo);
    else if (re().is_loop(r, r1, lo, hi))
        result = re().mk_loop_proper(mk_regex_reverse(r1), lo, hi);
    else if (re().is_opt(r, r1))
        result = re().mk_opt(mk_regex_reverse(r1));
    else if (re().is_complement(r, r1))
        result = re().mk_complement(mk_regex_reverse(r1));
    else
        //stuck cases: such as r being a regex variable
        //observe that re().mk_reverse(to_re(s)) is not a stuck case
        result = re().mk_reverse(r);
    return result;
}

expr_ref seq_rewriter::mk_regex_concat(expr* r, expr* s) {
    sort* seq_sort = nullptr, * ele_sort = nullptr;
    VERIFY(m_util.is_re(r, seq_sort));
    VERIFY(u().is_seq(seq_sort, ele_sort));
    SASSERT(r->get_sort() == s->get_sort());
    expr_ref result(m());
    expr* r1, * r2;
    if (re().is_epsilon(r) || re().is_empty(s))
        result = s;
    else if (re().is_epsilon(s) || re().is_empty(r))
        result = r;
    else if (re().is_full_seq(r) && re().is_full_seq(s))
        result = r;
    else if (re().is_full_char(r) && re().is_full_seq(s))
        // ..* = .+
        result = re().mk_plus(re().mk_full_char(ele_sort));
    else if (re().is_full_seq(r) && re().is_full_char(s))
        // .*. = .+
        result = re().mk_plus(re().mk_full_char(ele_sort));
    else if (re().is_concat(r, r1, r2))
        // create the resulting concatenation in right-associative form except for the following case
        // TODO: maintain the following invariant for A ++ B{m,n} + C
        //       concat(concat(A, B{m,n}), C) (if A != () and C != ()) 
        //       concat(B{m,n}, C) (if A == () and C != ()) 
        // where A, B, C are regexes
        // Using & below for Intersection and | for Union
        // In other words, do not make A ++ B{m,n} into right-assoc form, but keep B{m,n} at the top 
        // This will help to identify this situation in the merge routine:
        //               concat(concat(A, B{0,m}), C) | concat(concat(A, B{0,n}), C)
        // simplifies to
        //               concat(concat(A, B{0,max(m,n)}), C)
        // analogously:
        //               concat(concat(A, B{0,m}), C) & concat(concat(A, B{0,n}), C)
        // simplifies to
        //               concat(concat(A, B{0,min(m,n)}), C)
        result = mk_regex_concat(r1, mk_regex_concat(r2, s));
    else {
        result = re().mk_concat(r, s);
    }
    return result;
}

expr_ref seq_rewriter::mk_in_antimirov(expr* s, expr* d){
    expr_ref result(mk_in_antimirov_rec(s, d), m());
    return result;
}

expr_ref seq_rewriter::mk_in_antimirov_rec(expr* s, expr* d) {
    expr* c, * d1, * d2;
    expr_ref result(m());
    if (re().is_full_seq(d) || (str().min_length(s) > 0 && re().is_dot_plus(d)))
        // s in .* <==> true, also: s in .+ <==> true when |s|>0
        result = m().mk_true();
    else if (re().is_empty(d) || (str().min_length(s) > 0 && re().is_epsilon(d)))
        // s in [] <==> false, also: s in () <==> false when |s|>0
        result = m().mk_false();
    else if (m().is_ite(d, c, d1, d2))
        result = re().mk_ite_simplify(c, mk_in_antimirov_rec(s, d1), mk_in_antimirov_rec(s, d2));
    else if (re().is_union(d, d1, d2))
        m_br.mk_or(mk_in_antimirov_rec(s, d1), mk_in_antimirov_rec(s, d2), result);
    else
        result = re().mk_in_re(s, d);
    return result;
}

/*
* calls elim_condition
*/
expr_ref  seq_rewriter::simplify_path(expr* elem, expr* path) {
    expr_ref result(path, m());
    elim_condition(elem, result);
    return result;
}


expr_ref seq_rewriter::mk_der_antimirov_union(expr* r1, expr* r2) {
    verbose_stream() << "union " << r1->get_id() << " " << r2->get_id() << "\n";
    return mk_der_op(_OP_RE_ANTIMIROV_UNION, r1, r2);
}

expr_ref seq_rewriter::mk_der_union(expr* r1, expr* r2) {
    return mk_der_op(OP_RE_UNION, r1, r2);
}

expr_ref seq_rewriter::mk_der_inter(expr* r1, expr* r2) {
    return mk_der_op(OP_RE_INTERSECT, r1, r2);
}

expr_ref seq_rewriter::mk_der_concat(expr* r1, expr* r2) {
    return mk_der_op(OP_RE_CONCAT, r1, r2);
}

/*
    Utility functions to decide char <, ==, !=, and <=.
    Return true if deduced, false if unknown.
*/
bool seq_rewriter::lt_char(expr* ch1, expr* ch2) {
    unsigned u1, u2;
    return u().is_const_char(ch1, u1) &&
           u().is_const_char(ch2, u2) && (u1 < u2);
}
bool seq_rewriter::eq_char(expr* ch1, expr* ch2) {
    return ch1 == ch2;
}
bool seq_rewriter::neq_char(expr* ch1, expr* ch2) {
    unsigned u1, u2;
    return u().is_const_char(ch1, u1) &&
        u().is_const_char(ch2, u2) && (u1 != u2);
}
bool seq_rewriter::le_char(expr* ch1, expr* ch2) {
    return eq_char(ch1, ch2) || lt_char(ch1, ch2);
}

/*
    Utility function to decide if a simple predicate (ones that appear
    as the conditions in if-then-else expressions in derivatives)
    implies another.

    Return true if we deduce that a implies b, false if unknown.

    Current cases handled:
    - a and b are char <= constraints, or negations of char <= constraints
*/
bool seq_rewriter::pred_implies(expr* a, expr* b) {
    STRACE(seq_verbose, tout << "pred_implies: "
                               << "," << mk_pp(a, m())
                               << "," << mk_pp(b, m()) << std::endl;);
    expr *cha1 = nullptr, *cha2 = nullptr, *nota = nullptr,
         *chb1 = nullptr, *chb2 = nullptr, *notb = nullptr;
    if (m().is_not(a, nota) &&
        m().is_not(b, notb)) {
        return pred_implies(notb, nota);
    }
    else if (u().is_char_le(a, cha1, cha2) &&
             u().is_char_le(b, chb1, chb2)) {
        return le_char(chb1, cha1) && le_char(cha2, chb2);
    }
    else if (u().is_char_le(a, cha1, cha2) &&
             m().is_not(b, notb) &&
             u().is_char_le(notb, chb1, chb2)) {
        return (le_char(chb2, cha1) && lt_char(cha2, chb1)) ||
               (lt_char(chb2, cha1) && le_char(cha2, chb1));
    }
    else if (u().is_char_le(b, chb1, chb2) &&
             m().is_not(a, nota) &&
             u().is_char_le(nota, cha1, cha2)) {
        return le_char(chb1, cha2) && le_char(cha1, chb2);
    }
    return false;
}

/*
    Utility function to decide if two BDDs (nested if-then-else terms)
    have exactly the same structure and conditions.
*/
bool seq_rewriter::ite_bdds_compatible(expr* a, expr* b) {
    expr* ca = nullptr, *a1 = nullptr, *a2 = nullptr;
    expr* cb = nullptr, *b1 = nullptr, *b2 = nullptr;
    if (m().is_ite(a, ca, a1, a2) && m().is_ite(b, cb, b1, b2)) {
        return (ca == cb) && ite_bdds_compatible(a1, b1)
                          && ite_bdds_compatible(a2, b2);
    }
    else if (m().is_ite(a) || m().is_ite(b)) {
        return false;
    }
    else {
        return true;
    }
}

/*
    Apply a binary operation, preserving normal form on derivative expressions.

    Preconditions:
        - k is one of the following binary op codes on REs:
            OP_RE_INTERSECT
            OP_RE_UNION
            OP_RE_CONCAT
            _OP_RE_antimirov_UNION
        - a and b are in normal form (check_deriv_normal_form)

    Postcondition:
        - result is in normal form (check_deriv_normal_form)
*/
expr_ref seq_rewriter::mk_der_op_rec(decl_kind k, expr* a, expr* b) {
    STRACE(seq_verbose, tout << "mk_der_op_rec: " << k
                               << "," << mk_pp(a, m())
                               << "," << mk_pp(b, m()) << std::endl;);
    expr* ca = nullptr, *a1 = nullptr, *a2 = nullptr;
    expr* cb = nullptr, *b1 = nullptr, *b2 = nullptr;
    expr_ref result(m());

    // Simplify if-then-elses whenever possible
    auto mk_ite = [&](expr* c, expr* a, expr* b) {
        return (a == b) ? a : m().mk_ite(c, a, b);
    };
    // Use character code to order conditions
    auto get_id = [&](expr* e) {
        expr *ch1 = nullptr, *ch2 = nullptr;
        unsigned ch;
        if (u().is_char_le(e, ch1, ch2) && u().is_const_char(ch2, ch))
            return ch;
        // Fallback: use expression ID (but use same ID for negation)
        m().is_not(e, e);
        return e->get_id();
    };

    // Choose when to lift a union to the top level, by converting
    // it to an antimirov union
    // This implements a restricted form of antimirov derivatives
    if (k == OP_RE_UNION) {
        if (re().is_antimirov_union(a) || re().is_antimirov_union(b)) {
            k = _OP_RE_ANTIMIROV_UNION;
        }
        #if 0
        // Disabled: eager antimirov lifting unless BDDs are compatible
        // Note: the check for BDD compatibility could be made more
        // sophisticated: in an antimirov union of n terms, we really
        // want to check if any pair of them is compatible.
        else if (m().is_ite(a) && m().is_ite(b) &&
                 !ite_bdds_compatible(a, b)) {
            k = _OP_RE_ANTIMIROV_UNION;
        }
        #endif
    }
    if (k == _OP_RE_ANTIMIROV_UNION) {
        result = re().mk_antimirov_union(a, b);
        return result;
    }
    if (re().is_antimirov_union(a, a1, a2)) {
        expr_ref r1(m()), r2(m());
        r1 = mk_der_op(k, a1, b);
        r2 = mk_der_op(k, a2, b);
        result = re().mk_antimirov_union(r1, r2);
        return result;
    }
    if (re().is_antimirov_union(b, b1, b2)) {
        expr_ref r1(m()), r2(m());
        r1 = mk_der_op(k, a, b1);
        r2 = mk_der_op(k, a, b2);
        result = re().mk_antimirov_union(r1, r2);
        return result;
    }

    // Remaining non-union case: combine two if-then-else BDDs
    // (underneath top-level antimirov unions)
    if (m().is_ite(a, ca, a1, a2)) {
        expr_ref r1(m()), r2(m());
        expr_ref notca(m().mk_not(ca), m());
        if (m().is_ite(b, cb, b1, b2)) {
            // --- Core logic for combining two BDDs
            expr_ref notcb(m().mk_not(cb), m());
            if (ca == cb) {
                r1 = mk_der_op(k, a1, b1);
                r2 = mk_der_op(k, a2, b2);
                result = mk_ite(ca, r1, r2);
                return result;
            }
            // Order with higher IDs on the outside
            bool is_symmetric = k == OP_RE_UNION || k == OP_RE_INTERSECT;
            if (is_symmetric && get_id(ca) < get_id(cb)) {
                std::swap(a, b);
                std::swap(ca, cb);
                std::swap(notca, notcb);
                std::swap(a1, b1);
                std::swap(a2, b2);
            }
            // Simplify if there is a relationship between ca and cb
            if (pred_implies(ca, cb)) {
                r1 = mk_der_op(k, a1, b1);
            }
            else if (pred_implies(ca, notcb)) {
                r1 = mk_der_op(k, a1, b2);
            }
            if (pred_implies(notca, cb)) {
                r2 = mk_der_op(k, a2, b1);
            }
            else if (pred_implies(notca, notcb)) {
                r2 = mk_der_op(k, a2, b2);
            }
            // --- End core logic
        }
        if (!r1) r1 = mk_der_op(k, a1, b);
        if (!r2) r2 = mk_der_op(k, a2, b);
        result = mk_ite(ca, r1, r2);
        return result;
    }
    if (m().is_ite(b, cb, b1, b2)) {
        expr_ref r1 = mk_der_op(k, a, b1);
        expr_ref r2 = mk_der_op(k, a, b2);
        result = mk_ite(cb, r1, r2);
        return result;
    }
    switch (k) {
    case OP_RE_INTERSECT:
        if (BR_FAILED == mk_re_inter(a, b, result))
            result = re().mk_inter(a, b);
        break;
    case OP_RE_UNION:
        if (BR_FAILED == mk_re_union(a, b, result))
            result = re().mk_union(a, b);
        break;
    case OP_RE_CONCAT:
        if (BR_FAILED == mk_re_concat(a, b, result))
            result = re().mk_concat(a, b);
        break;
    default:
        UNREACHABLE();
        break;
    }

    return result;
}

expr_ref seq_rewriter::mk_der_op(decl_kind k, expr* a, expr* b) {
    expr_ref _a(a, m()), _b(b, m());
    expr_ref result(m());

    // Pre-simplification assumes that none of the
    // transformations hide ite sub-terms, 
    // Rewriting that changes associativity of
    // operators may hide ite sub-terms.

    switch (k) {
    case OP_RE_INTERSECT:
        if (BR_FAILED != mk_re_inter0(a, b, result))
            return result;
        break;
    case OP_RE_UNION:
        if (BR_FAILED != mk_re_union0(a, b, result))
            return result;
        break;
    case OP_RE_CONCAT:
        if (BR_FAILED != mk_re_concat(a, b, result))
            return result;
        break;
    default:
        break;
    }
    result = m_op_cache.find(k, a, b, nullptr);
    if (!result) {
        result = mk_der_op_rec(k, a, b);
        m_op_cache.insert(k, a, b, nullptr, result);
    }
    CASSERT("seq_regex", check_deriv_normal_form(result));
    return result;
}

expr_ref seq_rewriter::mk_der_compl(expr* r) {
    STRACE(seq_verbose, tout << "mk_der_compl: " << mk_pp(r, m())
                               << std::endl;);
    expr_ref result(m_op_cache.find(OP_RE_COMPLEMENT, r, nullptr, nullptr), m());
    if (!result) {
        expr* c = nullptr, * r1 = nullptr, * r2 = nullptr;
        if (re().is_antimirov_union(r, r1, r2)) {
            // Convert union to intersection
            // Result: antimirov union at top level is lost, pushed inside ITEs
            expr_ref res1(m()), res2(m());
            res1 = mk_der_compl(r1);
            res2 = mk_der_compl(r2);
            result = mk_der_inter(res1, res2);
        }
        else if (m().is_ite(r, c, r1, r2)) {
            result = m().mk_ite(c, mk_der_compl(r1), mk_der_compl(r2));
        }
        else if (BR_FAILED == mk_re_complement(r, result))
            result = re().mk_complement(r);        
        m_op_cache.insert(OP_RE_COMPLEMENT, r, nullptr, nullptr, result);
    }
    CASSERT("seq_regex", check_deriv_normal_form(result));
    return result;
}

/*
    Make an re_predicate with an arbitrary condition cond, enforcing
    derivative normal form on how conditions are written.

    Tries to rewrite everything to (ele <= x) constraints:
    (ele = a) => ite(ele <= a-1, none, ite(ele <= a, epsilon, none))
    (a = ele) => "
    (a <= ele) => ite(ele <= a-1, none, epsilon)
    (not p)   => mk_der_compl(...)
    (p and q) => mk_der_inter(...)
    (p or q)  => mk_der_union(...)

    Postcondition: result is in BDD form
*/
expr_ref seq_rewriter::mk_der_cond(expr* cond, expr* ele, sort* seq_sort) {
    STRACE(seq_verbose, tout << "mk_der_cond: "
           <<  mk_pp(cond, m()) << ", " << mk_pp(ele, m()) << std::endl;);
    sort *ele_sort = nullptr;
    VERIFY(u().is_seq(seq_sort, ele_sort));
    SASSERT(ele_sort == ele->get_sort());
    expr *c1 = nullptr, *c2 = nullptr, *ch1 = nullptr, *ch2 = nullptr;
    unsigned ch = 0;
    expr_ref result(m()), r1(m()), r2(m());
    if (m().is_eq(cond, ch1, ch2) && u().is_char(ch1)) {
        r1 = u().mk_le(ch1, ch2);
        r1 = mk_der_cond(r1, ele, seq_sort);
        r2 = u().mk_le(ch2, ch1);
        r2 = mk_der_cond(r2, ele, seq_sort);
        result = mk_der_inter(r1, r2);
    }
    else if (u().is_char_le(cond, ch1, ch2) &&
             u().is_const_char(ch1, ch) && (ch2 == ele)) {
        if (ch > 0) {
            result = u().mk_char(ch - 1);
            result = u().mk_le(ele, result);
            result = re_predicate(result, seq_sort);
            result = mk_der_compl(result);
        }
        else {
            result = m().mk_true();
            result = re_predicate(result, seq_sort);
        }
    }
    else if (m().is_not(cond, c1)) {
        result = mk_der_cond(c1, ele, seq_sort);
        result = mk_der_compl(result);
    }
    else if (m().is_and(cond, c1, c2)) {
        r1 = mk_der_cond(c1, ele, seq_sort);
        r2 = mk_der_cond(c2, ele, seq_sort);
        result = mk_der_inter(r1, r2);
    }
    else if (m().is_or(cond, c1, c2)) {
        r1 = mk_der_cond(c1, ele, seq_sort);
        r2 = mk_der_cond(c2, ele, seq_sort);
        result = mk_der_union(r1, r2);
    }
    else {
        result = re_predicate(cond, seq_sort);
    }
    STRACE(seq_verbose, tout << "mk_der_cond result: "
        <<  mk_pp(result, m()) << std::endl;);
    CASSERT("seq_regex", check_deriv_normal_form(result));
    return result;
}

expr_ref seq_rewriter::mk_derivative_rec(expr* ele, expr* r) {
    expr_ref result(m());
    sort* seq_sort = nullptr, *ele_sort = nullptr;
    VERIFY(m_util.is_re(r, seq_sort));
    VERIFY(m_util.is_seq(seq_sort, ele_sort));
    SASSERT(ele_sort == ele->get_sort());
    expr* r1 = nullptr, *r2 = nullptr, *p = nullptr;
    auto mk_empty = [&]() { return expr_ref(re().mk_empty(r->get_sort()), m()); };
    unsigned lo = 0, hi = 0;
    if (re().is_concat(r, r1, r2)) {
        expr_ref is_n = is_nullable(r1);
        expr_ref dr1 = mk_derivative(ele, r1);
        result = mk_der_concat(dr1, r2);
        if (m().is_false(is_n)) {
            return result;
        }
        expr_ref dr2 = mk_derivative(ele, r2);
        is_n = re_predicate(is_n, seq_sort);
        if (re().is_empty(dr2)) {
            //do not concatenate [], it is a deade-end 
            return result;
        }
        else {
            // Instead of mk_der_union here, we use mk_der_antimirov_union to
            // force the two cases to be considered separately and lifted to
            // the top level. This avoids blowup in cases where determinization
            // is expensive.
            return mk_der_antimirov_union(result, mk_der_concat(is_n, dr2));
        }
    }
    else if (re().is_star(r, r1)) {
        return mk_der_concat(mk_derivative(ele, r1), r);
    }
    else if (re().is_plus(r, r1)) {
        expr_ref star(re().mk_star(r1), m());
        return mk_derivative(ele, star);
    }
    else if (re().is_union(r, r1, r2)) {
        return mk_der_union(mk_derivative(ele, r1), mk_derivative(ele, r2));
    }
    else if (re().is_intersection(r, r1, r2)) {
        return mk_der_inter(mk_derivative(ele, r1), mk_derivative(ele, r2));
    }
    else if (re().is_diff(r, r1, r2)) {
        return mk_der_inter(mk_derivative(ele, r1), mk_der_compl(mk_derivative(ele, r2)));
    }
    else if (m().is_ite(r, p, r1, r2)) {
        // there is no BDD normalization here
        result = m().mk_ite(p, mk_derivative(ele, r1), mk_derivative(ele, r2));
        return result;
    }
    else if (re().is_opt(r, r1)) {
        return mk_derivative(ele, r1);
    }
    else if (re().is_complement(r, r1)) {
        return mk_der_compl(mk_derivative(ele, r1));
    }
    else if (re().is_loop(r, r1, lo)) {
        if (lo > 0) {
            lo--;
        }
        result = mk_derivative(ele, r1);
        //do not concatenate with [] (emptyset)
        if (re().is_empty(result)) {
            return result;
        }
        else {
            //do not create loop r1{0,}, instead create r1*
            return mk_der_concat(result, (lo == 0 ? re().mk_star(r1) : re().mk_loop(r1, lo)));
        }
    }
    else if (re().is_loop(r, r1, lo, hi)) {
        if (hi == 0) {
            return mk_empty();
        }
        hi--;
        if (lo > 0) {
            lo--;
        }
        result = mk_derivative(ele, r1);
        //do not concatenate with [] (emptyset) or handle the rest of the loop if no more iterations remain
        if (re().is_empty(result) || hi == 0) {
            return result;
        }
        else {
            return mk_der_concat(result, re().mk_loop_proper(r1, lo, hi));
        }
    }
    else if (re().is_full_seq(r) ||
             re().is_empty(r)) {
        return expr_ref(r, m());
    }
    else if (re().is_to_re(r, r1)) {
        // r1 is a string here (not a regexp)
        expr_ref hd(m()), tl(m());
        if (get_head_tail(r1, hd, tl)) {
            // head must be equal; if so, derivative is tail
            // Use mk_der_cond to normalize
            STRACE(seq_verbose, tout << "deriv to_re" << std::endl;);
            result = m().mk_eq(ele, hd);
            result = mk_der_cond(result, ele, seq_sort);
            expr_ref r1(re().mk_to_re(tl), m());
            result = mk_der_concat(result, r1);
            return result;
        }
        else if (str().is_empty(r1)) {
            //observe: str().is_empty(r1) checks that r = () = epsilon
            //while mk_empty() = [], because deriv(epsilon) = [] = nothing
            return mk_empty();
        }
        else if (str().is_itos(r1)) {
            //
            // here r1 = (str.from_int r2) and r2 is non-ground 
            // or else the expression would have been simplified earlier
            // so r1 must be nonempty and must consists of decimal digits 
            // '0' <= elem <= '9'
            // if ((isdigit ele) and (ele = (hd r1))) then (to_re (tl r1)) else []
            //
            hd = mk_seq_first(r1);
            m_br.mk_and(u().mk_le(m_util.mk_char('0'), ele), u().mk_le(ele, m_util.mk_char('9')), 
                m().mk_and(m().mk_not(m().mk_eq(r1, str().mk_empty(seq_sort))), m().mk_eq(hd, ele)), result);
            tl = re().mk_to_re(mk_seq_rest(r1));            
            return re_and(result, tl);
        }
        else {
            // recall: [] denotes the empty language (nothing) regex, () denotes epsilon or empty sequence
            // construct the term (if (r1 != () and (ele = (first r1)) then (to_re (rest r1)) else []))
            hd = mk_seq_first(r1);
            m_br.mk_and(m().mk_not(m().mk_eq(r1, str().mk_empty(seq_sort))), m().mk_eq(hd, ele), result);
            tl = re().mk_to_re(mk_seq_rest(r1));
            return re_and(result, tl);
        }
    }
    else if (re().is_reverse(r, r1)) {
        if (re().is_to_re(r1, r2)) {
            // First try to extract hd and tl such that r = hd ++ tl and |tl|=1
            expr_ref hd(m()), tl(m());
            if (get_head_tail_reversed(r2, hd, tl)) {
                // Use mk_der_cond to normalize
                STRACE(seq_verbose, tout << "deriv reverse to_re" << std::endl;);
                result = m().mk_eq(ele, tl);
                result = mk_der_cond(result, ele, seq_sort);
                result = mk_der_concat(result, re().mk_reverse(re().mk_to_re(hd)));
                return result;
            }
            else if (str().is_empty(r2)) {
                return mk_empty();
            }
            else {
                // construct the term (if (r2 != () and (ele = (last r2)) then reverse(to_re (butlast r2)) else []))
                // hd = first of reverse(r2) i.e. last of r2
                // tl = rest of reverse(r2) i.e. butlast of r2
                //hd = str().mk_nth_i(r2, m_autil.mk_sub(str().mk_length(r2), one()));
                hd = mk_seq_last(r2);
                m_br.mk_and(m().mk_not(m().mk_eq(r2, str().mk_empty(seq_sort))), m().mk_eq(hd, ele), result);
                tl = re().mk_to_re(mk_seq_butlast(r2));
                return re_and(result, re().mk_reverse(tl));
            }
        }
    }
    else if (re().is_range(r, r1, r2)) {
        // r1, r2 are sequences.
        zstring s1, s2;
        if (str().is_string(r1, s1) && str().is_string(r2, s2)) {
            if (s1.length() == 1 && s2.length() == 1) {
                expr_ref ch1(m_util.mk_char(s1[0]), m());
                expr_ref ch2(m_util.mk_char(s2[0]), m());
                // Use mk_der_cond to normalize
                STRACE(seq_verbose, tout << "deriv range zstring" << std::endl;);
                expr_ref p1(u().mk_le(ch1, ele), m());
                p1 = mk_der_cond(p1, ele, seq_sort);
                expr_ref p2(u().mk_le(ele, ch2), m());
                p2 = mk_der_cond(p2, ele, seq_sort);
                result = mk_der_inter(p1, p2);
                return result;
            }
            else {
                return mk_empty();
            }
        }
        expr* e1 = nullptr, * e2 = nullptr;
        if (str().is_unit(r1, e1) && str().is_unit(r2, e2)) {
            SASSERT(u().is_char(e1));
            // Use mk_der_cond to normalize
            STRACE(seq_verbose, tout << "deriv range str" << std::endl;);
            expr_ref p1(u().mk_le(e1, ele), m());
            p1 = mk_der_cond(p1, ele, seq_sort);
            expr_ref p2(u().mk_le(ele, e2), m());
            p2 = mk_der_cond(p2, ele, seq_sort);
            result = mk_der_inter(p1, p2);
            return result;
        }
    }
    else if (re().is_full_char(r)) {
        return expr_ref(re().mk_to_re(str().mk_empty(seq_sort)), m());
    }
    else if (re().is_of_pred(r, p)) {
        array_util array(m());
        expr* args[2] = { p, ele };
        result = array.mk_select(2, args);
        // Use mk_der_cond to normalize
        STRACE(seq_verbose, tout << "deriv of_pred" << std::endl;);
        return mk_der_cond(result, ele, seq_sort);
    }
    // stuck cases: re.derivative, re variable,
    return expr_ref(re().mk_derivative(ele, r), m());
}

/*************************************************
 *****          End Derivative Code          *****
 *************************************************/


/*
 * pattern match against all ++ "abc" ++ all ++ "def" ++ all regexes.
*/
bool seq_rewriter::is_re_contains_pattern(expr* r, vector<expr_ref_vector>& patterns) {
    expr* r1 = nullptr, *r2 = nullptr, *s = nullptr;
    if (re().is_concat(r, r1, r2) && re().is_full_seq(r1)) {
        r = r2;
        patterns.push_back(expr_ref_vector(m()));
    }
    else {
        return false;
    }
    while (re().is_concat(r, r1, r2)) {
        if (re().is_to_re(r1, s))
            patterns.back().push_back(s);
        else if (re().is_full_seq(r1))
            patterns.push_back(expr_ref_vector(m()));
        else
            return false;
        r = r2;
    }
    return re().is_full_seq(r);
}

/*
 * return true if the sequences p1, p2 cannot overlap in any way.
 * assume |p1| <= |p2|
 *   no suffix of p1 is a prefix of p2
 *   no prefix of p1 is a suffix of p2
 *   p1 is not properly contained in p2
 */
bool seq_rewriter::non_overlap(zstring const& s1, zstring const& s2) const {
    unsigned sz1 = s1.length(), sz2 = s2.length();
    if (sz1 > sz2) 
        return non_overlap(s2, s1);
    auto can_overlap = [&](unsigned start1, unsigned end1, unsigned start2) {
        for (unsigned i = start1; i < end1; ++i) {
            if (s1[i] != s2[start2 + i])
                return false;
        }
        return true;
    };
    for (unsigned i = 1; i < sz1; ++i) 
        if (can_overlap(i, sz1, 0))
            return false;
    for (unsigned j = 0; j + sz1 < sz2; ++j) 
        if (can_overlap(0, sz1, j))
            return false;
    for (unsigned j = sz2 - sz1; j < sz2; ++j) 
        if (can_overlap(0, sz2 - j, j))
            return false;
    return true;
}

bool seq_rewriter::non_overlap(expr_ref_vector const& p1, expr_ref_vector const& p2) const {
    unsigned sz1 = p1.size(), sz2 = p2.size();
    if (sz1 > sz2) 
        return non_overlap(p2, p1);
    if (sz1 == 0 || sz2 == 0)
        return false;
    zstring s1, s2;
    if (sz1 == 1 && sz2 == 1 && str().is_string(p1[0], s1) && str().is_string(p2[0], s2))
        return non_overlap(s1, s2);
    for (expr* e : p1) 
        if (!str().is_unit(e))
            return false;
    for (expr* e : p2) 
        if (!str().is_unit(e))
            return false;
    auto can_overlap = [&](unsigned start1, unsigned end1, unsigned start2) {
        for (unsigned i = start1; i < end1; ++i) {
            if (m().are_distinct(p1[i], p2[start2 + i]))
                return false;
            if (!m().are_equal(p1[i], p2[start2 + i]))
                return true;
        }
        return true;
    };
    for (unsigned i = 1; i < sz1; ++i) 
        if (can_overlap(i, sz1, 0))
            return false;
    for (unsigned j = 0; j + sz1 < sz2; ++j) 
        if (can_overlap(0, sz1, j))
            return false;
    for (unsigned j = sz2 - sz1; j < sz2; ++j) 
        if (can_overlap(0, sz2 - j, j))
            return false;
    return true;
}

/**
  simplify extended contains patterns into simpler membership constraints
       (x ++ "abc" ++ s) in (all ++ "de" ++ all ++ "ee" ++ all ++ "ff" ++ all)
  => 
       ("abc" ++ s) in (all ++ "de" ++ all ++ "ee" ++ all ++ "ff" ++ all)
   or  x in (all ++ "de" ++ all)                & ("abc" ++ s) in (all ++ "ee" ++ all ++ "ff" ++ all)
   or  x in (all ++ "de" ++ all ++ "ee" ++ all) & ("abc" ++ s) in (all ++ "ff" ++ all)
   or  x in (all ++ "de" ++ all ++ "ee" ++ all ++ "ff" ++ all) & .. simplifies to true ..
*/

bool seq_rewriter::rewrite_contains_pattern(expr* a, expr* b, expr_ref& result) {
    vector<expr_ref_vector> patterns;
    expr* x = nullptr, *y = nullptr, *z = nullptr, *u = nullptr;
    if (!str().is_concat(a, x, y))
        return false;
    if (!is_re_contains_pattern(b, patterns)) 
        return false;
    m_lhs.reset();        
    u = y;
    while (str().is_concat(u, z, u) && (str().is_unit(z) || str().is_string(z))) {
        m_lhs.push_back(z);
    }
    for (auto const& p : patterns)
        if (!non_overlap(p, m_lhs))
            return false;

    expr_ref_vector fmls(m());
    sort* rs = b->get_sort();
    expr_ref full(re().mk_full_seq(rs), m()), prefix(m()), suffix(m());
    fmls.push_back(re().mk_in_re(y, b));
    prefix = full;
    for (unsigned i = 0; i < patterns.size(); ++i) {
        for (expr* e : patterns[i])
            prefix = re().mk_concat(prefix, re().mk_to_re(e));
        prefix = re().mk_concat(prefix, full);
        suffix = full;
        for (unsigned j = i + 1; j < patterns.size(); ++j) {
            for (expr* e : patterns[j])
                suffix = re().mk_concat(suffix, re().mk_to_re(e));
            suffix = re().mk_concat(suffix, full);
        }
        fmls.push_back(m().mk_and(re().mk_in_re(x, prefix),
                                  re().mk_in_re(y, suffix)));
    }
    result = mk_or(fmls);
    return true;    
}

/*
    a in empty -> false
    a in full -> true
    a in (str.to_re a') -> (a == a')
    "" in b -> is_nullable(b)
    (ele + tail) in b -> tail in (derivative e b)
    (head + ele) in b -> head in (right-derivative e b)

Other rewrites:
    s in b1 ++ b2, min_len(b1) = max_len(b2) != UINT_MAX -> 
           (seq.len s) >= min_len(b1) & 
           (seq.extract s 0 min_len(b1)) in b1 & 
           (seq.extract s min_len(b1) (- (seq.len s) min_len(b1))) in b2

    similar for tail of regex

Disabled rewrite:
   s + "ab" + t in all ++ "c" ++ all ++ .... ++ "z" ++ all
   => 
   disjunctions that cover cases where s overlaps given that "ab" does
   not overlap with any of the sequences.
   It is disabled because the solver doesn't handle disjunctions of regexes well.

TBD:
Enable rewrite when R = R1|R2 and derivative cannot make progress: 's in R' ==> 's in R1' | 's in R2'
cannot make progress here means that R1 or R2 starts with an uninterpreted symbol
This will help propagate cases like "abc"X in opt(to_re(X)) to equalities.
*/
br_status seq_rewriter::mk_str_in_regexp(expr* a, expr* b, expr_ref& result) {

    STRACE(seq_verbose, tout << "mk_str_in_regexp: " << mk_pp(a, m())
                               << ", " << mk_pp(b, m()) << std::endl;);

    if (re().is_empty(b)) {
        result = m().mk_false();
        return BR_DONE;
    }
    if (re().is_full_seq(b)) {
        result = m().mk_true();
        return BR_DONE;
    }

    zstring s;
    if (str().is_string(a, s) && re().is_ground(b)) {
        // Just check membership and replace by true/false
        expr_ref r(b, m());
        for (unsigned i = 0; i < s.length(); i++) {
            if (re().is_empty(r)) {
                result = m().mk_false();
                return BR_DONE;
            }
            unsigned ch = s[i];
            expr_ref new_r = mk_derivative(m_util.mk_char(ch), r);
            r = new_r;
        }

        switch (re().get_info(r).nullable) {
        case l_true:
            result = m().mk_true();
            return BR_DONE;
        case l_false:
            result = m().mk_false();
            return BR_DONE;
        default:
            break;
        }
    }

    expr_ref b_s(m());
    if (lift_str_from_to_re(b, b_s)) {
        result = m_br.mk_eq_rw(a, b_s);
        return BR_REWRITE_FULL;
    }
    expr* c = nullptr, *d = nullptr, *e = nullptr;
    if (false && re().is_concat(b, c, d) && re().is_to_re(c, e) && re().is_full_seq(d)) { // FIXME: NOODLER replacing regexes to prefix is not beneficial for noodler
        result = str().mk_prefix(e, a);
        return BR_REWRITE1;
    }
    if (false && re().is_concat(b, c, d) && re().is_to_re(d, e) && re().is_full_seq(c)) { // FIXME: NOODLER replacing regexes to suffix is not beneficial for noodler
        result = str().mk_suffix(e, a);
        return BR_REWRITE1;
    }
    expr* b1 = nullptr;
    expr* eps = nullptr;
    if (re().is_opt(b, b1) ||
        (re().is_union(b, b1, eps) && re().is_epsilon(eps)) ||
        (re().is_union(b, eps, b1) && re().is_epsilon(eps)))
    {
        result = m().mk_ite(m().mk_eq(str().mk_length(a), zero()),
            m().mk_true(),
            re().mk_in_re(a, b1));
        return BR_REWRITE_FULL;
    }
    if (str().is_empty(a)) {
        result = is_nullable(b);
        if (str().is_in_re(result))
            return BR_DONE;
        else
            return BR_REWRITE_FULL;
    }

    expr_ref hd(m()), tl(m());
    if (get_head_tail(a, hd, tl)) {
        //result = re().mk_in_re(tl, re().mk_derivative(hd, b));
        //result = re().mk_in_re(tl, mk_derivative(hd, b));
        result = mk_in_antimirov(tl, mk_antimirov_deriv(hd, b, m().mk_true()));
        return BR_REWRITE_FULL;
    }
    
    if (get_head_tail_reversed(a, hd, tl)) {
        result = re().mk_reverse(re().mk_derivative(tl, re().mk_reverse(b)));
        result = re().mk_in_re(hd, result);
        return BR_REWRITE_FULL;
    }

    if (false && get_re_head_tail(b, hd, tl)) { // FIXME: NOODLER replacing regexes to substr is not beneficial for noodler
        SASSERT(re().min_length(hd) == re().max_length(hd));
        expr_ref len_hd(m_autil.mk_int(re().min_length(hd)), m()); 
        expr_ref len_a(str().mk_length(a), m());
        expr_ref len_tl(m_autil.mk_sub(len_a, len_hd), m());
        result = m().mk_and(m_autil.mk_ge(len_a, len_hd),
                            re().mk_in_re(str().mk_substr(a, zero(), len_hd), hd),
                            re().mk_in_re(str().mk_substr(a, len_hd, len_tl), tl));
        return BR_REWRITE_FULL;
    }
    if (false && get_re_head_tail_reversed(b, hd, tl)) { // FIXME: NOODLER replacing regexes to substr is not beneficial for noodler
        SASSERT(re().min_length(tl) == re().max_length(tl));
        expr_ref len_tl(m_autil.mk_int(re().min_length(tl)), m());
        expr_ref len_a(str().mk_length(a), m());
        expr_ref len_hd(m_autil.mk_sub(len_a, len_tl), m());
        expr* s = nullptr;
        result = m().mk_and(m_autil.mk_ge(len_a, len_tl),
            re().mk_in_re(str().mk_substr(a, zero(), len_hd), hd),
            (re().is_to_re(tl, s) ? m().mk_eq(s, str().mk_substr(a, len_hd, len_tl)) :
                re().mk_in_re(str().mk_substr(a, len_hd, len_tl), tl)));
        return BR_REWRITE_FULL;
    }

#if 0
    unsigned len = 0;
    if (has_fixed_length_constraint(b, len)) {
        expr_ref len_lim(m().mk_eq(m_autil.mk_int(len), str().mk_length(a)), m());
        // this forces derivatives. Perhaps not a good thing for intersections.
        // alternative is to hoist out the smallest length constraining regex
        // and keep the result for the sequence expression that is kept without rewriting
        // or alternative is to block rewriting on this expression in some way.
        expr_ref_vector args(m());
        for (unsigned i = 0; i < len; ++i) {
            args.push_back(str().mk_unit(str().mk_nth_i(a, m_autil.mk_int(i))));
        }
        expr_ref in_re(re().mk_in_re(str().mk_concat(args, a->get_sort()), b), m());
        result = m().mk_and(len_lim, in_re);
        return BR_REWRITE_FULL;
    }
#endif

    // Disabled rewrites
    if (false && re().is_complement(b, b1)) {
        result = m().mk_not(re().mk_in_re(a, b1));
        return BR_REWRITE2;
    }
    if (false && rewrite_contains_pattern(a, b, result))
        return BR_REWRITE_FULL;

    return BR_FAILED;
}

bool seq_rewriter::has_fixed_length_constraint(expr* a, unsigned& len) {
    unsigned minl = re().min_length(a), maxl = re().max_length(a);
    len = minl;
    return minl == maxl;
}

bool seq_rewriter::lift_str_from_to_re_ite(expr* r, expr_ref& result) {
    expr* cond = nullptr, * then_r = nullptr, * else_r = nullptr;
    expr_ref then_s(m());
    expr_ref else_s(m());
    if (m().is_ite(r, cond, then_r, else_r) &&
        lift_str_from_to_re(then_r, then_s) &&
        lift_str_from_to_re(else_r, else_s)) {
        result = m().mk_ite(cond, then_s, else_s);
        return true;
    }
    return false;
}

bool seq_rewriter::lift_str_from_to_re(expr* r, expr_ref& result)
{
    expr* s = nullptr;
    if (re().is_to_re(r, s)) {
        result = s;
        return true;
    }
    return lift_str_from_to_re_ite(r, result);
}

br_status seq_rewriter::mk_str_to_regexp(expr* a, expr_ref& result) {
    return BR_FAILED;
}

/*
    easy cases:
    .* ++ .* -> .*
    [] ++ r -> []
    r ++ [] -> []
    r ++ "" -> r
    "" ++ r -> r
    . ++ .* -> .+

    to_re and star:
    (str.to_re s1) ++ (str.to_re s2) -> (str.to_re (s1 ++ s2))
    r* ++ r* -> r*
    r* ++ r -> r ++ r*
*/
br_status seq_rewriter::mk_re_concat(expr* a, expr* b, expr_ref& result) {
    if (re().is_full_seq(a) && re().is_full_seq(b)) {
        result = a;
        return BR_DONE;
    }
    if (re().is_empty(a)) {
        result = a;
        return BR_DONE;
    }
    if (re().is_empty(b)) {
        result = b;
        return BR_DONE;
    }
    if (re().is_epsilon(a)) {
        result = b;
        return BR_DONE;
    }
    if (re().is_epsilon(b)) {
        result = a;
        return BR_DONE;
    }
    if (re().is_full_char(a) && re().is_full_seq(b)) {
        result = re().mk_plus(a);
        return BR_DONE;
    }
    if (re().is_full_char(b) && re().is_full_seq(a)) {
        result = re().mk_plus(b);
        return BR_DONE;
    }
    expr_ref a_str(m());
    expr_ref b_str(m());
    if (lift_str_from_to_re(a, a_str) && lift_str_from_to_re(b, b_str)) {
        result = re().mk_to_re(str().mk_concat(a_str, b_str));
        return BR_REWRITE2;
    }
    expr* a1 = nullptr, *b1 = nullptr;
    if (re().is_to_re(a, a1) && re().is_to_re(b, b1)) {
        result = re().mk_to_re(str().mk_concat(a1, b1));
        return BR_DONE;
    }
    if (re().is_star(a, a1) && re().is_star(b, b1) && a1 == b1) {
        result = a;
        return BR_DONE;
    }
    if (re().is_star(a, a1) && a1 == b) {
        result = re().mk_concat(b, a);
        return BR_DONE;
    }
    unsigned lo1, hi1, lo2, hi2;

    if (re().is_loop(a, a1, lo1, hi1) && lo1 <= hi1 && re().is_loop(b, b1, lo2, hi2) && lo2 <= hi2 && a1 == b1) {
        result = re().mk_loop_proper(a1, lo1 + lo2, hi1 + hi2);
        return BR_DONE;
    }
    if (re().is_loop(a, a1, lo1) && re().is_loop(b, b1, lo2) && a1 == b1) {
        result = re().mk_loop(a1, lo1 + lo2);
        return BR_DONE;
    }
    for (unsigned i = 0; i < 2; ++i) {
        // (loop a lo1) + (loop a lo2 hi2) = (loop a lo1 + lo2) 
        if (re().is_loop(a, a1, lo1) && re().is_loop(b, b1, lo2, hi2) && lo2 <= hi2 && a1 == b1) {
            result = re().mk_loop(a1, lo1 + lo2);
            return BR_DONE;
        }
        // (loop a lo1 hi1) + a* = (loop a lo1)
        if (re().is_loop(a, a1, lo1, hi1) && re().is_star(b, b1) && a1 == b1) {
            result = re().mk_loop(a1, lo1);
            return BR_DONE;
        }
        // (loop a lo1) + a* = (loop a lo1)
        if (re().is_loop(a, a1, lo1) && re().is_star(b, b1) && a1 == b1) {
            result = a;
            return BR_DONE;
        }
        // (loop a lo1 hi1) + a = (loop a lo1+1 hi1+1)
        if (re().is_loop(a, a1, lo1, hi1) && lo1 <= hi1 && a1 == b) {
            result = re().mk_loop(a1, lo1+1, hi1+1);
            return BR_DONE;
        }
        std::swap(a, b);
    }
    return BR_FAILED;
}

bool seq_rewriter::are_complements(expr* r1, expr* r2) const {
    expr* r = nullptr;
    if (re().is_complement(r1, r) && r == r2)
        return true;
    if (re().is_complement(r2, r) && r == r1)
        return true;
    return false;
}

/*
 * basic subset checker.
 */
bool seq_rewriter::is_subset(expr* r1, expr* r2) const {
    // return false;
    expr* ra1 = nullptr, *ra2 = nullptr, *ra3 = nullptr;
    expr* rb1 = nullptr, *rb2 = nullptr, *rb3 = nullptr;
    unsigned la, ua, lb, ub;
    if (re().is_complement(r1, ra1) && 
        re().is_complement(r2, rb1)) {
        return is_subset(rb1, ra1);
    }
    auto is_concat = [&](expr* r, expr*& a, expr*& b, expr*& c) {
        return re().is_concat(r, a, b) && re().is_concat(b, b, c);
    };
    while (true) {
        if (r1 == r2)
            return true;
        if (re().is_full_seq(r2))
            return true;
        if (re().is_dot_plus(r2) && re().get_info(r1).nullable == l_false)
            return true;
        if (is_concat(r1, ra1, ra2, ra3) &&
            is_concat(r2, rb1, rb2, rb3) && ra1 == rb1 && ra2 == rb2) {
            r1 = ra3;
            r2 = rb3;
            continue;
        }
        if (re().is_concat(r1, ra1, ra2) && 
            re().is_concat(r2, rb1, rb2) && re().is_full_seq(rb1)) {
            r1 = ra2;
            continue;
        }
        // r1=ra3{la,ua}ra2, r2=rb3{lb,ub}rb2, ra3=rb3, lb<=la, ua<=ub
        if (re().is_concat(r1, ra1, ra2) && re().is_loop(ra1, ra3, la, ua) &&
            re().is_concat(r2, rb1, rb2) && re().is_loop(rb1, rb3, lb, ub) &&
            ra3 == rb3 && lb <= la && ua <= ub) {
            r1 = ra2;
            r2 = rb2;
            continue;
        }
        // ra1=ra3{la,ua}, r2=rb3{lb,ub}, ra3=rb3, lb<=la, ua<=ub
        if (re().is_loop(r1, ra3, la, ua) &&
            re().is_loop(r2, rb3, lb, ub) &&
            ra3 == rb3 && lb <= la && ua <= ub) {
            return true;
        }
        return false;
    }
}

br_status seq_rewriter::mk_re_union0(expr* a, expr* b, expr_ref& result) {
    if (a == b) {
        result = a;
        return BR_DONE;
    }
    if (re().is_empty(a)) {
        result = b;
        return BR_DONE;
    }
    if (re().is_empty(b)) {
        result = a;
        return BR_DONE;
    }
    if (re().is_full_seq(a)) {
        result = a;
        return BR_DONE;
    }
    if (re().is_full_seq(b)) {
        result = b;
        return BR_DONE;
    }
    if (re().is_star(a) && re().is_epsilon(b)) {
        result = a;
        return BR_DONE;
    }
    if (re().is_star(b) && re().is_epsilon(a)) {
        result = b;
        return BR_DONE;
    }
    return BR_FAILED;
}

/* Creates a normalized union. */
br_status seq_rewriter::mk_re_union(expr* a, expr* b, expr_ref& result) {
    result = mk_regex_union_normalize(a, b);
    return BR_DONE;
}

/* Creates a normalized complement */
br_status seq_rewriter::mk_re_complement(expr* a, expr_ref& result) {
    expr *e1 = nullptr, *e2 = nullptr;
    if (re().is_intersection(a, e1, e2)) {
        result = re().mk_union(re().mk_complement(e1), re().mk_complement(e2));
        return BR_REWRITE2;
    }
    if (re().is_union(a, e1, e2)) {
        result = re().mk_inter(re().mk_complement(e1), re().mk_complement(e2));
        return BR_REWRITE2;
    }
    if (re().is_empty(a)) {
        result = re().mk_full_seq(a->get_sort());
        return BR_DONE;
    }
    if (re().is_full_seq(a)) {
        result = re().mk_empty(a->get_sort());
        return BR_DONE;
    }
    if (re().is_complement(a, e1)) {
        result = e1;
        return BR_DONE;
    }
    if (re().is_to_re(a, e1) && str().is_empty(e1)) {
        result = re().mk_plus(re().mk_full_char(a->get_sort()));
        return BR_DONE;
    }
    return BR_FAILED;
}


br_status seq_rewriter::mk_re_inter0(expr* a, expr* b, expr_ref& result) {
    if (a == b) {
        result = a;
        return BR_DONE;
    }
    if (re().is_empty(a)) {
        result = a;
        return BR_DONE;
    }
    if (re().is_empty(b)) {
        result = b;
        return BR_DONE;
    }
    if (re().is_full_seq(a)) {
        result = b;
        return BR_DONE;
    }
    if (re().is_full_seq(b)) {
        result = a;
        return BR_DONE;
    }
    return BR_FAILED;
}

/* Creates a normalized intersection. */
br_status seq_rewriter::mk_re_inter(expr* a, expr* b, expr_ref& result) {
    result = mk_regex_inter_normalize(a, b);
    return BR_DONE;
}

br_status seq_rewriter::mk_re_diff(expr* a, expr* b, expr_ref& result) {
    result = mk_regex_inter_normalize(a, re().mk_complement(b));
    return BR_REWRITE2;
}


br_status seq_rewriter::mk_re_loop(func_decl* f, unsigned num_args, expr* const* args, expr_ref& result) {
    rational n1, n2;
    unsigned lo, hi, lo2, hi2, np;
    expr* a = nullptr;
    expr* comp = nullptr, *tore = nullptr;
    zstring zstr;

    switch (num_args) {
    case 1: 
        np = f->get_num_parameters();
        lo2 = np > 0 ? f->get_parameter(0).get_int() : 0;
        hi2 = np > 1 ? f->get_parameter(1).get_int() : lo2;
        if  (np == 2 && (lo2 > hi2 || hi2 < 0)) {
            result = re().mk_empty(args[0]->get_sort());
            return BR_DONE;
        }
        if (np == 1 && lo2 < 0) {
            result = re().mk_empty(args[0]->get_sort());
            return BR_DONE;
        }
        // (loop a 0 0) = ""
        if (np == 2 && lo2 == 0 && hi2 == 0) {
            result = re().mk_to_re(str().mk_empty(re().to_seq(args[0]->get_sort())));
            return BR_DONE;
        }
        // (loop (loop a lo) lo2) = (loop lo*lo2)
        if (re().is_loop(args[0], a, lo) && np == 1) {
            result = re().mk_loop(a, lo2 * lo);
            return BR_REWRITE1;
        }
        // (loop (loop a l l) h h) = (loop a l*h l*h)
        if (re().is_loop(args[0], a, lo, hi) && np == 2 && lo == hi && lo2 == hi2) {
            result = re().mk_loop_proper(a, lo2 * lo, hi2 * hi);
            return BR_REWRITE1;
        }
        // (loop a 1 1) = a
        if (np == 2 && lo2 == 1 && hi2 == 1) {
            result = args[0];
            return BR_DONE;
        }
        // (loop a 0) = a*
        if (np == 1 && lo2 == 0) {
            result = re().mk_star(args[0]);
            return BR_DONE;
        }
        
        if(lo2 > 0 && re().is_complement(args[0], comp) && re().is_to_re(comp, tore) && str().is_string(tore, zstr) ) {
            // (loop (compl (to_re str)) n m) = compl (to_re str) if |str| == 1
            // (loop (compl (to_re str)) n m) = re.* allchar if |str| > 1
            if(zstr.length() == 1) {
                result = args[0];
                return BR_DONE;
            } else if (zstr.length() > 1) {
                result = re().mk_full_seq(a->get_sort());
                return BR_DONE;
            }
        }
        break;
    case 2:
        if (m_autil.is_numeral(args[1], n1) && n1.is_unsigned()) {
            result = re().mk_loop(args[0], n1.get_unsigned());
            return BR_REWRITE1;
        }
        if (m_autil.is_numeral(args[1], n1) && n1 < 0) {
            result = re().mk_empty(args[0]->get_sort());
            return BR_DONE;
        }
        break;
    case 3:
        if (m_autil.is_numeral(args[1], n1) && n1.is_unsigned() &&
            m_autil.is_numeral(args[2], n2) && n2.is_unsigned()) {
            result = re().mk_loop_proper(args[0], n1.get_unsigned(), n2.get_unsigned());
            return BR_REWRITE1;
        }
        break;
    default:
        break;
    }
    return BR_FAILED;
}

br_status seq_rewriter::mk_re_power(func_decl* f, expr* a, expr_ref& result) {
    unsigned p = f->get_parameter(0).get_int();
    result = re().mk_loop_proper(a, p, p);
    return BR_REWRITE1;
}


/*
  a** = a*
  (a* + b)* = (a + b)*
  (a + b*)* = (a + b)*
  (a*b*)*   = (a + b)*
   a+* = a*
   emp* = ""
   all* = all   
   .+* = all
*/
br_status seq_rewriter::mk_re_star(expr* a, expr_ref& result) {
    expr* b, *c, *b1, *c1;
    if (re().is_star(a) || re().is_full_seq(a)) {
        result = a;
        return BR_DONE;
    }
    if (re().is_full_char(a)) {
        result = re().mk_full_seq(a->get_sort());
        return BR_DONE;
    }
    if (re().is_empty(a)) {
        sort* seq_sort = nullptr;
        VERIFY(m_util.is_re(a, seq_sort));
        result = re().mk_to_re(str().mk_empty(seq_sort));
        return BR_DONE;
    }
    if (re().is_to_re(a, b) && str().is_empty(b)) {
        result = a;
        return BR_DONE;
    }
    if (re().is_plus(a, b)) {
        if (re().is_full_char(b))
            result = re().mk_full_seq(a->get_sort());
        else
            result = re().mk_star(b);
        return BR_DONE;
    }
    if (re().is_union(a, b, c)) {
        if (re().is_star(b, b1)) {
            result = re().mk_star(re().mk_union(b1, c));
            return BR_REWRITE2;
        }
        if (re().is_star(c, c1)) {
            result = re().mk_star(re().mk_union(b, c1));
            return BR_REWRITE2;
        }
        if (re().is_epsilon(b)) {
            result = re().mk_star(c);
            return BR_REWRITE2;
        }
        if (re().is_epsilon(c)) {
            result = re().mk_star(b);
            return BR_REWRITE2;
        }
    }
    if (re().is_concat(a, b, c) &&
        re().is_star(b, b1) && re().is_star(c, c1)) {
        result = re().mk_star(re().mk_union(b1, c1));
        return BR_REWRITE2;
    }
    if (m().is_ite(a, c, b1, c1)) {
        if ((re().is_full_char(b1) || re().is_full_seq(b1)) &&
            (re().is_full_char(c1) || re().is_full_seq(c1))) {
            result = re().mk_full_seq(b1->get_sort());
            return BR_REWRITE2;
        }

    }
    return BR_FAILED;
}

/*
 * (re.range c_1 c_n) 
 */
br_status seq_rewriter::mk_re_range(expr* lo, expr* hi, expr_ref& result) {
    zstring slo, shi;
    unsigned len = 0;
    bool is_empty = false;
    if (str().is_string(lo, slo) && slo.length() != 1) 
        is_empty = true;
    if (str().is_string(hi, shi) && shi.length() != 1) 
        is_empty = true;
    if (slo.length() == 1 && shi.length() == 1 && slo[0] > shi[0])
        is_empty = true;
    len = min_length(lo).second;
    if (len > 1)
        is_empty = true;
    len = min_length(hi).second;
    if (len > 1)
        is_empty = true;
    if (max_length(lo) == std::make_pair(true, rational(0)))
        is_empty = true;
    if (max_length(hi) == std::make_pair(true, rational(0)))
        is_empty = true;
    if (is_empty) {
        sort* srt = re().mk_re(lo->get_sort());
        result = re().mk_empty(srt);
        return BR_DONE;
    }

    return BR_FAILED;
}

/*
   emp+ = emp
   all+ = all
   a*+ = a*
   a++ = a+
   a+ = aa*
*/
br_status seq_rewriter::mk_re_plus(expr* a, expr_ref& result) {
    if (re().is_empty(a)) {
        result = a;
        return BR_DONE;
    }
    if (re().is_full_seq(a)) {
        result = a;
        return BR_DONE;
    }
    if (re().is_epsilon(a)) {
        result = a;
        return BR_DONE;
    }
    if (re().is_plus(a)) {
        result = a;
        return BR_DONE;
    }
    if (re().is_star(a)) {
        result = a;
        return BR_DONE;
    }

    result = re().mk_concat(a, re().mk_star(a));
    return BR_REWRITE2;
}

br_status seq_rewriter::mk_re_opt(expr* a, expr_ref& result) {
    sort* s = nullptr;
    VERIFY(m_util.is_re(a, s));
    result = re().mk_union(re().mk_to_re(str().mk_empty(s)), a);
    return BR_REWRITE1;
}

void seq_rewriter::intersect(unsigned lo, unsigned hi, svector<std::pair<unsigned, unsigned>>& ranges) {
    unsigned j = 0;
    for (unsigned i = 0; i < ranges.size(); ++i) {
        unsigned lo1 = ranges[i].first;
        unsigned hi1 = ranges[i].second;        
        if (hi < lo1) 
            break;
        if (hi1 >= lo) 
            ranges[j++] = std::make_pair(std::max(lo1, lo), std::min(hi1, hi));
    }
    ranges.shrink(j);
}

/**
 * Simplify cond using special case rewriting for character equations
 * When elem is uninterpreted compute the simplification of Exists elem . cond
 * if it is possible to solve for elem.
 */
void seq_rewriter::elim_condition(expr* elem, expr_ref& cond) {
    expr_ref_vector conds(m());
    expr_ref_vector conds_range(m());
    flatten_and(cond, conds);
    expr* lhs = nullptr, *rhs = nullptr, *e1 = nullptr; 
    bool all_ranges = false;
    if (u().is_char(elem)) {
        all_ranges = true;
        unsigned ch = 0, ch2 = 0;
        svector<std::pair<unsigned, unsigned>> ranges, ranges1;
        ranges.push_back(std::make_pair(0, u().max_char()));
        auto exclude_range = [&](unsigned lower, unsigned upper) {
            SASSERT(lower <= upper);
            if (lower == 0) {
                if (upper == u().max_char())
                    ranges.reset();
                else
                    intersect(upper + 1, u().max_char(), ranges);
            }
            else if (upper == u().max_char())
                intersect(0, lower - 1, ranges);
            else {
                // not(lower <= e <= upper) iff ((0 <= e <= lower-1) or (upper+1 <= e <= max))
                // Note that this transformation is correct only when lower <= upper
                ranges1.reset();
                ranges1.append(ranges);
                intersect(0, lower - 1, ranges);
                intersect(upper + 1, u().max_char(), ranges1);
                ranges.append(ranges1);
            }
        };
        bool negated = false;
        for (expr* e : conds) {
            if (u().is_char_const_range(elem, e, ch, ch2, negated)) {
                if (ch > ch2) {
                    if (negated)
                        // !(ch <= elem <= ch2) is trivially true
                        continue;
                    else
                        // (ch <= elem <= ch2) is trivially false
                        ranges.reset();
                }
                else if (negated)
                    exclude_range(ch, ch2);
                else
                    intersect(ch, ch2, ranges);
                conds_range.push_back(e);
            }
            // trivially true conditions
            else if (m().is_true(e) || (m().is_eq(e, lhs, rhs) && lhs == rhs))
                continue;
            else if (m().is_not(e, e1) && m().is_eq(e1, lhs, rhs) && u().is_const_char(lhs, ch) && u().is_const_char(rhs, ch2) && ch != ch2)
                continue;
            else if (u().is_char_le(e, lhs, rhs) && u().is_const_char(lhs, ch) && u().is_const_char(rhs, ch2) && ch <= ch2)
                continue;
            else if (m().is_not(e, e1) && u().is_char_le(e1, lhs, rhs) && u().is_const_char(lhs, ch) && u().is_const_char(rhs, ch2) && ch > ch2)
                continue;
            // trivially false conditions
            else if (m().is_false(e) || (m().is_not(e, e1) && m().is_eq(e1, lhs, rhs) && lhs == rhs))
                ranges.reset();
            else if (u().is_char_le(e, lhs, rhs) && u().is_const_char(lhs, ch) && u().is_const_char(rhs, ch2) && ch > ch2)
                ranges.reset();
            else if (m().is_not(e, e1) && u().is_char_le(e1, lhs, rhs) && u().is_const_char(lhs, ch) && u().is_const_char(rhs, ch2) && ch <= ch2)
                ranges.reset();
            else {
                all_ranges = false;
                break;
            }
            if (ranges.empty())
                break;
        }
        if (all_ranges) {
            if (ranges.empty()) {
                cond = m().mk_false();
                return;
            }
            if (is_uninterp_const(elem)) {
                cond = m().mk_true();
                return;
            }
            conds.set(conds_range);
        }
    }
            
    expr* solution = nullptr;
    for (expr* e : conds) {
        if (!m().is_eq(e, lhs, rhs)) 
            continue;
        if (rhs == elem)
            std::swap(lhs, rhs);
        if (lhs != elem)
            continue;
        solution = rhs;
        break;        
    }
    if (solution) {
        expr_safe_replace rep(m());
        rep.insert(elem, solution);
        rep(cond);
        if (!is_uninterp_const(elem)) { 
            cond = m().mk_and(m().mk_eq(elem, solution), cond);
        }
    }    
    else if (all_ranges) {
        if (conds.empty())
            // all ranges were removed as trivially true
            cond = m().mk_true();
        else if (conds.size() == 1)
            cond = conds.get(0);
        else
            cond = m().mk_and(conds);
    }
}


br_status seq_rewriter::reduce_re_is_empty(expr* r, expr_ref& result) {
    expr* r1, *r2, *r3, *r4;
    zstring s1, s2;
    unsigned lo, hi;
    auto eq_empty = [&](expr* r) { return m().mk_eq(r, re().mk_empty(r->get_sort())); };
    if (re().is_union(r, r1, r2)) {
        result = m().mk_and(eq_empty(r1), eq_empty(r2));
        return BR_REWRITE2;
    }
    if (re().is_star(r) ||
        re().is_to_re(r) ||
        re().is_full_char(r) ||
        re().is_full_seq(r)) {
        result = m().mk_false();
        return BR_DONE;
    }
    if (re().is_concat(r, r1, r2)) {
        result = m().mk_or(eq_empty(r1), eq_empty(r2));
        return BR_REWRITE2;
    }
    else if (re().is_range(r, r1, r2) && 
             str().is_string(r1, s1) && str().is_string(r2, s2) && 
             s1.length() == 1 && s2.length() == 1) {
        result = m().mk_bool_val(s1[0] > s2[0]);
        return BR_DONE;
    }
    else if (re().is_range(r, r1, r2) && 
             str().is_string(r1, s1) && s1.length() != 1) {
        result = m().mk_true();
        return BR_DONE;
    }
    else if (re().is_range(r, r1, r2) && 
             str().is_string(r2, s2) && s2.length() != 1) {
        result = m().mk_true();
        return BR_DONE;
    }
    else if ((re().is_loop(r, r1, lo) ||
              re().is_loop(r, r1, lo, hi)) && lo == 0) {
        result = m().mk_false();
        return BR_DONE;
    }
    else if (re().is_loop(r, r1, lo) ||
             (re().is_loop(r, r1, lo, hi) && lo <= hi)) {
        result = eq_empty(r1);
        return BR_REWRITE1;
    }
    // Partial DNF expansion:
    else if (re().is_intersection(r, r1, r2) && re().is_union(r1, r3, r4)) {
        result = eq_empty(re().mk_union(re().mk_inter(r3, r2), re().mk_inter(r4, r2)));
        return BR_REWRITE3;
    }
    else if (re().is_intersection(r, r1, r2) && re().is_union(r2, r3, r4)) {
        result = eq_empty(re().mk_union(re().mk_inter(r3, r1), re().mk_inter(r4, r1)));
        return BR_REWRITE3;
    }
    return BR_FAILED;
}

br_status seq_rewriter::reduce_re_eq(expr* l, expr* r, expr_ref& result) {
    if (re().is_empty(l)) {
        std::swap(l, r);
    }
    if (re().is_empty(r)) {
        return reduce_re_is_empty(l, result);
    }
    return BR_FAILED;
}

br_status seq_rewriter::mk_le_core(expr * l, expr * r, expr_ref & result) {

    return BR_FAILED;

    // k <= len(x) -> true  if k <= 0
    rational n;
    if (str().is_length(r) && m_autil.is_numeral(l, n) && n <= 0) {
        result = m().mk_true();
        return BR_DONE;
    } 
    // len(x) <= 0 -> x = ""
    // len(x) <= k -> false if k < 0
    expr* e = nullptr;
    if (str().is_length(l, e) && m_autil.is_numeral(r, n)) {
        if (n == 0)
            result = str().mk_is_empty(e);
        else if (n < 0)
            result = m().mk_false();
        else
            return BR_FAILED;
        return BR_REWRITE1;
    } 
    return BR_FAILED;
}

br_status seq_rewriter::mk_eq_core(expr * l, expr * r, expr_ref & result) {
    TRACE(seq, tout << mk_pp(l, m()) << " == " << mk_pp(r, m()) << "\n");
    expr_ref_vector res(m());
    expr_ref_pair_vector new_eqs(m());
    if (m_util.is_re(l)) {
        return reduce_re_eq(l, r, result);
    }
    bool changed = false;
    if (reduce_eq_empty(l, r, result)) 
        return BR_REWRITE_FULL;

#if 0
    if (reduce_arith_eq(l, r, res) || reduce_arith_eq(r, l, res)) {
        result = mk_and(res);
        TRACE(seq_verbose, tout << result << "\n";);
        return BR_REWRITE3;        
    }

    if (reduce_extract(l, r, res)) {
        result = mk_and(res);
        TRACE(seq_verbose, tout << result << "\n";);
        return BR_REWRITE3;        
    }
#endif

    if (!reduce_eq(l, r, new_eqs, changed)) {
        result = m().mk_false();
        TRACE(seq_verbose, tout << result << "\n";);
        return BR_DONE;
    }

    // str.at ... = str where |str| > 1 --> false
    zstring val;
    if(str().is_at(l) && str().is_string(r, val) && val.length() > 1) {
        result = m().mk_false(); 
        return BR_DONE;
    }
    if (!changed) {
        return BR_FAILED;
    }
    for (auto const& p : new_eqs) {
        res.push_back(m().mk_eq(p.first, p.second));
    }
    result = mk_and(res);
    TRACE(seq_verbose, tout << result << "\n";);
    return BR_REWRITE3;
}

void seq_rewriter::remove_empty_and_concats(expr_ref_vector& es) {
    unsigned j = 0;
    bool has_concat = false;
    for (expr* e : es) {
        has_concat |= str().is_concat(e);
        if (!str().is_empty(e))
            es[j++] = e;
    }
    es.shrink(j);
    if (has_concat) {
        expr_ref_vector fs(m());
        for (expr* e : es) 
            str().get_concat(e, fs);
        es.swap(fs);
    }
}

void seq_rewriter::remove_leading(unsigned n, expr_ref_vector& es) {
    SASSERT(n <= es.size());
    if (n == 0)
        return;
    for (unsigned i = n; i < es.size(); ++i) {
        es[i-n] = es.get(i);
    }
    es.shrink(es.size() - n);
}

bool seq_rewriter::reduce_back(expr_ref_vector& ls, expr_ref_vector& rs, expr_ref_pair_vector& new_eqs) {    
    expr* a, *b;    
    zstring s, s1, s2;
    while (true) {
        if (ls.empty() || rs.empty()) {
            break;
        }
        expr* l = ls.back();
        expr* r = rs.back();            
        if (str().is_unit(r) && str().is_string(l)) {
            std::swap(l, r);
            ls.swap(rs);
        }
        if (l == r) {
            ls.pop_back();
            rs.pop_back();
        }
        else if(str().is_unit(l, a) &&
                str().is_unit(r, b)) {
            if (m().are_distinct(a, b)) {
                return false;
            }
            new_eqs.push_back(a, b);
            ls.pop_back();
            rs.pop_back();
        }
        else if (str().is_unit(l, a) && str().is_string(r, s)) {
            SASSERT(s.length() > 0);
            
            app_ref ch(str().mk_char(s, s.length()-1), m());
            SASSERT(ch->get_sort() == a->get_sort());
            new_eqs.push_back(ch, a);
            ls.pop_back();
            if (s.length() == 1) {
                rs.pop_back();
            }
            else {
                expr_ref s2(str().mk_string(s.extract(0, s.length()-1)), m());
                rs[rs.size()-1] = s2;
            }
        }
        else if (str().is_string(l, s1) && str().is_string(r, s2)) {
            unsigned min_l = std::min(s1.length(), s2.length());
            for (unsigned i = 0; i < min_l; ++i) {
                if (s1[s1.length()-i-1] != s2[s2.length()-i-1]) {
                    return false;
                }
            }
            ls.pop_back();          
            rs.pop_back();
            if (min_l < s1.length()) {
                ls.push_back(str().mk_string(s1.extract(0, s1.length()-min_l)));
            }
            if (min_l < s2.length()) {
                rs.push_back(str().mk_string(s2.extract(0, s2.length()-min_l)));
            }        
        }
        else {
            break;
        }
    }
    return true;
}

bool seq_rewriter::reduce_front(expr_ref_vector& ls, expr_ref_vector& rs, expr_ref_pair_vector& new_eqs) {    
    expr* a, *b;    
    zstring s, s1, s2;
    unsigned head1 = 0, head2 = 0;
    while (true) {
        if (head1 == ls.size() || head2 == rs.size()) {
            break;
        }
        SASSERT(head1 < ls.size() && head2 < rs.size());

        expr* l = ls.get(head1);
        expr* r = rs.get(head2);
        if (str().is_unit(r) && str().is_string(l)) {
            std::swap(l, r);
            ls.swap(rs);
            std::swap(head1, head2);
        }
        if (l == r) {
            ++head1;
            ++head2;
        }
        else if(str().is_unit(l, a) &&
                str().is_unit(r, b)) {
            if (m().are_distinct(a, b)) {
                return false;
            }
            new_eqs.push_back(a, b);
            ++head1;
            ++head2;
        }
        else if (str().is_unit(l, a) && str().is_string(r, s)) {
            SASSERT(s.length() > 0);
            app* ch = str().mk_char(s, 0);
            SASSERT(ch->get_sort() == a->get_sort());
            new_eqs.push_back(ch, a);
            ++head1;
            if (s.length() == 1) {
                ++head2;
            }
            else {
                expr_ref s2(str().mk_string(s.extract(1, s.length()-1)), m());
                rs[head2] = s2;
            }            
        }
        else if (str().is_string(l, s1) &&
                 str().is_string(r, s2)) {
            TRACE(seq, tout << s1 << " - " << s2 << " " << s1.length() << " " << s2.length() << "\n";);
            unsigned min_l = std::min(s1.length(), s2.length());
            for (unsigned i = 0; i < min_l; ++i) {
                if (s1[i] != s2[i]) {
                    TRACE(seq, tout << "different at position " << i << " " << s1[i] << " " << s2[i] << "\n";);
                    return false;
                }
            }
            if (min_l == s1.length()) {
                ++head1;            
            }
            else {
                ls[head1] = str().mk_string(s1.extract(min_l, s1.length()-min_l));
            }
            if (min_l == s2.length()) {
                ++head2;            
            }
            else {
                rs[head2] = str().mk_string(s2.extract(min_l, s2.length()-min_l));
            }
        }
        else {
            break;
        }
    }
    remove_leading(head1, ls);
    remove_leading(head2, rs);
    return true;
}

/**
   \brief simplify equality ls = rs
   - New equalities are inserted into eqs.
   - Last remaining equalities that cannot be simplified further are kept in ls, rs
   - returns false if equality is unsatisfiable   
   - sets change to true if some simplification occurred
*/
bool seq_rewriter::reduce_eq(expr_ref_vector& ls, expr_ref_vector& rs, expr_ref_pair_vector& eqs, bool& change) {
    TRACE(seq_verbose, tout << ls << "\n"; tout << rs << "\n";);
    unsigned hash_l = ls.hash();
    unsigned hash_r = rs.hash();
    unsigned sz_eqs = eqs.size();
    remove_empty_and_concats(ls);
    remove_empty_and_concats(rs);
    return 
        reduce_back(ls, rs, eqs) && 
        reduce_front(ls, rs, eqs) &&
        reduce_itos(ls, rs, eqs) &&
        reduce_itos(rs, ls, eqs) &&
        reduce_value_clash(ls, rs, eqs) && 
        reduce_by_length(ls, rs, eqs) &&
        reduce_subsequence(ls, rs, eqs) &&
        reduce_non_overlap(ls, rs, eqs) && 
        reduce_non_overlap(rs, ls, eqs) && 
        (change = (hash_l != ls.hash() || hash_r != rs.hash() || eqs.size() != sz_eqs), 
         true);
}

bool seq_rewriter::reduce_eq(expr* l, expr* r, expr_ref_pair_vector& new_eqs, bool& changed) {
    m_lhs.reset();
    m_rhs.reset();
    str().get_concat(l, m_lhs);
    str().get_concat(r, m_rhs);
    bool change = false;
    if (reduce_eq(m_lhs, m_rhs, new_eqs, change)) {
        if (!change) {
            new_eqs.push_back(l, r);
        }
        else {
            add_seqs(m_lhs, m_rhs, new_eqs);
        }
        changed |= change;
        return true;
    }
    else {
        TRACE(seq, tout << mk_bounded_pp(l, m()) << " != " << mk_bounded_pp(r, m()) << "\n";);
        return false;
    }
}

bool seq_rewriter::reduce_arith_eq(expr* l, expr* r, expr_ref_vector& res) {
    expr* s = nullptr, *sub = nullptr, *idx = nullptr;
    rational i, n;
    if (str().is_index(l, s, sub, idx) && m_autil.is_numeral(idx, i) && m_autil.is_numeral(r, n)) {
        if (n == 0 && i == 0) {
            res.push_back(str().mk_prefix(sub, s));
            return true;
        }
    }
    return false;
}

void seq_rewriter::add_seqs(expr_ref_vector const& ls, expr_ref_vector const& rs, expr_ref_pair_vector& eqs) {
    if (!ls.empty() || !rs.empty()) {
        sort * s = (ls.empty() ? rs[0] : ls[0])->get_sort();
        eqs.push_back(str().mk_concat(ls, s), str().mk_concat(rs, s));
    }
}


bool seq_rewriter::reduce_contains(expr* a, expr* b, expr_ref_vector& disj) {
    m_lhs.reset();
    str().get_concat(a, m_lhs);
    TRACE(seq, tout << expr_ref(a, m()) << " " << expr_ref(b, m()) << "\n";);
    sort* sort_a = a->get_sort();
    zstring s;
    for (unsigned i = 0; i < m_lhs.size(); ++i) {
        expr* e = m_lhs.get(i);
        if (str().is_empty(e)) {
            continue;
        }

        if (str().is_string(e, s)) {
            unsigned sz = s.length();
            expr_ref_vector es(m());
            for (unsigned j = 0; j < sz; ++j) {
                es.push_back(str().mk_unit(str().mk_char(s, j)));
            }
            es.append(m_lhs.size() - i, m_lhs.data() + i);
            for (unsigned j = 0; j < sz; ++j) {
                disj.push_back(str().mk_prefix(b, str().mk_concat(es.size() - j, es.data() + j, sort_a)));
            }
            continue;
        }
        if (str().is_unit(e)) {
            disj.push_back(str().mk_prefix(b, str().mk_concat(m_lhs.size() - i, m_lhs.data() + i, sort_a)));
            continue;
        }

        if (str().is_string(b, s)) {
            expr* all = re().mk_full_seq(re().mk_re(b->get_sort()));
            disj.push_back(re().mk_in_re(str().mk_concat(m_lhs.size() - i, m_lhs.data() + i, sort_a),
                                              re().mk_concat(all, re().mk_concat(re().mk_to_re(b), all))));
            return true;
        }

        if (i == 0) {
            return false;
        }
        disj.push_back(str().mk_contains(str().mk_concat(m_lhs.size() - i, m_lhs.data() + i, sort_a), b));
        return true;
    }
    disj.push_back(str().mk_is_empty(b));
    return true;
}


expr* seq_rewriter::concat_non_empty(expr_ref_vector& es) {
    sort* s = es[0]->get_sort();
    unsigned j = 0;
    for (expr* e : es) {
        if (str().is_unit(e) || str().is_string(e) || m().is_ite(e))
            es[j++] = e;
    }
    es.shrink(j);
    return str().mk_concat(es, s);
}

/**
  \brief assign the non-unit and non-string elements to the empty sequence.
  If all is true, then return false if there is a unit or non-empty substring.
*/

bool seq_rewriter::set_empty(unsigned sz, expr* const* es, bool all, expr_ref_pair_vector& eqs) {
    zstring s;
    expr* emp = nullptr;
    for (unsigned i = 0; i < sz; ++i) {
        auto [bounded, len] = min_length(es[i]);
        if (len > 0) {
            if (all)
                return false;
            continue;
        }
        if (bounded && len == 0)
            continue;
        emp = emp?emp:str().mk_empty(es[i]->get_sort());
        eqs.push_back(emp, es[i]);        
    }
    return true;
}

lbool seq_rewriter::eq_length(expr* x, expr* y) {
    auto [bounded_x, xl] = min_length(x);
    if (!bounded_x)
        return l_undef;
    auto [bounded_y, yl] = min_length(y);
    if (!bounded_y)
        return l_undef;
    return xl == yl ? l_true : l_false;
}

/***
    \brief extract the minimal length of the sequence.
    Return true if the minimal length is equal to the 
    maximal length (the sequence is bounded).
*/

std::pair<bool, unsigned> seq_rewriter::min_length(unsigned sz, expr* const* ss) {
    ptr_buffer<expr> es, sub;
    for (unsigned i = 0; i < sz; ++i)
        es.push_back(ss[i]);
    obj_map<expr, std::pair<bool, unsigned>> cache;
    
    zstring s;
    unsigned len = 0;
    bool bounded = true;

    if (sz == 0)
        return { bounded, len };
    auto visit = [&](expr* e) {
        expr* c, *th, *el;
        if (cache.contains(e))
            return true;
        if (str().is_unit(e)) {
            cache.insert(e, { true, 1u });
            return true;
        }
        else if (str().is_empty(e)) {
            cache.insert(e, { true, 0u });
            return true;
        }
        else if (str().is_string(e, s)) {
            cache.insert(e, { true, s.length() });
            return true;
        }
        else if (str().is_concat(e)) {
            bool visited = true;
            std::pair<bool, unsigned> result(true, 0u), r;
            for (expr* arg : *to_app(e)) {
                if (cache.find(arg, r)) {
                    result.first &= r.first;
                    result.second += r.second;
                }
                else {
                    sub.push_back(arg);
                    visited = false;
                }
            }
            if (visited)
                cache.insert(e, result);
            return visited;
        }
        else if (m().is_ite(e, c, th, el)) {
            unsigned subsz = sub.size();
            std::pair<bool, unsigned> r1, r2;
            if (!cache.find(th, r1))
                sub.push_back(th);
            if (!cache.find(el, r2))
                sub.push_back(el);
            if (subsz != sub.size())
                return false;            
            cache.insert(e, { r1.first && r2.first && r1.second == r2.second, std::min(r1.second, r2.second)});
            return true;
        }
        else {
            cache.insert(e, { false, 0u });
            return true;
        }
    };
    while (!es.empty()) {
        expr* c, *th, *el;
        expr* e = es.back();
        es.pop_back();
        if (str().is_unit(e)) 
            len += 1;
        else if (str().is_empty(e)) 
            continue;
        else if (str().is_string(e, s)) 
            len += s.length();
        else if (str().is_concat(e)) 
            for (expr* arg : *to_app(e))
                es.push_back(arg);
        else if (m().is_ite(e, c, th, el)) {
            sub.push_back(th);
            sub.push_back(el);
            while (!sub.empty()) {
                e = sub.back();
                if (visit(e)) 
                    sub.pop_back();
            }
            auto [bounded1, len1] = cache[th];
            auto [bounded2, len2] = cache[el];
            if (!bounded1 || !bounded2 || len1 != len2)
                bounded = false;
            len += std::min(len1, len2);
        }
        else
            bounded = false;
    }
    return { bounded, len };    
}

std::pair<bool, unsigned> seq_rewriter::min_length(expr* e) {
    return min_length(1, &e);
}

std::pair<bool, unsigned> seq_rewriter::min_length(expr_ref_vector const& es) {
    return min_length(es.size(), es.data());
}

std::pair<bool, rational> seq_rewriter::max_length(expr* e) {
    ptr_buffer<expr> es;
    es.push_back(e);
    rational len(0);
    zstring s;
    expr* s1 = nullptr, *i = nullptr, *l = nullptr;
    rational n;

    while (!es.empty()) {
        e = es.back();
        es.pop_back();
        if (str().is_unit(e)) 
            len += 1;
        else if (str().is_at(e))
            len += 1;
        else if (str().is_string(e, s))
            len += rational(s.length());
        else if (str().is_extract(e, s1, i, l) && m_autil.is_numeral(l, n) && !n.is_neg())
            len += n;
        else if (str().is_empty(e))
            continue;
        else if (str().is_concat(e)) {
            for (expr* arg : *to_app(e))
                es.push_back(arg);
        }
        else
            return std::make_pair(false, len);
    }
    return std::make_pair(true, len);
}


bool seq_rewriter::is_string(unsigned n, expr* const* es, zstring& s) const {
    zstring s1;
    expr* e;
    unsigned ch;
    for (unsigned i = 0; i < n; ++i) {
        if (str().is_string(es[i], s1)) {
            s = s + s1;
        }
        else if (str().is_unit(es[i], e) && m_util.is_const_char(e, ch)) {
            s = s + zstring(ch);
        }
        else {
            return false;
        }
    }
    return true;
}

expr_ref seq_rewriter::mk_length(expr* s) {
    expr_ref result(m());
    if (BR_FAILED == mk_seq_length(s, result))
        result = str().mk_length(s);
    return result;
}


/**
 * itos(n) = <numeric string> -> n = numeric
 */

bool seq_rewriter::reduce_itos(expr_ref_vector& ls, expr_ref_vector& rs,
                              expr_ref_pair_vector& eqs) {
    expr* n = nullptr;
    zstring s;
    if (ls.size() == 1 && 
        str().is_itos(ls.get(0), n) &&
        is_string(rs.size(), rs.data(), s)) {
        std::string s1 = s.encode();
        for (auto c : s1) {
            if (!('0' <= c && c <= '9'))
                return false;
        }
        if (s1.size() > 1 && s1[0] == '0')
            return false;
        try {
            rational r(s1.c_str());
            if (s1 == r.to_string()) {
                eqs.push_back(n, m_autil.mk_numeral(r, true));
                ls.reset();
                rs.reset();
                return true;
            }
        }
        catch (...)
        { }
    }
    return true;
}

bool seq_rewriter::reduce_eq_empty(expr* l, expr* r, expr_ref& result) {
    if (str().is_empty(r))
        std::swap(l, r);
    if (str().is_length(r))
        std::swap(l, r);
#if 0
    rational n;
    if (str().is_length(l) && m_autil.is_numeral(r, n) && n.is_zero()) {
        VERIFY(str().is_length(l, l));
        result = m().mk_eq(l, str().mk_empty(l->get_sort()));
        return true;
    }
#endif
    if (!str().is_empty(l))
        return false;
    expr* s = nullptr, *offset = nullptr, *len = nullptr;
    if (str().is_extract(r, s, offset, len)) {
        expr_ref len_s(str().mk_length(s), m()); 
        expr_ref_vector fmls(m());
        fmls.push_back(m_autil.mk_lt(offset, zero()));
        fmls.push_back(m().mk_eq(s, l));
        fmls.push_back(m_autil.mk_le(len, zero()));
        fmls.push_back(m_autil.mk_le(len_s, offset));
        result = m().mk_or(fmls);
        return true;
    }
    if (str().is_itos(r, s)) {
        result = m_autil.mk_lt(s, zero());
        return true;
    }
    return false;
}

bool seq_rewriter::has_var(expr_ref_vector const& es) {
    for (expr* e : es) {
        auto [bounded, len] = min_length(e);
        if (len == 0)
            return true;
    }
    return false;
}


bool seq_rewriter::reduce_by_length(expr_ref_vector& ls, expr_ref_vector& rs,
                                    expr_ref_pair_vector& eqs) {

    if (ls.empty() && rs.empty())
        return true;

    auto [bounded1, len1] = min_length(ls);
    auto [bounded2, len2] = min_length(rs);

    if (bounded1 && len1 < len2) 
        return false;
    if (bounded2 && len2 < len1) 
        return false;
    if (bounded1 && len1 == len2 && len1 > 0 && has_var(rs)) {
        if (!set_empty(rs.size(), rs.data(), false, eqs))
            return false;
        eqs.push_back(concat_non_empty(ls), concat_non_empty(rs));
        ls.reset(); 
        rs.reset();
    }
    else if (bounded2 && len1 == len2 && len1 > 0 && has_var(ls))  {
        if (!set_empty(ls.size(), ls.data(), false, eqs))
            return false;
        eqs.push_back(concat_non_empty(ls), concat_non_empty(rs));
        ls.reset(); 
        rs.reset();
    }
    return true;
}

/**
   reduce for the case where rs = a constant string, 
   ls contains a substring that matches no substring of rs.
 */
bool seq_rewriter::reduce_non_overlap(expr_ref_vector& ls, expr_ref_vector& rs, expr_ref_pair_vector& eqs) {
    for (expr* u : rs)
        if (!str().is_unit(u))
            return true;
    expr_ref_vector pattern(m());
    for (expr* x : ls) {
        if (str().is_unit(x))
            pattern.push_back(x);
        else if (!pattern.empty()) {
            if (non_overlap(pattern, rs))
                return false;
            pattern.reset();
        }
    }
    if (!pattern.empty() && non_overlap(pattern, rs))
        return false;
    return true;
}


/**
 * partial check for value clash.
 * checks that elements that do not occur in 
 * other sequence are non-values.
 * The check could be extended to take non-value 
 * characters (units) into account.
 */
bool seq_rewriter::reduce_value_clash(expr_ref_vector& ls, expr_ref_vector& rs, expr_ref_pair_vector& eqs) {
    ptr_buffer<expr> es;

    if (ls.empty() || rs.empty())
        return true;
    es.append(ls.size(), ls.data());
    auto remove = [&](expr* r) {
        for (unsigned i = 0; i < es.size(); ++i) {
            if (r == es[i]) {
                es[i] = es.back();
                es.pop_back();
                return true;
            }
        }
        return false;                
    };
    auto is_unit_value = [&](expr* r) {
        return m().is_value(r) && str().is_unit(r);
    };
    for (expr* r : rs) {
        if (remove(r))
            continue;
        if (!is_unit_value(r))
            return true;
    }
    if (es.empty())
        return true;
    for (expr* e : es)
        if (!is_unit_value(e))
            return true;
    return false;
}

bool seq_rewriter::reduce_extract(expr* l, expr* r, expr_ref_vector& res) {
    expr* sub = nullptr, *p = nullptr, *ln = nullptr;
    m_es.reset();
    str().get_concat(r, m_es);
    rational pos, len;
    if (str().is_extract(l, sub, p, ln) &&
        m_autil.is_numeral(p, pos) && m_autil.is_numeral(ln, len) &&
        0 <= pos &&
        0 <= len && 
        all_of(m_es, [&](expr* e) { return str().is_unit(e); })) {

        if (len == m_es.size()) {
            expr_ref_vector result(m());
            for (unsigned i = 0; i < pos.get_unsigned(); ++i) 
                result.push_back(str().mk_unit(str().mk_nth_i(sub, m_autil.mk_int(i))));
            result.append(m_es);
            res.push_back(str().mk_prefix(str().mk_concat(result, sub->get_sort()), sub));
            return true;
        }
        
    }
    return false;
}


bool seq_rewriter::reduce_subsequence(expr_ref_vector& ls, expr_ref_vector& rs, expr_ref_pair_vector& eqs) {

    if (ls.size() > rs.size()) 
        ls.swap(rs);

    if (ls.size() == rs.size())
        return true;

    if (ls.empty() && rs.size() == 1)
        return true;
    
    uint_set rpos;
    for (expr* x : ls) {
        unsigned j = 0;
        bool is_unit = str().is_unit(x);
        for (expr* y : rs) {
            if (!rpos.contains(j) && (x == y || (is_unit && str().is_unit(y)))) {
                rpos.insert(j);
                break;
            }
            ++j;
        }
        if (j == rs.size())
            return true;
    }
    // if we reach here, then every element of l is contained in r in some position.
    // or each non-unit in l is matched by a non-unit in r, and otherwise, the non-units match up.
    unsigned i = 0, j = 0;
    for (expr* y : rs) {
        if (rpos.contains(i)) {
            rs[j++] = y;
        }
        else if (!set_empty(1, &y, true, eqs)) {
            return false;
        }
        ++i;
    }
    if (j == rs.size()) {
        return true;
    }
    rs.shrink(j);
    SASSERT(ls.size() == rs.size());
    if (!ls.empty()) {
        sort* srt = ls[0]->get_sort();
        eqs.push_back(str().mk_concat(ls, srt),
                      str().mk_concat(rs, srt));
        ls.reset();
        rs.reset();
        TRACE(seq, tout << "subsequence " << eqs << "\n";);
    }
    return true;
} 

seq_rewriter::op_cache::op_cache(ast_manager& m):
    m_trail(m)
{}

expr* seq_rewriter::op_cache::find(decl_kind op, expr* a, expr* b, expr* c) {
    op_entry e(op, a, b, c, nullptr);
    m_table.find(e, e);

    return e.r;
}

void seq_rewriter::op_cache::insert(decl_kind op, expr* a, expr* b, expr* c, expr* r) {
    cleanup();
    if (a) m_trail.push_back(a);
    if (b) m_trail.push_back(b);
    if (c) m_trail.push_back(c);
    if (r) m_trail.push_back(r);
    m_table.insert(op_entry(op, a, b, c, r));
}

void seq_rewriter::op_cache::cleanup() {
    if (m_table.size() >= m_max_cache_size) {
        m_trail.reset();
        m_table.reset();
        STRACE(seq_regex, tout << "Op cache reset!" << std::endl;);
        STRACE(seq_regex_brief, tout << "(OP CACHE RESET) ";);
        STRACE(seq_verbose, tout << "Derivative op cache reset" << std::endl;);
    }
}

lbool seq_rewriter::some_string_in_re(expr* r, zstring& s) {
    sort* rs;
    (void)rs;
    // SASSERT(re().is_re(r, rs) && m_util.is_string(rs));
    expr_mark visited;
    unsigned_vector str;

    auto result = some_string_in_re(visited, r, str);
    if (result == l_true)
        s = zstring(str.size(), str.data());
    return result;
}

struct re_eval_pos {
    expr_ref e; // use reference to avoid gc
    unsigned str_len;
    buffer<std::pair<unsigned, unsigned>> exclude;
    bool needs_derivation;
};

lbool seq_rewriter::some_string_in_re(expr_mark& visited, expr* r, unsigned_vector& str) {
    SASSERT(str.empty());
    vector<re_eval_pos> todo;
    todo.push_back({ expr_ref(r, m()), 0, {}, true });
    while (!todo.empty()) {
        re_eval_pos current = todo.back();
        todo.pop_back();
        r = current.e;
        str.resize(current.str_len);
        if (current.needs_derivation) {
            SASSERT(current.exclude.empty());
            // We are looking for the next character => generate derivation
            if (visited.is_marked(r))
                continue;
            if (re().is_empty(r))
                continue;
            auto info = re().get_info(r);
            if (info.nullable == l_true)
                return l_true;
            visited.mark(r);
            if (re().is_union(r)) {
                for (expr* arg : *to_app(r)) {
                    todo.push_back({ expr_ref(arg, m()), str.size(), {}, true });
                }
                continue;
            }

            r = mk_derivative(r);
        }
        // otw. we are still in the process of deciding case of the derivation to take

        buffer<std::pair<unsigned, unsigned>> exclude = std::move(current.exclude);

        expr* c, * th, * el;
        if (re().is_empty(r))
            continue;
        if (re().is_union(r)) {
            for (expr* arg : *to_app(r)) {
                todo.push_back({ expr_ref(arg, m()), str.size(), exclude, false });
            }
            continue;
        }
        if (m().is_ite(r, c, th, el)) {
            unsigned low = 0, high = zstring::unicode_max_char();
            bool has_bounds = get_bounds(c, low, high);
            if (!re().is_empty(el)) {
                if (has_bounds)
                    exclude.push_back({ low, high });
                todo.push_back({ expr_ref(el, m()), str.size(), std::move(exclude), false });
            }
            if (has_bounds) {
                // I want this case to be processed first => push it last
                // reason: current string is only pruned
                SASSERT(low <= high);
                str.push_back(low);           // ASSERT: low .. high does not intersect with exclude
                todo.push_back({ expr_ref(th, m()), str.size(), {}, true });
            }
            continue;
        }

        if (is_ground(r)) {
            // ensure selected character is not in exclude
            unsigned ch = 'a';
            bool wrapped = false;
            bool failed = false;
            while (true) {
                bool found = false;
                for (auto [l, h] : exclude) {
                    if (l <= ch && ch <= h) {
                        found = true;
                        ch = h + 1;
                    }
                }
                if (!found)
                    break;
                if (ch != zstring::unicode_max_char() + 1)
                    continue;
                if (wrapped) {
                    failed = true;
                    break;
                }
                ch = 0;
                wrapped = true;
            }
            if (failed)
                continue;
            str.push_back(ch);
            todo.push_back({ expr_ref(r, m()), str.size(), {}, true });
            continue;
        }

        return l_undef;
    }
    return l_false;
}

bool seq_rewriter::get_bounds(expr* e, unsigned& low, unsigned& high) {
    low = 0; 
    high = zstring::unicode_max_char();
    ptr_buffer<expr> todo;
    todo.push_back(e);
    expr* x, * y;
    unsigned ch = 0;
    while (!todo.empty()) {
        e = todo.back();
        todo.pop_back();
        if (m().is_and(e)) 
            todo.append(to_app(e)->get_num_args(), to_app(e)->get_args());  
        else if (m_util.is_char_le(e, x, y) && m_util.is_const_char(x, ch) && is_var(y))
            low = std::max(ch, low);
        else if (m_util.is_char_le(e, x, y) && m_util.is_const_char(y, ch) && is_var(x))
            high = std::min(ch, high);
        else if (m().is_eq(e, x, y) && is_var(x) && m_util.is_const_char(y, ch)) {
            low = std::max(ch, low);
            high = std::min(ch, high);
        }
        else if (m().is_eq(e, x, y) && is_var(y) && m_util.is_const_char(x, ch)) {
            low = std::max(ch, low);
            high = std::min(ch, high);
        }
        else
            return false;
    }
    return low <= high;
}
<|MERGE_RESOLUTION|>--- conflicted
+++ resolved
@@ -763,12 +763,8 @@
     if (st == BR_FAILED) {
         st = lift_ites_throttled(f, num_args, args, result);
     }
-<<<<<<< HEAD
-    CTRACE("seq_verbose", st != BR_FAILED, tout << expr_ref(m().mk_app(f, num_args, args), m()) << " -> " << result << "\n";);
-    CTRACE("seq_verbose", st == BR_FAILED, tout << expr_ref(m().mk_app(f, num_args, args), m()) << " failed to rewrite\n";);
-=======
     CTRACE(seq_verbose, st != BR_FAILED, tout << expr_ref(m().mk_app(f, num_args, args), m()) << " -> " << result << "\n";);
->>>>>>> b665c99d
+    CTRACE(seq_verbose, st == BR_FAILED, tout << expr_ref(m().mk_app(f, num_args, args), m()) << " failed to rewrite\n";);
     SASSERT(st == BR_FAILED || result->get_sort() == f->get_range());
     return st;
 }
@@ -1003,13 +999,8 @@
             new_args[i] = e;
             expr_ref arg2(m().mk_app(f, new_args), m());
             result = m().mk_ite(c, arg1, arg2);
-<<<<<<< HEAD
-            TRACE("seq_verbose", tout << "lifting ite: " << mk_pp(result, m()) << std::endl;);
+            TRACE(seq_verbose, tout << "lifting ite: " << mk_pp(result, m()) << std::endl;);
             return BR_REWRITE_FULL;
-=======
-            TRACE(seq_verbose, tout << "lifting ite: " << mk_pp(result, m()) << std::endl;);
-            return BR_REWRITE2;
->>>>>>> b665c99d
         }
     return BR_FAILED;
 }
