/*++
Copyright (c) 2011 Microsoft Corporation

Module Name:

    sat_model_converter.cpp

Abstract:

    Low level model converter for SAT solver.

Author:

    Leonardo de Moura (leonardo) 2011-05-26.

Revision History:

--*/
#include"sat_model_converter.h"
#include"sat_clause.h"
#include"trace.h"

namespace sat {

    model_converter::model_converter() {
    }

    model_converter::~model_converter() {
        reset();
    }

    void model_converter::reset() {
        m_entries.finalize();
    }

<<<<<<< HEAD
    model_converter& model_converter::operator=(model_converter const& other) {
        copy(other);
        return *this;
    }

    
=======
>>>>>>> fe1a07a8
    void model_converter::operator()(model & m) const {
        vector<entry>::const_iterator begin = m_entries.begin();
        vector<entry>::const_iterator it    = m_entries.end();
        while (it != begin) {
            --it;
            SASSERT(it->get_kind() != ELIM_VAR || m[it->var()] == l_undef);
            // if it->get_kind() == BLOCK_LIT, then it might be the case that m[it->var()] != l_undef,
            // and the following procedure flips its value.
            bool sat = false;
            bool var_sign = false;
<<<<<<< HEAD
            for (literal l : it->m_clauses) {
=======
            literal_vector::const_iterator it2  = it->m_clauses.begin();
            literal_vector::const_iterator end2 = it->m_clauses.end();
            for (; it2 != end2; ++it2) {
                literal l = *it2;
>>>>>>> fe1a07a8
                if (l == null_literal) {
                    // end of clause
                    if (!sat) {
                        m[it->var()] = var_sign ? l_false : l_true;
                        break;
                    }
                    sat = false;
                    continue;
                }

                if (sat)
                    continue;
                bool sign  = l.sign();
                bool_var v = l.var();
                if (v == it->var())
                    var_sign = sign;
                if (value_at(l, m) == l_true)
                    sat = true;
                else if (!sat && v != it->var() && m[v] == l_undef) {
                    // clause can be satisfied by assigning v.
                    m[v] = sign ? l_false : l_true;
                    sat = true;
                }
            }
            DEBUG_CODE({
                // all clauses must be satisfied
                bool sat = false;
                for (literal l : it->m_clauses) {
                    if (l == null_literal) {
                        SASSERT(sat);
                        sat = false;
                        continue;
                    }
                    if (sat)
                        continue;
                    if (value_at(l, m) == l_true)
                        sat = true;
                }
            });
        }
    }

    /**
       \brief Test if after applying the model converter, all eliminated clauses are
       satisfied by m.
    */
    bool model_converter::check_model(model const & m) const {
        bool ok = true;
        vector<entry>::const_iterator begin = m_entries.begin();
        vector<entry>::const_iterator it    = m_entries.end();
        while (it != begin) {
            --it;
            bool sat = false;
            literal_vector::const_iterator it2     = it->m_clauses.begin();
            literal_vector::const_iterator itbegin = it2;
            literal_vector::const_iterator end2    = it->m_clauses.end();
            for (; it2 != end2; ++it2) {
                literal l  = *it2;
                if (l == null_literal) {
                    // end of clause
                    if (!sat) {
                        TRACE("sat_model_bug", tout << "failed eliminated: " << mk_lits_pp(static_cast<unsigned>(it2 - itbegin), itbegin) << "\n";);
                        ok = false;
                    }
                    sat = false;
                    itbegin = it2;
                    itbegin++;
                    continue;
                }
                if (sat)
                    continue;
                if (value_at(l, m) == l_true)
                    sat = true;
            }
        }
        return ok;
    }

    model_converter::entry & model_converter::mk(kind k, bool_var v) {
        m_entries.push_back(entry(k, v));
        entry & e = m_entries.back();
        SASSERT(e.var() == v);
        SASSERT(e.get_kind() == k);
        return e;
    }

    void model_converter::insert(entry & e, clause const & c) {
        SASSERT(c.contains(e.var()));
        SASSERT(m_entries.begin() <= &e);
        SASSERT(&e < m_entries.end());
        for (literal l : c) e.m_clauses.push_back(l);
        e.m_clauses.push_back(null_literal);
        TRACE("sat_mc_bug", tout << "adding: " << c << "\n";);
    }

    void model_converter::insert(entry & e, literal l1, literal l2) {
        SASSERT(l1.var() == e.var() || l2.var() == e.var());
        SASSERT(m_entries.begin() <= &e);
        SASSERT(&e < m_entries.end());
        e.m_clauses.push_back(l1);
        e.m_clauses.push_back(l2);
        e.m_clauses.push_back(null_literal);
        TRACE("sat_mc_bug", tout << "adding (binary): " << l1 << " " << l2 << "\n";);
    }

    void model_converter::insert(entry & e, clause_wrapper const & c) {
        SASSERT(c.contains(e.var()));
        SASSERT(m_entries.begin() <= &e);
        SASSERT(&e < m_entries.end());
        unsigned sz = c.size();
        for (unsigned i = 0; i < sz; ++i) 
            e.m_clauses.push_back(c[i]);
        e.m_clauses.push_back(null_literal);
        // TRACE("sat_mc_bug", tout << "adding (wrapper): "; for (literal l : c) tout << l << " "; tout << "\n";);
    }

    bool model_converter::check_invariant(unsigned num_vars) const {
        // After a variable v occurs in an entry n and the entry has kind ELIM_VAR,
        // then the variable must not occur in any other entry occurring after it.
        vector<entry>::const_iterator it  = m_entries.begin();
        vector<entry>::const_iterator end = m_entries.end();
        for (; it != end; ++it) {
            SASSERT(it->var() < num_vars);
            if (it->get_kind() == ELIM_VAR) {
                svector<entry>::const_iterator it2 = it;
                it2++;
                for (; it2 != end; ++it2) {
                    SASSERT(it2->var() != it->var());
                    for (literal l : it2->m_clauses) {
                        CTRACE("sat_model_converter", l.var() == it->var(), tout << "var: " << it->var() << "\n"; display(tout););
                        SASSERT(l.var() != it->var());
                        SASSERT(l == null_literal || l.var() < num_vars);
                    }
                }
            }
        }
        return true;
    }

    void model_converter::display(std::ostream & out) const {
        out << "(sat::model-converter";
        for (auto & entry : m_entries) {
            out << "\n  (" << (entry.get_kind() == ELIM_VAR ? "elim" : "blocked") << " " << entry.var();
            bool start = true;
            for (literal l : entry.m_clauses) {
                if (start) {
                    out << "\n    (";
                    start = false;
                }
                else {
                    if (l != null_literal)
                        out << " ";
                }
                if (l == null_literal) {
                    out << ")";
                    start = true;
                    continue;
                }
                out << l;
            }
            out << ")";
        }
        out << ")\n";
    }

    void model_converter::copy(model_converter const & src) {
        reset();
        m_entries.append(src.m_entries);
    }

    void model_converter::collect_vars(bool_var_set & s) const {
        for (entry const & e : m_entries) s.insert(e.m_var);
    }

    unsigned model_converter::max_var(unsigned min) const {
        unsigned result = min;
        vector<entry>::const_iterator it = m_entries.begin();
        vector<entry>::const_iterator end = m_entries.end();
        for (; it != end; ++it) {
            literal_vector::const_iterator lvit = it->m_clauses.begin();
            literal_vector::const_iterator lvend = it->m_clauses.end();
            for (; lvit != lvend; ++lvit) {
                literal l = *lvit;
                if (l != null_literal) {
                    if (l.var() > result)
                        result = l.var();
                }
            }
        }
        return result;
    }

};<|MERGE_RESOLUTION|>--- conflicted
+++ resolved
@@ -33,15 +33,12 @@
         m_entries.finalize();
     }
 
-<<<<<<< HEAD
     model_converter& model_converter::operator=(model_converter const& other) {
         copy(other);
         return *this;
     }
 
     
-=======
->>>>>>> fe1a07a8
     void model_converter::operator()(model & m) const {
         vector<entry>::const_iterator begin = m_entries.begin();
         vector<entry>::const_iterator it    = m_entries.end();
@@ -52,14 +49,7 @@
             // and the following procedure flips its value.
             bool sat = false;
             bool var_sign = false;
-<<<<<<< HEAD
             for (literal l : it->m_clauses) {
-=======
-            literal_vector::const_iterator it2  = it->m_clauses.begin();
-            literal_vector::const_iterator end2 = it->m_clauses.end();
-            for (; it2 != end2; ++it2) {
-                literal l = *it2;
->>>>>>> fe1a07a8
                 if (l == null_literal) {
                     // end of clause
                     if (!sat) {
