--- conflicted
+++ resolved
@@ -16,7 +16,6 @@
 
     struct solver::imp {
         lean::lar_solver& s;
-<<<<<<< HEAD
         reslimit&      m_limit;  // TBD: extract from lar_solver
         params_ref     m_params; // TBD: pass from outside
         u_map<polynomial::var> m_lp2nl;  // map from lar_solver variables to nlsat::solver variables
@@ -25,15 +24,6 @@
         struct mon_eq {
             mon_eq(lean::var_index v, unsigned sz, lean::var_index const* vs):
                 m_v(v), m_vs(sz, vs) {}
-=======
-        reslimit      m_limit;  // TBD: extract from lar_solver
-        params_ref    m_params; // TBD: pass from outside
-        u_map<polynomial::var> m_lp2nl;  // map from lar_solver variables to nlsat::solver variables
-
-        struct mon_eq {
-            mon_eq(lean::var_index v, svector<lean::var_index> const& vs):
-                m_v(v), m_vs(vs) {}
->>>>>>> 73e919c0
             lean::var_index          m_v;
             svector<lean::var_index> m_vs;
         };
@@ -42,7 +32,6 @@
         unsigned_vector                  m_lim;
         mutable std::unordered_map<lean::var_index, rational> m_variable_values; // current model
 
-<<<<<<< HEAD
         imp(lean::lar_solver& s, reslimit& lim, params_ref const& p): 
             s(s), 
             m_limit(lim),
@@ -56,29 +45,6 @@
 
         void add(lean::var_index v, unsigned sz, lean::var_index const* vs) {
             m_monomials.push_back(mon_eq(v, sz, vs));
-=======
-        imp(lean::lar_solver& s): 
-            s(s) {
-        }
-
-        lean::final_check_status check_feasible(lean::nra_model_t& m, lean::explanation_t& ex) {
-            if (m_monomials.empty()) {
-                return lean::final_check_status::DONE;
-            }
-            if (check_assignments()) {
-                return lean::final_check_status::DONE;
-            }
-            switch (check_nlsat(m, ex)) {
-            case l_undef: return lean::final_check_status::GIVEUP;
-            case l_true: lean::final_check_status::DONE;
-            case l_false: lean::final_check_status::UNSAT;
-            }
-            return lean::final_check_status::DONE;
-        }
-
-        void add(lean::var_index v, unsigned sz, lean::var_index const* vs) {
-            m_monomials.push_back(mon_eq(v, svector<lean::var_index>(sz, vs)));
->>>>>>> 73e919c0
         }
 
         void push() {
@@ -87,10 +53,6 @@
 
         void pop(unsigned n) {
             if (n == 0) return;
-<<<<<<< HEAD
-=======
-            SASSERT(n < m_lim.size());
->>>>>>> 73e919c0
             m_monomials.shrink(m_lim[m_lim.size() - n]);
             m_lim.shrink(m_lim.size() - n);       
         }
@@ -128,7 +90,6 @@
            
            TBD: use partial model from lra_solver to prime the state of nlsat_solver.
         */
-<<<<<<< HEAD
         lbool check(lean::explanation_t& ex) {
             SASSERT(need_check());
             m_nlsat.reset();
@@ -138,19 +99,10 @@
             // add linear inequalities from lra_solver
             for (unsigned i = 0; i < s.constraint_count(); ++i) {
                 add_constraint(i);
-=======
-        lbool check_nlsat(lean::nra_model_t& model, lean::explanation_t& ex) {
-            nlsat::solver solver(m_limit, m_params);
-            m_lp2nl.reset();
-            // add linear inequalities from lra_solver
-            for (unsigned i = 0; i < s.constraint_count(); ++i) {
-                add_constraint(solver, i);
->>>>>>> 73e919c0
             }
 
             // add polynomial definitions.
             for (auto const& m : m_monomials) {
-<<<<<<< HEAD
                 add_monomial_eq(m);
             }
             // TBD: add variable bounds?
@@ -169,53 +121,13 @@
                     TRACE("arith", tout << "ex: " << idx << "\n";);
                 }
                 break;
-=======
-                add_monomial_eq(solver, m);
-            }
-            // TBD: add variable bounds?
-
-            lbool r = solver.check(); 
-            switch (r) {
-            case l_true: {
-                nlsat::anum_manager& am = solver.am();
-                model.clear();
-                for (auto kv : m_lp2nl) {
-                    kv.m_key;
-                    nlsat::anum const& v = solver.value(kv.m_value);
-                    if (is_int(kv.m_key) && !am.is_int(v)) {
-                        // the nlsat solver should already have returned unknown.
-                        TRACE("lp", tout << "Value is not integer " << kv.m_key << "\n";);
-                        return l_undef;
-                    }
-                    if (!am.is_rational(v)) {
-                        // TBD extract and convert model.
-                        TRACE("lp", tout << "Cannot handle algebraic numbers\n";);
-                        return l_undef;
-                    }
-                    rational r;
-                    am.to_rational(v, r);
-                    model[kv.m_key] = r;
-                }
-                break;
-            }
-            case l_false: {
-                ex.reset();
-                vector<nlsat::assumption, false> core;
-                solver.get_core(core);
-                for (auto c : core) {
-                    unsigned idx = static_cast<unsigned>(static_cast<imp*>(c) - this);
-                    ex.push_back(std::pair<rational, unsigned>(rational(1), idx));
-                }
-                break;
-            }
->>>>>>> 73e919c0
+
             case l_undef:
                 break;
             }            
             return r;
         }                
 
-<<<<<<< HEAD
         void add_monomial_eq(mon_eq const& m) {
             polynomial::manager& pm = m_nlsat.pm();
             svector<polynomial::var> vars;
@@ -224,16 +136,6 @@
             }
             polynomial::monomial_ref m1(pm.mk_monomial(vars.size(), vars.c_ptr()), pm);
             polynomial::monomial_ref m2(pm.mk_monomial(lp2nl(m.m_v), 1), pm);
-=======
-        void add_monomial_eq(nlsat::solver& solver, mon_eq const& m) {
-            polynomial::manager& pm = solver.pm();
-            svector<polynomial::var> vars;
-            for (auto v : m.m_vs) {
-                vars.push_back(lp2nl(solver, v));
-            }
-            polynomial::monomial_ref m1(pm.mk_monomial(vars.size(), vars.c_ptr()), pm);
-            polynomial::monomial_ref m2(pm.mk_monomial(lp2nl(solver, m.m_v), 1), pm);
->>>>>>> 73e919c0
             polynomial::monomial* mls[2] = { m1, m2 };
             polynomial::scoped_numeral_vector coeffs(pm.m());
             coeffs.push_back(mpz(1));
@@ -241,7 +143,6 @@
             polynomial::polynomial_ref p(pm.mk_polynomial(2, coeffs.c_ptr(), mls),  pm);
             polynomial::polynomial* ps[1] = { p };
             bool even[1] = { false };
-<<<<<<< HEAD
             nlsat::literal lit = m_nlsat.mk_ineq_literal(nlsat::atom::kind::EQ, 1, ps, even);
             m_nlsat.mk_clause(1, &lit, 0);
         }
@@ -257,23 +158,6 @@
             rational den = denominator(rhs);
             for (auto kv : lhs) {
                 vars.push_back(lp2nl(kv.second));
-=======
-            nlsat::literal lit = solver.mk_ineq_literal(nlsat::atom::kind::EQ, 1, ps, even);
-            solver.mk_clause(1, &lit, 0);
-        }
-
-        void add_constraint(nlsat::solver& solver, unsigned idx) {
-            lean::lar_base_constraint const& c = s.get_constraint(idx);
-            polynomial::manager& pm = solver.pm();
-            auto k = c.m_kind;
-            auto rhs = c.m_right_side;
-            auto lhs = c.get_left_side_coefficients();
-            unsigned sz = lhs.size();
-            svector<polynomial::var> vars;
-            rational den = denominator(rhs);
-            for (auto kv : lhs) {
-                vars.push_back(lp2nl(solver, kv.second));
->>>>>>> 73e919c0
                 den = lcm(den, denominator(kv.first));
             }
             vector<rational> coeffs;
@@ -287,7 +171,6 @@
             nlsat::literal lit;
             switch (k) {
             case lean::lconstraint_kind::LE:
-<<<<<<< HEAD
                 lit = ~m_nlsat.mk_ineq_literal(nlsat::atom::kind::GT, 1, ps, is_even);
                 break;
             case lean::lconstraint_kind::GE:
@@ -301,30 +184,11 @@
                 break;
             case lean::lconstraint_kind::EQ:
                 lit = m_nlsat.mk_ineq_literal(nlsat::atom::kind::EQ, 1, ps, is_even);
-=======
-                lit = ~solver.mk_ineq_literal(nlsat::atom::kind::GT, 1, ps, is_even);
-                break;
-            case lean::lconstraint_kind::GE:
-                lit = ~solver.mk_ineq_literal(nlsat::atom::kind::LT, 1, ps, is_even);
-                break;
-            case lean::lconstraint_kind::LT:
-                lit = solver.mk_ineq_literal(nlsat::atom::kind::LT, 1, ps, is_even);
-                break;
-            case lean::lconstraint_kind::GT:
-                lit = solver.mk_ineq_literal(nlsat::atom::kind::GT, 1, ps, is_even);
-                break;
-            case lean::lconstraint_kind::EQ:
-                lit = solver.mk_ineq_literal(nlsat::atom::kind::EQ, 1, ps, is_even);
->>>>>>> 73e919c0
                 break;
             }
 
             nlsat::assumption a = this + idx;
-<<<<<<< HEAD
             m_nlsat.mk_clause(1, &lit, a);
-=======
-            solver.mk_clause(1, &lit, a);
->>>>>>> 73e919c0
         }               
 
         bool is_int(lean::var_index v) {
@@ -332,7 +196,6 @@
             return false;
         }
 
-<<<<<<< HEAD
 
         polynomial::var lp2nl(lean::var_index v) {
             polynomial::var r;
@@ -362,21 +225,6 @@
 
     solver::solver(lean::lar_solver& s, reslimit& lim, params_ref const& p) {
         m_imp = alloc(imp, s, lim, p);
-=======
-        polynomial::var lp2nl(nlsat::solver& solver, lean::var_index v) {
-            polynomial::var r;
-            if (!m_lp2nl.find(v, r)) {
-                r = solver.mk_var(is_int(v));
-                m_lp2nl.insert(v, r);
-            }
-            return r;
-        }
-
-    };
-
-    solver::solver(lean::lar_solver& s) {
-        m_imp = alloc(imp, s);
->>>>>>> 73e919c0
     }
 
     solver::~solver() {
@@ -387,7 +235,6 @@
         m_imp->add(v, sz, vs);
     }
 
-<<<<<<< HEAD
     lbool solver::check(lean::explanation_t& ex) {
         return m_imp->check(ex);
     }
@@ -396,12 +243,6 @@
         return m_imp->need_check();
     }
 
-=======
-    lean::final_check_status solver::check(lean::nra_model_t& m, lean::explanation_t& ex) {
-        return m_imp->check_feasible(m, ex);
-    }
-
->>>>>>> 73e919c0
     void solver::push() {
         m_imp->push();
     }
