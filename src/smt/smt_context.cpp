/*++
Copyright (c) 2006 Microsoft Corporation

Module Name:

    smt_context.cpp

Abstract:

    <abstract>

Author:

    Leonardo de Moura (leonardo) 2008-02-19.

Revision History:

--*/
#include<math.h>
#include"smt_context.h"
#include"luby.h"
#include"ast_pp.h"
#include"ast_ll_pp.h"
#include"warning.h"
#include"smt_quick_checker.h"
#include"proof_checker.h"
#include"ast_util.h"
#include"uses_theory.h"
#include"model.h"
#include"smt_for_each_relevant_expr.h"
#include"timeit.h"
#include"well_sorted.h"
#include"union_find.h"
#include"smt_model_generator.h"
#include"smt_model_checker.h"
#include"smt_model_finder.h"
#include"model_pp.h"
#include"ast_smt2_pp.h"
#include"ast_translation.h"
#include"theory_seq.h"

namespace smt {

    context::context(ast_manager & m, smt_params & p, params_ref const & _p):
        m_manager(m),
        m_fparams(p),
        m_params(_p),
        m_setup(*this, p),
        m_asserted_formulas(m, p),
        m_qmanager(alloc(quantifier_manager, *this, p, _p)),
        m_model_generator(alloc(model_generator, m)),
        m_relevancy_propagator(mk_relevancy_propagator(*this)),
        m_random(p.m_random_seed),
        m_flushing(false),
        m_progress_callback(0),
        m_next_progress_sample(0),
        m_fingerprints(m_region),
        m_b_internalized_stack(m),
        m_e_internalized_stack(m),
        m_final_check_idx(0),
        m_cg_table(m),
        m_dyn_ack_manager(*this, p),
        m_is_diseq_tmp(0),
        m_units_to_reassert(m_manager),
        m_qhead(0),
        m_th_case_split_qhead(0),
        m_simp_qhead(0),
        m_simp_counter(0),
        m_bvar_inc(1.0),
        m_phase_cache_on(true),
        m_phase_counter(0),
        m_phase_default(false),
        m_conflict(null_b_justification),
        m_not_l(null_literal),
        m_conflict_resolution(mk_conflict_resolution(m, *this, m_dyn_ack_manager, p, m_assigned_literals, m_watches)),
        m_unsat_proof(m),
        m_unknown("unknown"),
        m_unsat_core(m),
#ifdef Z3DEBUG
        m_trail_enabled(true),
#endif
        m_scope_lvl(0),
        m_base_lvl(0),
        m_search_lvl(0),
        m_generation(0),
        m_last_search_result(l_undef),
        m_last_search_failure(UNKNOWN),
        m_searching(false) {

        SASSERT(m_scope_lvl == 0);
        SASSERT(m_base_lvl == 0);
        SASSERT(m_search_lvl == 0);

        m_case_split_queue = mk_case_split_queue(*this, p);

        init();

        if (!relevancy())
            m_fparams.m_relevancy_lemma = false;
        
        m_model_generator->set_context(this);
    }

    literal context::translate_literal(
        literal lit, context& src_ctx, context& dst_ctx,
        vector<bool_var> b2v, ast_translation& tr) {
        ast_manager& dst_m = dst_ctx.get_manager();
        ast_manager& src_m = src_ctx.get_manager();
        expr_ref dst_f(dst_m);

        SASSERT(lit != false_literal && lit != true_literal);    
        bool_var v = b2v.get(lit.var(), null_bool_var);           
        if (v == null_bool_var) {                                  
            expr* e = src_ctx.m_bool_var2expr.get(lit.var(), 0);  
            SASSERT(e);                                            
            dst_f = tr(e);                                         
            v = dst_ctx.get_bool_var_of_id_option(dst_f->get_id());
            if (v != null_bool_var) {                              
            }                                                      
            else if (src_m.is_not(e) || src_m.is_and(e) || src_m.is_or(e) ||
                     src_m.is_iff(e) || src_m.is_ite(e)) {         
                v = dst_ctx.mk_bool_var(dst_f);                    
            }                                                      
            else {                                                 
                dst_ctx.internalize_formula(dst_f, false);         
                v = dst_ctx.get_bool_var(dst_f);                   
            }                                                      
            b2v.setx(lit.var(), v, null_bool_var);                
        }                                                          
        return literal(v, lit.sign());                                   
    }


    void context::copy(context& src_ctx, context& dst_ctx) {
        ast_manager& dst_m = dst_ctx.get_manager();
        ast_manager& src_m = src_ctx.get_manager();
        src_ctx.pop_to_base_lvl();
        
        if (src_ctx.m_base_lvl > 0) {
            throw default_exception("Cloning contexts within a user-scope is not allowed");
        }
        SASSERT(src_ctx.m_base_lvl == 0);
        
        ast_translation tr(src_m, dst_m, false);

        dst_ctx.set_logic(src_ctx.m_setup.get_logic());
        dst_ctx.copy_plugins(src_ctx, dst_ctx);

        asserted_formulas& src_af = src_ctx.m_asserted_formulas;
        asserted_formulas& dst_af = dst_ctx.m_asserted_formulas;

        // Copy asserted formulas.        
        for (unsigned i = 0; i < src_af.get_num_formulas(); ++i) {
            expr_ref fml(dst_m);
            proof_ref pr(dst_m);
            proof* pr_src = src_af.get_formula_proof(i);
            fml = tr(src_af.get_formula(i));
            if (pr_src) {
                pr = tr(pr_src);
            }
            dst_af.assert_expr(fml, pr);            
        }

        if (!src_ctx.m_setup.already_configured()) {
            return;
        }
        dst_ctx.setup_context(dst_ctx.m_fparams.m_auto_config);
        dst_ctx.internalize_assertions();

        vector<bool_var> b2v;

#define TRANSLATE(_lit) translate_literal(_lit, src_ctx, dst_ctx, b2v, tr)

        for (unsigned i = 0; i < src_ctx.m_assigned_literals.size(); ++i) {
            literal lit;
            lit = TRANSLATE(src_ctx.m_assigned_literals[i]);
            dst_ctx.mk_clause(1, &lit, 0, CLS_AUX, 0);
        }
#if 0
        literal_vector lits;
        expr_ref_vector cls(src_m);
        for (unsigned i = 0; i < src_ctx.m_lemmas.size(); ++i) {
            lits.reset();
            cls.reset();
            clause& src_cls = *src_ctx.m_lemmas[i];
            unsigned sz = src_cls.get_num_literals();
            for (unsigned j = 0; j < sz; ++j) {
                literal lit = TRANSLATE(src_cls.get_literal(j));
                lits.push_back(lit);
            }
            dst_ctx.mk_clause(lits.size(), lits.c_ptr(), 0, src_cls.get_kind(), 0);
        }        
        vector<watch_list>::const_iterator it  = src_ctx.m_watches.begin();
        vector<watch_list>::const_iterator end = src_ctx.m_watches.end();
        literal ls[2];
        for (unsigned l_idx = 0; it != end; ++it, ++l_idx) {
            literal l1 = to_literal(l_idx);
            literal neg_l1 = ~l1;
            watch_list const & wl = *it;
            literal const * it2  = wl.begin_literals();
            literal const * end2 = wl.end_literals();
            for (; it2 != end2; ++it2) {
                literal l2 = *it2;
                if (l1.index() < l2.index()) {
                    ls[0] = TRANSLATE(neg_l1);
                    ls[1] = TRANSLATE(l2);
                    dst_ctx.mk_clause(2, ls, 0, CLS_AUX, 0);
                }                
            }
        }
#endif
        
        TRACE("smt_context", 
              src_ctx.display(tout);
              dst_ctx.display(tout););
    }


    context::~context() {
        flush();
    }

    void context::copy_plugins(context& src, context& dst) {

        // copy missing simplifier_plugins
        // remark: some simplifier_plugins are automatically created by the asserted_formulas class.
        simplifier & src_s = src.get_simplifier();
        simplifier & dst_s = dst.get_simplifier(); 
        ptr_vector<simplifier_plugin>::const_iterator it1  = src_s.begin_plugins();
        ptr_vector<simplifier_plugin>::const_iterator end1 = src_s.end_plugins();
        for (; it1 != end1; ++it1) {
            simplifier_plugin * p = *it1;
            if (dst_s.get_plugin(p->get_family_id()) == 0) {
                dst.register_plugin(p->mk_fresh());
            }
            SASSERT(dst_s.get_plugin(p->get_family_id()) != 0);
        }

        // copy theory plugins
        ptr_vector<theory>::iterator it2  = src.m_theory_set.begin();
        ptr_vector<theory>::iterator end2 = src.m_theory_set.end();
        for (; it2 != end2; ++it2) {
            theory * new_th = (*it2)->mk_fresh(&dst);
            dst.register_plugin(new_th);
        }
    }

    context * context::mk_fresh(symbol const * l, smt_params * p) {
        context * new_ctx = alloc(context, m_manager, p == 0 ? m_fparams : *p);
        new_ctx->set_logic(l == 0 ? m_setup.get_logic() : *l);
        copy_plugins(*this, *new_ctx);        
        return new_ctx;
    }

       

    void context::init() {
        app * t       = m_manager.mk_true();
        mk_bool_var(t);
        SASSERT(get_bool_var(t) == true_bool_var);
        SASSERT(true_literal.var() == true_bool_var);
        m_assignment[true_literal.index()]     = l_true;
        m_assignment[false_literal.index()]    = l_false;
        if (m_manager.proofs_enabled()) {
            proof * pr = m_manager.mk_true_proof();

            set_justification(true_bool_var, m_bdata[true_bool_var], b_justification(mk_justification(justification_proof_wrapper(*this, pr))));
        }
        else {
            m_bdata[true_bool_var].set_axiom();
        }
        m_true_enode  = mk_enode(t, true, true, false);
        // internalizer is marking enodes as interpreted whenever the associated ast is a value and a constant.
        // m_true_enode->mark_as_interpreted();
        app * f       = m_manager.mk_false();
        m_false_enode = mk_enode(f, true, true, false);
        // m_false_enode->mark_as_interpreted();
    }

    void context::set_progress_callback(progress_callback *cb)
    {
        m_progress_callback = cb;
    }

    /**
       \brief This method should be used to create equality atoms during the search.
       See comments in theory::mk_eq_atom
    */
    app * context::mk_eq_atom(expr * lhs, expr * rhs) {
        family_id fid = m_manager.get_sort(lhs)->get_family_id();
        theory * th   = get_theory(fid);
        if (th)
            return th->mk_eq_atom(lhs, rhs);
        if (lhs->get_id() > rhs->get_id())
            std::swap(lhs, rhs);
        return m_manager.mk_eq(lhs, rhs);
    }

    void context::set_justification(bool_var v, bool_var_data& d, b_justification const& j) {
        SASSERT(validate_justification(v, d, j));
        d.set_justification(j);
    }

    
    void context::assign_core(literal l, b_justification j, bool decision) {
        TRACE("assign_core", tout << (decision?"decision: ":"propagating: ") << l << " ";              
              display_literal_verbose(tout, l); tout << " level: " << m_scope_lvl << "\n";
              display(tout, j););
        m_assigned_literals.push_back(l);
        m_assignment[l.index()]    = l_true;
        m_assignment[(~l).index()] = l_false;
        bool_var_data & d          = get_bdata(l.var());
        set_justification(l.var(), d, j);
        d.m_scope_lvl              = m_scope_lvl;
        if (m_fparams.m_restart_adaptive && d.m_phase_available) {
            m_agility             *= m_fparams.m_agility_factor;
            if (!decision && d.m_phase == l.sign())
                m_agility         += (1.0 - m_fparams.m_agility_factor);
        }
        d.m_phase_available        = true;
        d.m_phase                  = !l.sign();
        TRACE("phase_selection", tout << "saving phase, is_pos: " << d.m_phase << " l: " << l << "\n";);

        TRACE("relevancy", 
              tout << "is_atom: " << d.is_atom() << " is relevant: " << is_relevant_core(l) << "\n";);
        if (d.is_atom() && (m_fparams.m_relevancy_lvl == 0 || (m_fparams.m_relevancy_lvl == 1 && !d.is_quantifier()) || is_relevant_core(l)))
            m_atom_propagation_queue.push_back(l);

        if (m_manager.has_trace_stream())
            trace_assign(l, j, decision);
        m_case_split_queue->assign_lit_eh(l);

        // a unit is asserted at search level. Mark it as relevant.
        // this addresses bug... where a literal becomes fixed to true (false)
        // as a conflict gets assigned misses relevancy (and quantifier instantiation).
        // 
        if (false && !decision && relevancy() && at_search_level() && !is_relevant_core(l)) {
            mark_as_relevant(l);
        }
    }
    
    bool context::bcp() {
        SASSERT(!inconsistent());
        m_th_case_split_qhead = m_qhead;
        while (m_qhead < m_assigned_literals.size()) {
            if (get_cancel_flag()) {
                return true;
            }
            literal l      = m_assigned_literals[m_qhead];
            SASSERT(get_assignment(l) == l_true);
            m_qhead++;
            m_simp_counter--;
            literal not_l  = ~l;
            SASSERT(get_assignment(not_l) == l_false);
            watch_list & w = m_watches[l.index()];
            if (binary_clause_opt_enabled()) {
                // binary clause propagation
                b_justification js(l);
                literal * it  = w.begin_literals();
                literal * end = w.end_literals();
                for(; it != end; ++it) {
                    literal l = *it;
                    switch (get_assignment(l)) {
                    case l_false:
                        m_stats.m_num_bin_propagations++;
                        set_conflict(js, ~l);
                        return false;
                    case l_undef:
                        m_stats.m_num_bin_propagations++;
                        assign_core(l, js);
                        break;
                    case l_true:
                        break;
                    }
                }
            }

            // non-binary clause propagation
            watch_list::clause_iterator it  = w.begin_clause();
            watch_list::clause_iterator it2 = it;
            watch_list::clause_iterator end = w.end_clause();
            for(; it != end; ++it) {
                clause * cls = *it;
                CTRACE("bcp_bug", cls->get_literal(0) != not_l && cls->get_literal(1) != not_l, display_clause_detail(tout, cls);
                       tout << "not_l: "; display_literal(tout, not_l); tout << " " << not_l << "\n";);
                SASSERT(cls->get_literal(0) == not_l || cls->get_literal(1) == not_l);
                if (cls->get_literal(0) == not_l) {
                    cls->set_literal(0, cls->get_literal(1));
                    cls->set_literal(1, not_l);
                }
                
                SASSERT(cls->get_literal(1) == not_l);
                
                literal first_lit     = cls->get_literal(0); 
                lbool   first_lit_val = get_assignment(first_lit);
                
                if (first_lit_val == l_true) { 
                    *it2 = *it; // clause is already satisfied, keep it 
                    it2++;
                }
                else { 
                    literal * it3  = cls->begin_literals() + 2;
                    literal * end3 = cls->end_literals();
                    for(; it3 != end3; ++it3) {
                        if (get_assignment(*it3) != l_false) {
                            // swap literal *it3 with literal at position 0
                            // the negation of literal *it3 will watch clause cls.
                            m_watches[(~(*it3)).index()].insert_clause(cls);
                            cls->set_literal(1, *it3);
                            *it3   = not_l;
                            goto found_watch;
                        }
                    }
                    // did not find watch... 
                    if (first_lit_val == l_false) {
                        // CONFLICT
                        // copy remaining watches
                        while (it < end) {
                            *it2 = *it;
                            it2++;
                            it++;
                        }
                        SASSERT(it2 <= end);
                        w.set_end_clause(it2);
                        SASSERT(is_empty_clause(cls));
                        set_conflict(b_justification(cls));
                        return false;
                    }
                    else {
                        // PROPAGATION
                        SASSERT(first_lit_val == l_undef);
                        SASSERT(get_assignment(first_lit) == l_undef);
                        SASSERT(is_unit_clause(cls)); 
                        *it2 = *it; 
                        it2++; // keep clause
                        m_stats.m_num_propagations++;
                        // It is safe to call assign_core instead of assign because first_lit is unassigned
                        assign_core(first_lit, b_justification(cls));
                        if (m_fparams.m_relevancy_lemma && cls->is_lemma()) {
                            expr * e = bool_var2expr(first_lit.var());
                            // IMPORTANT: this kind of propagation asserts negative literals of the form (= A1 A2) where
                            // A1 and A2 are array terms. So, it may be interesting to disable it for array eqs.
                            //if (!(m_manager.is_eq(e) && m_manager.get_sort(to_app(e)->get_arg(0))->get_family_id() == m_manager.get_family_id("array")))
                            mark_as_relevant(e);
                        }
                    } 
                found_watch:; 
                } 
            }
            SASSERT(it2 <= end); 
            w.set_end_clause(it2);
        } 
        return true;
    }

    /**
       \brief Push a new equality for theory th, into the theory equality propagation queue.
    */
    void context::push_new_th_eq(theory_id th, theory_var lhs, theory_var rhs) {
        SASSERT(lhs != rhs);
        SASSERT(lhs != null_theory_var);
        SASSERT(rhs != null_theory_var);
        SASSERT(th != null_theory_id);
        SASSERT(get_theory(th)->get_enode(lhs) != get_theory(th)->get_enode(rhs));
        m_th_eq_propagation_queue.push_back(new_th_eq(th, lhs, rhs));
    }

    /**
       \brief Push a new disequality for theory th, into the theory disequality propagation queue.
    */
    void context::push_new_th_diseq(theory_id th, theory_var lhs, theory_var rhs) {
        SASSERT(lhs != rhs);
        SASSERT(lhs != null_theory_var);
        SASSERT(rhs != null_theory_var);
        SASSERT(th != null_theory_id);
        theory * t = get_theory(th);
        if (t->get_enode(lhs)->is_interpreted() && t->get_enode(rhs)->is_interpreted())
            return;
        TRACE("add_diseq", 
              tout << "#" << t->get_enode(lhs)->get_owner_id() << " != "
              << "#" << t->get_enode(rhs)->get_owner_id() << "\n";);

        m_th_diseq_propagation_queue.push_back(new_th_eq(th, lhs, rhs));
    }

    class add_eq_trail : public trail<context> {
        enode * m_r1;
        enode * m_n1;
        unsigned m_r2_num_parents;
    public:
        add_eq_trail(enode * r1, enode * n1, unsigned r2_num_parents):
            m_r1(r1),
            m_n1(n1),
            m_r2_num_parents(r2_num_parents) {
        }
    
        virtual void undo(context & ctx) {
            ctx.undo_add_eq(m_r1, m_n1, m_r2_num_parents);
        }
    };

    /**
       \brief Add the equality n1 = n2 with justification js into the logical context.
    */
    void context::add_eq(enode * n1, enode * n2, eq_justification js) {
        unsigned old_trail_size = m_trail_stack.size();

        try {
            TRACE("add_eq", tout << "assigning: #" << n1->get_owner_id() << " = #" << n2->get_owner_id() << "\n";);
            TRACE("add_eq_detail", tout << "assigning\n" << mk_pp(n1->get_owner(), m_manager) << "\n" << mk_pp(n2->get_owner(), m_manager) << "\n";
                  tout << "kind: " << js.get_kind() << "\n";);
            
            m_stats.m_num_add_eq++;
            enode * r1 = n1->get_root();
            enode * r2 = n2->get_root();
            
            if (r1 == r2) {
                TRACE("add_eq", tout << "redundant constraint.\n";);
                return;
            }
            
            if (r1->is_interpreted() && r2->is_interpreted()) {
                TRACE("add_eq", tout << "interpreted roots conflict.\n";);
                set_conflict(mk_justification(eq_conflict_justification(n1, n2, js)));
                return;
            }
            
            // Swap r1 and r2:
            //  1. if the "equivalence" class of r1 is bigger than the equivalence class of r2
            //  OR
            //  2. r1 is interpreted but r2 is not.
            //  
            // The second condition is used to enforce the invariant that if a class contain
            // an interepreted enode then the root is also interpreted.
            if ((r1->get_class_size() > r2->get_class_size() && !r2->is_interpreted()) || r1->is_interpreted()) {
                SASSERT(!r2->is_interpreted());
                std::swap(n1, n2);
                std::swap(r1, r2);
            }
            
            TRACE("add_eq", tout << "merging: #" << r1->get_owner_id() << " #" << r2->get_owner_id() << 
                  " n1: #" << n1->get_owner_id() << "\n";);
            
            // It is necessary to propagate relevancy to other elements of
            // the equivalence class. This is nessary to enforce the invariant
            // in the field m_parent of the enode class.
            if (is_relevant(r1)) { // && !m_manager.is_eq(r1->get_owner())) !is_eq HACK
                // NOTE for !is_eq HACK... the !is_eq HACK does not propagate relevancy when two
                // equality enodes are congruent. I tested this optimization because in V1
                // relevancy is not propagated for congruent equalities.
                // This occurs in V2, because we use the congruence table to propagate disequalities
                // efficiently.
                // I disabled this optimization HACK because it breaks invariants in the rest of the code.
                // To use it, I need to go over the code and analyze all affected places.
                mark_as_relevant(r2);
            }
            else if (is_relevant(r2)) { // && !m_manager.is_eq(r2->get_owner())) { // !is_eq HACK
                mark_as_relevant(r1);
            }
            
            push_trail(add_eq_trail(r1, n1, r2->get_num_parents()));
            
            m_qmanager->add_eq_eh(r1, r2);
            
            merge_theory_vars(n2, n1, js);
            
            // 'Proof' tree
            // n1 -> ... -> r1
            // n2 -> ... -> r2
            SASSERT(n1->trans_reaches(r1));
            invert_trans(n1);
            n1->m_trans.m_target        = n2;
            n1->m_trans.m_justification = js;
            SASSERT(r1->trans_reaches(n1));
            // ---------------
            // r1 -> ..  -> n1 -> n2 -> ... -> r2
            
            
#if 0
            {
                static unsigned counter      = 0;
                static unsigned num_adds     = 0;
                static unsigned num_bad_adds = 0;
                num_adds++;
                if (r1->get_class_size() <= r2->get_class_size() &&
                    r1->m_parents.size() > r2->m_parents.size()) {
                    num_bad_adds++;
                }
                if (num_adds % 100000 == 0) {
                    verbose_stream() << "[add-eq]: " << num_bad_adds << " " << num_adds << " " 
                                     << static_cast<double>(num_bad_adds)/static_cast<double>(num_adds) << "\n";
                }
            }
#endif
            
            
            remove_parents_from_cg_table(r1);
            
            enode * curr = r1;
            do {
                curr->m_root = r2;
                curr = curr->m_next;
            }
            while(curr != r1);
            
            SASSERT(r1->get_root() == r2);
            
            reinsert_parents_into_cg_table(r1, r2, n1, n2, js);
            
            if (n2->is_bool())
                propagate_bool_enode_assignment(r1, r2, n1, n2);
            
            // Merge "equivalence" classes
            std::swap(r1->m_next, r2->m_next);
            
            // Update "equivalence" class size
            r2->m_class_size += r1->m_class_size;
            
            CASSERT("add_eq", check_invariant());
        }
        catch (...) {
            // Restore trail size since procedure was interrupted in the middle.
            // If the add_eq_trail remains on the trail stack, then Z3 may crash when the destructor is invoked.
            m_trail_stack.shrink(old_trail_size);
            throw;
        }
    }

    /**
       \brief When merging to equivalence classes, the parents of the smallest one (that are congruence roots),
       must be removed from the congruence table since their hash code will change.
    */
    void context::remove_parents_from_cg_table(enode * r1) {
        // Remove parents from the congruence table
        enode_vector::iterator it  = r1->begin_parents();
        enode_vector::iterator end = r1->end_parents();
        for (; it != end; ++it) {
            enode * parent = *it;
#if 0
            {
                static unsigned num_eqs = 0;
                static unsigned num_parents = 0;
                static unsigned counter = 0;
                if (parent->is_eq())
                    num_eqs++;
                num_parents++;
                if (num_parents % 100000 == 0) {
                    verbose_stream() << "[remove-cg] " << num_eqs << " " << num_parents << " " 
                              << static_cast<double>(num_eqs)/static_cast<double>(num_parents) << "\n";
                }
            }
#endif
            SASSERT(parent->is_marked() || !parent->is_cgc_enabled() || 
                    (!parent->is_true_eq() && parent->is_cgr() == m_cg_table.contains_ptr(parent)) ||
                    (parent->is_true_eq() && !m_cg_table.contains_ptr(parent)));
            if (!parent->is_marked() && parent->is_cgr() && !parent->is_true_eq()) {
                TRACE("add_eq_parents", tout << "add_eq removing: #" << parent->get_owner_id() << "\n";);
                SASSERT(!parent->is_cgc_enabled() || m_cg_table.contains_ptr(parent));
                parent->set_mark();
                if (parent->is_cgc_enabled()) {
                    m_cg_table.erase(parent);
                    SASSERT(!m_cg_table.contains_ptr(parent));
                }
            }
        }
    }

    /**
       \brief Reinsert the parents of r1 that were removed from the
       cg_table at remove_parents_from_cg_table. Some of these parents will
       become congruent to other enodes, and a new equality will be propagated.
       Moreover, this method is also used for doing equality propagation.
       
       The parents of r1 that remain as congruence roots are copied to the
       r2->m_parents.

       The n1, n2, js arguments are used to implement dynamic ackermanization.
       js is a justification for n1 and n2 being equal, and the equality n1 = n2 is 
       the one that implied r1 = r2.
    */
    void context::reinsert_parents_into_cg_table(enode * r1, enode * r2, enode * n1, enode * n2, eq_justification js) {
        enode_vector & r2_parents  = r2->m_parents;
        enode_vector::iterator it  = r1->begin_parents();
        enode_vector::iterator end = r1->end_parents();
        for (; it != end; ++it) {
            enode * parent = *it;
            if (!parent->is_marked())
                continue;
            parent->unset_mark();
            if (parent->is_eq()) {
                SASSERT(parent->get_num_args() == 2);
                TRACE("add_eq_bug", tout << "visiting: #" << parent->get_owner_id() << "\n";);
                enode * lhs = parent->get_arg(0);
                enode * rhs = parent->get_arg(1);
                if (lhs->get_root() == rhs->get_root()) {
                    SASSERT(parent->is_true_eq());
                    unsigned expr_id = parent->get_owner_id();
                    bool_var v = get_bool_var_of_id(expr_id);
                    lbool val  = get_assignment(v);
                    if (val != l_true) {
                        if (val == l_false && js.get_kind() == eq_justification::CONGRUENCE)
                            m_dyn_ack_manager.cg_conflict_eh(n1->get_owner(), n2->get_owner());

                        assign(literal(v), mk_justification(eq_propagation_justification(lhs, rhs)));
                    }
                    // It is not necessary to reinsert the equality to the congruence table
                    continue;
                }
            }
            if (parent->is_cgc_enabled()) {
                enode_bool_pair pair = m_cg_table.insert(parent);
                enode * parent_prime = pair.first;
                if (parent_prime == parent) {
                    TRACE("add_eq_parents", tout << "add_eq reinserting: #" << parent->get_owner_id() << "\n";);
                    SASSERT(parent);
                    SASSERT(parent->is_cgr());
                    SASSERT(m_cg_table.contains_ptr(parent));
                    r2_parents.push_back(parent);
                    continue;
                }
                parent->m_cg = parent_prime;
                SASSERT(!m_cg_table.contains_ptr(parent));
                if (parent_prime->m_root != parent->m_root) {
                    bool used_commutativity = pair.second;
                    TRACE("cg", tout << "found new congruence: #" << parent->get_owner_id() << " = #" << parent_prime->get_owner_id()
                          << " used_commutativity: " << used_commutativity << "\n";);
                    push_new_congruence(parent, parent_prime, used_commutativity);
                }
            }
            else {
                // If congruence closure is not enabled for parent, then I just copy it
                // to r2_parents
                r2_parents.push_back(parent);
            }
        }
    }

    /**
       \brief A transitivity 'proof' branch is represented by
       the following sequence starting at n and ending
       at n->get_root.

       N1      = n 
       N_{i+1} = N_i->m_trans.m_target
       and, there is an k such that N_k = n->get_root()

       This method will invert this branch.
    */
    void context::invert_trans(enode * n) {
        enode * curr                      = n->m_trans.m_target;
        enode * prev                      = n;
        eq_justification js               = n->m_trans.m_justification;
        prev->m_trans.m_target            = 0;
        prev->m_trans.m_justification     = null_eq_justification;
        while (curr != 0) {
            SASSERT(prev->trans_reaches(n));
            enode * new_curr              = curr->m_trans.m_target;
            eq_justification new_js       = curr->m_trans.m_justification;
            curr->m_trans.m_target        = prev;
            curr->m_trans.m_justification = js;
            prev                          = curr;
            js                            = new_js;
            curr                          = new_curr;
        }
    }

    /**
       \brief Given that r is the root of n, and r contains a theory variable
       for theory th_id, this method returns a theory variable that is 'closer'
       to n in the 'proof branch' n -> ... -> r.

       This method is used to improve the quality of the conflict clauses produced
       by the logical context.
       
       Consider the following example:

       - Consider the following sequence of equalities:
       n1 = n2 = n3 = n4 = n5 = n6
       
       - Now, assume that n1 is the root of the equivalence class
       after each merge. So, the 'proof' branch will have the following
       shape:

       n1 <- n2 <- n3 <- n4 <- n5 <- n6

       - Assuming that all nodes are attached to theory variable, then the following
       sequence of equalities is sent to the theory if the method get_closest_var is not used:
       
       n1 = n2, n1 = n3, n1 = n4, n1 = n5, n1 = n6

       - This sequence is bad, and bad justifications may be produced by theory.
       For example, assume the following arithmetic constraint
       
       n5 < n6

       For the arithmetic module, the best justification will be:
       n1 = n5, n1 = n6 and n5 < n6

       This justification contains unnecessary 'junk' to justify that n5 = n6.
       That is, it proves n5 = n6 using the proofs for n1 = n5 and n1 = n6.

       When the method get_closest_var is used in the communication with theories,
       the logical context will send the natural sequence of equalities to the theories:
       
       n1 = n2 = n3 = n4 = n5 = n6
    */
    theory_var context::get_closest_var(enode * n, theory_id th_id) {
        if (th_id == null_theory_id)
            return null_theory_var;
        while (n != 0) {
            theory_var v = n->get_th_var(th_id);
            if (v != null_theory_var)
                return v;
            n = n->m_trans.m_target;
        }
        return null_theory_var;
    }

    /**
       \brief Merge the theory variables of n2->get_root() and n1->get_root(), the result is stored in n2->get_root().
       New th_var equalities are propagated to the theories.
       
       \remark In most cases, an enode is attached to at most one theory var.
    */
    void context::merge_theory_vars(enode * n2, enode * n1, eq_justification js) {
        enode * r2 = n2->get_root();
        enode * r1 = n1->get_root();
        if (!r1->has_th_vars() && !r2->has_th_vars()) {
            TRACE("merge_theory_vars", tout << "Neither have theory vars #" << n1->get_owner()->get_id() << " #" << n2->get_owner()->get_id() << "\n";);
            return;
        }
        
        theory_id from_th = null_theory_id;

        if (js.get_kind() == eq_justification::JUSTIFICATION)
            from_th = js.get_justification()->get_from_theory();

        if (r2->m_th_var_list.get_next() == 0 && r1->m_th_var_list.get_next() == 0) {
            // Common case: r2 and r1 have at most one theory var.
            theory_id  t2 = r2->m_th_var_list.get_th_id();
            theory_id  t1 = r1->m_th_var_list.get_th_id();
            // verbose_stream() << "[merge_theory_vars] t2: " << t2 << ", t1: " << t1 << "\n";
            theory_var v2 = m_fparams.m_new_core2th_eq ? get_closest_var(n2, t2) : r2->m_th_var_list.get_th_var();
            theory_var v1 = m_fparams.m_new_core2th_eq ? get_closest_var(n1, t1) : r1->m_th_var_list.get_th_var();
            TRACE("merge_theory_vars", 
                  tout << "v2: " << v2 << " #" << r2->get_owner_id() << ", v1: " << v1 << " #" << r1->get_owner_id() 
                  << ", t2: " << t2 << ", t1: " << t1 << "\n";);
            if (v2 != null_theory_var && v1 != null_theory_var) {
                if (t1 == t2) {
                    // only send the equality to the theory, if the equality was not propagated by it.
                    if (t1 != from_th)
                        push_new_th_eq(t1, v2, v1);
                }
                else {
                    // uncommon case: r2 will have two theory_vars attached to it.
                    r2->add_th_var(v1, t1, m_region);
                    push_new_th_diseqs(r2, v1, get_theory(t1));
                    push_new_th_diseqs(r1, v2, get_theory(t2));
                }
            }
            else if (v1 == null_theory_var && v2 != null_theory_var) {
                push_new_th_diseqs(r1, v2, get_theory(t2));
            }
            else if (v1 != null_theory_var && v2 == null_theory_var) {
                r2->m_th_var_list.set_th_var(v1);
                r2->m_th_var_list.set_th_id(t1);
                TRACE("merge_theory_vars", tout << "push_new_th_diseqs v1: " << v1 << ", t1: " << t1 << "\n";);
                push_new_th_diseqs(r2, v1, get_theory(t1));
            }
        }
        else {
            // r1 and/or r2 have more than one theory variable.
            TRACE("merge_theory_vars", 
                  tout << "#" << r1->get_owner_id() << " == #" << r2->get_owner_id() << "\n";);


            theory_var_list * l2 = r2->get_th_var_list();
            while (l2) {
                theory_id  t2 = l2->get_th_id();
                theory_var v2 = m_fparams.m_new_core2th_eq ? get_closest_var(n2, t2) : l2->get_th_var();
                SASSERT(v2 != null_theory_var);
                SASSERT(t2 != null_theory_id);
                theory_var v1 = m_fparams.m_new_core2th_eq ? get_closest_var(n1, t2) : r1->get_th_var(t2);

                if (v1 != null_theory_var) {
                    // only send the equality to the theory, if the equality was not propagated by it.
                    if (t2 != from_th)
                        push_new_th_eq(t2, v2, v1);
                }
                else {
                    push_new_th_diseqs(r1, v2, get_theory(t2));
                }
                l2 = l2->get_next();
            }
            
            theory_var_list * l1 = r1->get_th_var_list();
            while (l1) {
                theory_id  t1 = l1->get_th_id();
                theory_var v1 = m_fparams.m_new_core2th_eq ? get_closest_var(n1, t1) : l1->get_th_var();
                SASSERT(v1 != null_theory_var);
                SASSERT(t1 != null_theory_id);
                theory_var v2 = r2->get_th_var(t1);
                if (v2 == null_theory_var) {
                    r2->add_th_var(v1, t1, m_region);
                    push_new_th_diseqs(r2, v1, get_theory(t1));
                }
                l1 = l1->get_next();
            }
        }
    }
    
    /**
       \brief Propabate the boolean assignment when two equivalence classes are merged.
    */
    void context::propagate_bool_enode_assignment(enode * r1, enode * r2, enode * n1, enode * n2) {
        SASSERT(n1->is_bool());
        SASSERT(n2->is_bool());
        SASSERT(r1->is_bool());
        SASSERT(r2->is_bool());
        if (r2 == m_false_enode || r2 == m_true_enode) {
            bool sign = r2 == m_false_enode;
            enode * curr = r1;
            do {
                SASSERT(curr != m_false_enode);
                bool_var v = enode2bool_var(curr);
                literal l(v, sign);
                if (get_assignment(l) != l_true)
                    assign(l, mk_justification(eq_root_propagation_justification(curr)));
                curr = curr->m_next;
            }
            while(curr != r1);
        }
        else {
            bool_var v1 = enode2bool_var(n1);
            bool_var v2 = enode2bool_var(n2);
            lbool val1  = get_assignment(v1);
            lbool val2  = get_assignment(v2);
            if (val1 != val2) {
                if (val2 == l_undef)
                    propagate_bool_enode_assignment_core(n1, n2);
                else
                    propagate_bool_enode_assignment_core(n2, n1);
            }
        }
    }

    /**
       \brief source and target are boolean enodes, they were proved to be equal,
       and the boolean variable associated with source is assigned. Then,
       copy the assignment to the boolean variables associated with target.
    */
    void context::propagate_bool_enode_assignment_core(enode * source, enode * target) {
        SASSERT(source->is_bool());
        SASSERT(target->is_bool());
        SASSERT(source->get_root() == target->get_root());
        bool_var v_source = enode2bool_var(source);
        lbool    val      = get_assignment(v_source);
        SASSERT(val != l_undef);
        bool     sign     = val == l_false;
        enode * first = target;
        do {
            bool_var v2 = enode2bool_var(target);
            lbool val2  = get_assignment(v2);
            if (val2 != val) {
                if (val2 != l_undef && congruent(source, target) && source->get_num_args() > 0) 
                    m_dyn_ack_manager.cg_conflict_eh(source->get_owner(), target->get_owner());
                assign(literal(v2, sign), mk_justification(mp_iff_justification(source, target)));
            }
            target = target->get_next();
        }
        while (first != target);
    }

    void context::undo_add_eq(enode * r1, enode * n1, unsigned r2_num_parents) {
        enode * r2 = r1->get_root();
        TRACE("add_eq", tout << "undo_add_eq #" << r1->get_owner_id() << " #" << r2->get_owner_id() << "\n";);

        // restore r2 class size
        r2->m_class_size -= r1->m_class_size;

        // unmerge "equivalence" classes
        std::swap(r1->m_next, r2->m_next);

        // remove the parents of r1 that remained as congruence roots
        enode_vector::iterator it  = r2->begin_parents();
        enode_vector::iterator end = r2->end_parents();
        it += r2_num_parents;
        for (; it != end; ++it) {
            enode * parent = *it;
            if (parent->is_cgc_enabled()) {
                TRACE("add_eq_parents", tout << "removing: #" << parent->get_owner_id() << "\n";);
                CTRACE("add_eq", !parent->is_cgr(), 
                       tout << "old num_parents: " << r2_num_parents << ", num_parents: " << r2->m_parents.size() << ", parent: #" <<
                       parent->get_owner_id() << ", parents: \n";
                       for (unsigned i = 0; i < r2->m_parents.size(); i++) {
                           tout << "#" << r2->m_parents[i]->get_owner_id() << " ";
                       }
                       display(tout););
                SASSERT(parent->is_cgr());
                SASSERT(m_cg_table.contains_ptr(parent));
                m_cg_table.erase(parent);
            }
        }

        enode * curr = r1;
        do {
            curr->m_root = r1;
            curr = curr->m_next;
        }
        while(curr != r1);

        // restore parents of r2
        r2->m_parents.shrink(r2_num_parents);

        // try to reinsert parents of r1 that are not cgr
        it  = r1->begin_parents();
        end = r1->end_parents();
        for (; it != end; ++it) {
            enode * parent = *it;
            TRACE("add_eq_parents", tout << "visiting: #" << parent->get_owner_id() << "\n";);
            if (parent->is_cgc_enabled()) {
                enode * cg     = parent->m_cg;
                if (!parent->is_true_eq() && 
                    (parent == cg || // parent was root of the congruence class before and after the merge
                     !congruent(parent, cg) // parent was root of the congruence class before but not after the merge
                     )) { 
                    TRACE("add_eq_parents", tout << "trying to reinsert\n";);
                    m_cg_table.insert(parent);
                    parent->m_cg         = parent;
                }
            }
        }

        // restore theory vars
        if (r2->m_th_var_list.get_next() == 0) {
            // common case: r2 has at most one variable
            theory_var v2 = r2->m_th_var_list.get_th_var();
            if (v2 != null_theory_var) {
                theory_id  t2 = r2->m_th_var_list.get_th_id();
                if (get_theory(t2)->get_enode(v2)->get_root() != r2) {
                    SASSERT(get_theory(t2)->get_enode(v2)->get_root() == r1);
                    r2->m_th_var_list.set_th_var(null_theory_var); //remove variable from r2
                    r2->m_th_var_list.set_th_id(null_theory_id);
                }
            }
        }
        else {
            restore_theory_vars(r2, r1);
        }

        // 'Proof' tree
        // r1 -> ..  -> n1 -> n2 -> ... -> r2
        SASSERT(r1->trans_reaches(r2));
        SASSERT(r1->trans_reaches(n1));
        n1->m_trans.m_target        = 0;
        n1->m_trans.m_justification = null_eq_justification;
        invert_trans(r1);
        // ---------------
        // n1 -> ... -> r1
        // n2 -> ... -> r2
        SASSERT(n1->trans_reaches(r1));
        SASSERT(r1->m_trans.m_target == 0);
        
        CASSERT("add_eq", check_invariant());
    }

    /**
       \brief Auxiliary method for undo_add_eq. 
       It restores the theory variables of a given root enode.
       This method deletes any theory variable v2 of r2 (for a theory t2)
       whenever:

       get_theory(t2)->get_enode(v2)->get_root() != r2 

       That is, v2 is not equivalent to r2 anymore.
    */
    void context::restore_theory_vars(enode * r2, enode * r1) {
        SASSERT(r2->get_root() == r2);
        theory_var_list * new_l2  = 0;
        theory_var_list * l2      = r2->get_th_var_list();
        while (l2) {
            theory_var v2 = l2->get_th_var();
            theory_id t2  = l2->get_th_id();
            
            if (get_theory(t2)->get_enode(v2)->get_root() != r2) {
                SASSERT(get_theory(t2)->get_enode(v2)->get_root() == r1);
                l2 = l2->get_next();
            }
            else {
                if (new_l2) {
                    new_l2->set_next(l2);
                    new_l2 = l2;
                }
                else {
                    r2->m_th_var_list = *l2;
                    new_l2 = &(r2->m_th_var_list);
                }
                l2 = l2->get_next();
            }
        }

        if (new_l2) {
            new_l2->set_next(0);
        }
        else {
            r2->m_th_var_list.set_th_var(null_theory_var);
            r2->m_th_var_list.set_next(0);
        }
    }

    /**
       \brief This method is invoked when a new disequality is asserted.
       The disequality is propagated to the theories.
    */
    bool context::add_diseq(enode * n1, enode * n2) {
        enode * r1 = n1->get_root();
        enode * r2 = n2->get_root();
        TRACE("add_diseq", tout << "assigning: #" << n1->get_owner_id() << " != #" << n2->get_owner_id() << "\n";
              tout << mk_ll_pp(n1->get_owner(), m_manager) << " != ";
              tout << mk_ll_pp(n2->get_owner(), m_manager) << "\n";
              tout << mk_ll_pp(r1->get_owner(), m_manager) << " != ";
              tout << mk_ll_pp(r2->get_owner(), m_manager) << "\n";
              );

#ifdef Z3DEBUG
        push_trail(push_back_trail<context, enode_pair, false>(m_diseq_vector));
        m_diseq_vector.push_back(enode_pair(n1, n2));
#endif 

        if (r1 == r2) {
            TRACE("add_diseq_inconsistent", tout << "add_diseq #" << n1->get_owner_id() << " #" << n2->get_owner_id() << " inconsistency, scope_lvl: " << m_scope_lvl << "\n";);
            //return false;

            theory_id  t1 = r1->m_th_var_list.get_th_id();
            if (t1 == null_theory_id) return false;
            return get_theory(t1)->use_diseqs();
        }

        // Propagate disequalities to theories
        if (r1->m_th_var_list.get_next() == 0 && r2->m_th_var_list.get_next() == 0) {
            // common case: r2 and r1 have at most one theory var.
            theory_id  t1 = r1->m_th_var_list.get_th_id();
            theory_var v1 = m_fparams.m_new_core2th_eq ? get_closest_var(n1, t1) : r1->m_th_var_list.get_th_var();
            theory_var v2 = m_fparams.m_new_core2th_eq ? get_closest_var(n2, t1) : r2->m_th_var_list.get_th_var();
            TRACE("add_diseq", tout << "one theory diseq\n";
                  tout << v1 << " != " << v2 << "\n";
                  tout << "th1: " << t1 << " th2: " << r2->m_th_var_list.get_th_id() << "\n";
                  );
            if (t1 != null_theory_id && v1 != null_theory_var && v2 != null_theory_var &&
                t1 == r2->m_th_var_list.get_th_id()) {
                if (get_theory(t1)->use_diseqs())
                    push_new_th_diseq(t1, v1, v2);
            }
        }
        else {
            theory_var_list * l1 = r1->get_th_var_list();
            while (l1) {
                theory_id  t1 = l1->get_th_id();
                theory_var v1 = m_fparams.m_new_core2th_eq ? get_closest_var(n1, t1) : l1->get_th_var();
                theory * th   = get_theory(t1);
                TRACE("add_diseq", tout << m_manager.get_family_name(t1) << "\n";);
                if (th->use_diseqs()) {
                    theory_var v2 = m_fparams.m_new_core2th_eq ? get_closest_var(n2, t1) : r2->get_th_var(t1);
                    if (v2 != null_theory_var)
                        push_new_th_diseq(t1, v1, v2);
                }
                l1 = l1->get_next();
            }
        }
        return true;
    }
    
    /**
       \brief Return true if n1 and n2 are known to be disequal in the logical
       context.
    */
    bool context::is_diseq(enode * n1, enode * n2) const {
        SASSERT(m_manager.get_sort(n1->get_owner()) == m_manager.get_sort(n2->get_owner()));
        context * _this = const_cast<context*>(this);
        if (!m_is_diseq_tmp) {
            app * eq       = m_manager.mk_eq(n1->get_owner(), n2->get_owner());
            m_manager.inc_ref(eq);
            _this->m_is_diseq_tmp = enode::mk_dummy(m_manager, m_app2enode, eq);
        }
        else if (m_manager.get_sort(m_is_diseq_tmp->get_owner()->get_arg(0)) != m_manager.get_sort(n1->get_owner())) {
            m_manager.dec_ref(m_is_diseq_tmp->get_owner());
            app * eq = m_manager.mk_eq(n1->get_owner(), n2->get_owner());
            m_manager.inc_ref(eq);
            m_is_diseq_tmp->m_func_decl_id = UINT_MAX;
            m_is_diseq_tmp->m_owner = eq;
        }
        m_is_diseq_tmp->m_args[0] = n1;
        m_is_diseq_tmp->m_args[1] = n2;
        SASSERT(m_is_diseq_tmp->get_num_args() == 2);
        enode * r = m_cg_table.find(m_is_diseq_tmp);
        SASSERT((r != 0) == m_cg_table.contains(m_is_diseq_tmp));
        TRACE("is_diseq", tout << "r: " << r << "\n";);
        if (r) {
            SASSERT(r->is_eq());
            literal l = enode2literal(r->get_root());
            // SASSERT(result == is_diseq_slow(n1, n2));
            return l == false_literal || (is_relevant(l) && get_assignment(l) == l_false);
        }
        CTRACE("is_diseq_bug", is_diseq_slow(n1, n2), tout << "#" << n1->get_owner_id() << " #" << n2->get_owner_id() << "\n";);
        return false;
    }

    /**
       \brief Slow version of is_diseq
    */
    bool context::is_diseq_slow(enode * n1, enode * n2) const {
        if (n1->get_num_parents() > n2->get_num_parents())
            std::swap(n1, n2);
        enode_vector::iterator it  = n1->begin_parents();
        enode_vector::iterator end = n1->end_parents();
        for (; it != end; ++it) {
            enode * parent = *it;
            if (parent->is_eq() && is_relevant(parent->get_owner()) && get_assignment(enode2bool_var(parent)) == l_false &&
                ((parent->get_arg(0)->get_root() == n1->get_root() && parent->get_arg(1)->get_root() == n2->get_root()) ||
                 (parent->get_arg(1)->get_root() == n1->get_root() && parent->get_arg(0)->get_root() == n2->get_root()))) {
                TRACE("is_diseq_bug", tout << "parent: #" << parent->get_owner_id() << ", parent->root: #" << 
                      parent->get_root()->get_owner_id() << " assignment(parent): " << get_assignment(enode2bool_var(parent)) <<
                      " args: #" << parent->get_arg(0)->get_owner_id() << " #" << parent->get_arg(1)->get_owner_id() << "\n";);
                return true;
            }
        }
        return false;
    }

#define SMALL_NUM_PARENTS 3

    bool context::is_ext_diseq(enode * n1, enode * n2, unsigned depth) {
        enode * r1 = n1->get_root();
        enode * r2 = n2->get_root();
        if (r1 == r2)
            return false;
        if (r1->is_interpreted() && r2->is_interpreted())
            return true;
        if (is_diseq(n1, n2))
            return true;
        if (r1->get_num_parents() > r2->get_num_parents()) {
            std::swap(n1, n2);
            std::swap(r1, r2);
        }
        if (depth == 0)
            return false;
        if (r1->get_num_parents() < SMALL_NUM_PARENTS) {
            TRACE("is_ext_diseq", tout << mk_bounded_pp(n1->get_owner(), m_manager) << " " << mk_bounded_pp(n2->get_owner(), m_manager) << " " << depth << "\n";);
            enode_vector::iterator it1  = r1->begin_parents();
            enode_vector::iterator end1 = r1->end_parents();
            for (; it1 != end1; ++it1) {
                enode * p1        = *it1;
                if (!is_relevant(p1))
                    continue;
                if (p1->is_eq())
                    continue;
                if (!p1->is_cgr())
                    continue;
                func_decl * f     = p1->get_decl();
                TRACE("is_ext_diseq", tout << "p1: " << mk_bounded_pp(p1->get_owner(), m_manager) << "\n";);
                unsigned num_args = p1->get_num_args();
                enode_vector::iterator it2  = r2->begin_parents();
                enode_vector::iterator end2 = r2->end_parents();
                for (; it2 != end2; ++it2) {
                    enode * p2  = *it2;
                    if (!is_relevant(p2))
                        continue;
                    if (p2->is_eq())
                        continue;
                    if (!p2->is_cgr())
                        continue;
                    TRACE("is_ext_diseq", tout << "p2: " << mk_bounded_pp(p2->get_owner(), m_manager) << "\n";);
                    if (p1->get_root() != p2->get_root() && p2->get_decl() == f && p2->get_num_args() == num_args) {
                        unsigned j = 0;
                        for (j = 0; j < num_args; j++) {
                            enode * arg1 = p1->get_arg(j)->get_root();
                            enode * arg2 = p2->get_arg(j)->get_root();
                            if (arg1 == arg2)
                                continue;
                            if ((arg1 == r1 || arg1 == r2) && 
                                (arg2 == r1 || arg2 == r2))
                                continue;
                            break;
                        }
                        if (j == num_args) {
                            TRACE("is_ext_diseq", tout << "found parents: " << mk_bounded_pp(p1->get_owner(), m_manager) << " " << mk_bounded_pp(p2->get_owner(), m_manager) << "\n";);
                            if (is_ext_diseq(p1, p2, depth - 1))
                                return true;
                        }
                    }
                }
            }
        }
        else {
            if (depth >= m_almost_cg_tables.size()) {
                unsigned old_sz = m_almost_cg_tables.size();
                m_almost_cg_tables.resize(depth+1, 0);
                for (unsigned i = old_sz; i < depth + 1; i++)
                    m_almost_cg_tables[i] = alloc(almost_cg_table);
            }
            almost_cg_table & table = *(m_almost_cg_tables[depth]);
            table.reset(r1, r2);
            enode_vector::iterator it1  = r1->begin_parents();
            enode_vector::iterator end1 = r1->end_parents();
            for (; it1 != end1; ++it1) {
                enode * p1        = *it1;
                if (!is_relevant(p1))
                    continue;
                if (p1->is_eq())
                    continue;
                if (!p1->is_cgr())
                    continue;
                table.insert(p1);
            }
            if (table.empty())
                return false;
            enode_vector::iterator it2  = r2->begin_parents();
            enode_vector::iterator end2 = r2->end_parents();
            for (; it2 != end2; ++it2) {
                enode * p2 = *it2;
                if (!is_relevant(p2))
                    continue;
                if (p2->is_eq())
                    continue;
                if (!p2->is_cgr())
                    continue;
                list<enode*> * ps = table.find(p2);
                if (ps) {
                    while (ps) {
                        enode * p1 = ps->head();
                        if (p1->get_root() != p2->get_root() && is_ext_diseq(p1, p2, depth - 1))
                            return true;
                        ps = ps->tail();
                    }
                }
            }
        }
        return false;
    }

    /**
       \brief Return an enode n congruent to (f args). If there is no such enode in the E-graph, then return 0.
     */
    enode * context::get_enode_eq_to(func_decl * f, unsigned num_args, enode * const * args) {
        enode * tmp = m_tmp_enode.set(f, num_args, args);
        enode * r   = m_cg_table.find(tmp);
#ifdef Z3DEBUG
        if (r != 0) {
            SASSERT(r->get_owner()->get_decl() == f);
            SASSERT(r->get_num_args() == num_args);
            if (r->is_commutative()) {
                // TODO
            }
            else {
                for (unsigned i = 0; i < num_args; i++) {
                    expr * arg   = r->get_owner()->get_arg(i);
                    SASSERT(e_internalized(arg));
                    enode * _arg = get_enode(arg);
                    CTRACE("eq_to_bug", args[i]->get_root() != _arg->get_root(), 
                           tout << "#" << args[i]->get_owner_id() << " #" << args[i]->get_root()->get_owner_id() 
                           << " #" << _arg->get_owner_id() << " #" << _arg->get_root()->get_owner_id() << "\n";
                           tout << "#" << r->get_owner_id() << "\n";
                           display(tout););
                    SASSERT(args[i]->get_root() == _arg->get_root());
                }
            }
        }
#endif
        return r;
    }

    /**
       \brief Process the equality propagation queue. 
       
       \remark The method assign_eq adds a new entry on this queue.
    */
    bool context::propagate_eqs() {
        for (unsigned i = 0; i < m_eq_propagation_queue.size(); i++) {
            new_eq & entry = m_eq_propagation_queue[i];
#if 0
            static unsigned counter1 = 0;
            static unsigned counter2 = 0;
            if (entry.m_lhs->is_eq() || entry.m_rhs->is_eq())
                counter1++;
            else
                counter2++;
            if ((counter1 + counter2) % 10000 == 0)
                std::cout << counter1 << " " << counter2 << "\n";
#endif
            add_eq(entry.m_lhs, entry.m_rhs, entry.m_justification);
            if (inconsistent()) 
                return false;
        }
        m_eq_propagation_queue.reset();
        return true;
    }

    /**
       \brief Process equalities, theory atoms, etc.
    */
    bool context::propagate_atoms() {
        SASSERT(!inconsistent());
        for (unsigned i = 0; i < m_atom_propagation_queue.size(); i++) {
            SASSERT(!inconsistent());
            literal  l = m_atom_propagation_queue[i];
            bool_var v = l.var();
            bool_var_data & d = get_bdata(v);
            lbool val  = get_assignment(v);
            TRACE("propagate_atoms", tout << "propagating atom, #" << bool_var2expr(v)->get_id() << ", is_enode(): " << d.is_enode() 
                  << " tag: " << (d.is_eq()?"eq":"") << (d.is_theory_atom()?"th":"") << (d.is_quantifier()?"q":"") << " " << l << "\n";);
            SASSERT(val != l_undef);
            if (d.is_enode())
                propagate_bool_var_enode(v);
            if (inconsistent())
                return false;
            if (d.is_eq()) {
                app * n   = to_app(m_bool_var2expr[v]);
                SASSERT(m_manager.is_eq(n));
                expr * lhs = n->get_arg(0);
                expr * rhs = n->get_arg(1);
                if (val == l_true) {
                    add_eq(get_enode(lhs), get_enode(rhs), eq_justification(l));
                }
                else {
                    TRACE("add_diseq", display_eq_detail(tout, bool_var2enode(v)););
                    if (!add_diseq(get_enode(lhs), get_enode(rhs)) && !inconsistent()) {
                        literal n_eq = literal(l.var(), true);
                        set_conflict(b_justification(mk_justification(eq_propagation_justification(get_enode(lhs), get_enode(rhs)))), n_eq);
                    }
                }
            }
            else if (d.is_theory_atom()) {
                theory * th = m_theories.get_plugin(d.get_theory());
                SASSERT(th);
                th->assign_eh(v, val == l_true);
            }
            else if (d.is_quantifier()) {
                // Remark: when RELEVANCY_LEMMA is true, a quantifier can be asserted to false and marked as relevant.
                // This happens when a quantifier is part of a lemma (conflict-clause), and this conflict clause
                // becomes an unit-clause and the remaining literal is the negation of a quantifier.
                CTRACE("assign_quantifier_bug", get_assignment(v) != l_true, 
                       tout << "#" << bool_var2expr(v)->get_id() << " val: " << get_assignment(v) << "\n";
                       tout << mk_pp(bool_var2expr(v), m_manager) << "\n";
                       display(tout););
                SASSERT(is_quantifier(m_bool_var2expr[v]));
                if (get_assignment(v) == l_true) {
                    // All universal quantifiers have positive polarity in the input formula.
                    // So, we can ignore quantifiers assigned to false.
                    assign_quantifier(to_quantifier(m_bool_var2expr[v]));
                }
            }
            if (inconsistent())
                return false;
        }
        m_atom_propagation_queue.reset();
        return true;
    }

    class set_var_theory_trail : public trail<context> {
        bool_var m_var;
    public:
        set_var_theory_trail(bool_var v):m_var(v) {}
        virtual void undo(context & ctx) {
            bool_var_data & d = ctx.m_bdata[m_var];
            d.reset_notify_theory();
        }
    };

    void context::set_var_theory(bool_var v, theory_id tid) {
        SASSERT(get_var_theory(v) == null_theory_var);
        SASSERT(tid > 0 && tid <= 255);
        SASSERT(get_intern_level(v) <= m_scope_lvl);
        if (m_scope_lvl > get_intern_level(v))
            push_trail(set_var_theory_trail(v));
        bool_var_data & d = m_bdata[v];
        d.set_notify_theory(tid);
    }

    /**
       \brief Propagate the truth value assigned to v, to the enode
       associated with v.  Let n be the enode associated with v. Then,
       this method merges n = true_term (n = false_term) if v was
       assigned to true (false).
    */
    void context::propagate_bool_var_enode(bool_var v) {
        SASSERT(get_assignment(v) != l_undef);
        SASSERT(get_bdata(v).is_enode());
        lbool val  = get_assignment(v);
        TRACE("propagate_bool_var_enode_bug", tout << "var: " << v << " #" << bool_var2expr(v)->get_id() << "\n";);
        SASSERT(v < static_cast<int>(m_b_internalized_stack.size()));
        enode * n  = bool_var2enode(v);
        CTRACE("mk_bool_var", !n, tout << "No enode for " << v << "\n";);
        bool sign  = val == l_false;
        if (n->merge_tf())
            add_eq(n, sign ? m_false_enode : m_true_enode, eq_justification(literal(v, sign)));
        enode * r = n->get_root();
        if (r == m_true_enode || r == m_false_enode)
            return;
        // Move truth value to other elements of the equivalence class if:
        //   1) n is the root of the equivalence class
        //   2) n is not the root, but the variable associated with the root is unassigned.
        if (n == r ||
            !is_relevant(r) || // <<<< added to fix propagation bug.
            get_assignment(enode2bool_var(r)) != val) {
            enode * first = n;
            n = n->get_next();
            while (n != first) {
                bool_var v2 = enode2bool_var(n);
                if (get_assignment(v2) != val)
                    assign(literal(v2, sign), mk_justification(mp_iff_justification(first, n)));
                n = n->get_next();
            }
        }
    }

    /**
       \brief Traverse the disequalities of r's equivalence class, and
       propagate them to the theory.
    */
    void context::push_new_th_diseqs(enode * r, theory_var v, theory * th) {
        if (!th->use_diseqs()) {
            TRACE("push_new_th_diseqs", tout << m_manager.get_family_name(th->get_id()) << " not using diseqs\n";);
            return;
        }
        TRACE("push_new_th_diseqs", tout << "#" << r->get_owner_id() << " v" << v << "\n";);
        theory_id th_id = th->get_id();
        enode_vector::iterator it  = r->begin_parents();
        enode_vector::iterator end = r->end_parents();
        for (; it != end; ++it) {
            enode * parent = *it;
            CTRACE("parent_bug", parent == 0, tout << "#" << r->get_owner_id() << ", num_parents: " << r->get_num_parents() << "\n"; display(tout););
            if (parent->is_eq()) {
                bool_var bv = get_bool_var_of_id(parent->get_owner_id());
                if (get_assignment(bv) == l_false) {
                    enode * lhs = parent->get_arg(0);
                    enode * rhs = parent->get_arg(1);
                    TRACE("push_new_th_diseqs",
                          tout << "#" << parent->get_owner_id() << " ";
                           tout << "lhs: #" << lhs->get_owner_id() << ", rhs: #" << rhs->get_owner_id() <<
                           ", lhs->root: #" << lhs->get_root()->get_owner_id() << ", rhs->root: #" << rhs->get_root()->get_owner_id() <<
                           ", r: #" << r->get_owner_id() << ", r->root: #" << r->get_root()->get_owner_id() << "\n";
                          );
                    CTRACE("push_new_th_diseqs", lhs->get_root() != r->get_root() && rhs->get_root() != r->get_root(),
                           tout << "lhs: #" << lhs->get_owner_id() << ", rhs: #" << rhs->get_owner_id() <<
                           ", lhs->root: #" << lhs->get_root()->get_owner_id() << ", rhs->root: #" << rhs->get_root()->get_owner_id() <<
                           ", r: #" << r->get_owner_id() << ", r->root: #" << r->get_root()->get_owner_id() << "\n";
                          display(tout););
                    SASSERT(lhs->get_root() == r->get_root() || rhs->get_root() == r->get_root());
                    if (rhs->get_root() == r->get_root())
                        std::swap(lhs, rhs);
                    enode * rhs_root   = rhs->get_root();
                    theory_var rhs_var = m_fparams.m_new_core2th_eq ? get_closest_var(rhs, th_id) : rhs_root->get_th_var(th_id);
                    if (m_fparams.m_new_core2th_eq) {
                        theory_var _v = get_closest_var(lhs, th_id);
                        if (_v != null_theory_var)
                            v = _v;
                    }
                    if (rhs_var != null_theory_var && v != rhs_var /* if v == rhs_var then the context will detect the inconsistency. */)
                        push_new_th_diseq(th_id, v, rhs_var);
                }
            }
        }
    }

    /**
       \brief Return the truth assignment for an expression
       that is attached to a boolean variable.
       
       \pre The expression must be attached to a boolean variable.
    */
    inline lbool context::get_assignment_core(expr * n) const {
        CTRACE("get_assignment_bug", !b_internalized(n), tout << "n:\n" << mk_pp(n, m_manager) << "\n"; display(tout););
        SASSERT(b_internalized(n));
        unsigned id  = n->get_id();
        bool_var var = get_bool_var_of_id(id);
        SASSERT(var != null_bool_var);
        return get_assignment(var);
    }

    /**
       \brief Return the truth assignment for an expression.
       If the expression is a not-application, then its child
       is inspected instead.
    */
    lbool context::get_assignment(expr * n) const {
        if (m_manager.is_false(n))
            return l_false;
        if (m_manager.is_not(n)) 
            return ~get_assignment_core(to_app(n)->get_arg(0));
        return get_assignment_core(n);
    }

    lbool context::find_assignment(expr * n) const {
        if (m_manager.is_false(n))
            return l_false;
        if (m_manager.is_not(n)) {
            expr * arg = to_app(n)->get_arg(0);
            if (b_internalized(arg))
                return ~get_assignment_core(arg);
            return l_undef;
        }
        if (b_internalized(n))
            return get_assignment(n);
        return l_undef;
    }

    /**
       \brief Return the assignment of a 'boolean' enode.
       If the enode is not boolean, then return l_undef.
    */
    lbool context::get_assignment(enode * n) const {
        expr * owner = n->get_owner();
        if (!m_manager.is_bool(owner))
            return l_undef;
        if (n == m_false_enode)
            return l_false;
        bool_var v = get_bool_var_of_id(owner->get_id());
        CTRACE("missing_propagation", v == null_bool_var, tout << mk_pp(owner, m_manager) << "\n";);
        return get_assignment(v);
    }

    /**
       \brief Return set of assigned literals as expressions.
    */
    void context::get_assignments(expr_ref_vector& assignments) {
        literal_vector::const_iterator it  = m_assigned_literals.begin();
        literal_vector::const_iterator end = m_assigned_literals.end();        
        for (; it != end; ++it) {
            expr_ref e(m_manager);
            literal2expr(*it, e);
            assignments.push_back(e);
        }
    }
    
    void context::relevant_eh(expr * n) {
        if (b_internalized(n)) {
            bool_var v        = get_bool_var(n);
            bool_var_data & d = get_bdata(v);
            SASSERT(relevancy());
            // Quantifiers are only asserted when marked as relevant.
            // Other atoms are only asserted when marked as relevant if m_relevancy_lvl >= 2
            if (d.is_atom() && (d.is_quantifier() || m_fparams.m_relevancy_lvl >= 2)) {
                lbool val  = get_assignment(v);
                if (val != l_undef)
                    m_atom_propagation_queue.push_back(literal(v, val == l_false));
            }
        }
        TRACE("propagate_relevancy", tout << "marking as relevant:\n" << mk_bounded_pp(n, m_manager) << " " << m_scope_lvl << "\n";);
#ifndef SMTCOMP
        m_case_split_queue->relevant_eh(n);
#endif
        
        if (is_app(n)) {
            if (e_internalized(n)) {
                SASSERT(relevancy());
                enode * e = get_enode(n);
                m_qmanager->relevant_eh(e);
            }

            theory * propagated_th = 0;
            family_id fid = to_app(n)->get_family_id();
            if (fid != m_manager.get_basic_family_id()) {
                theory * th = get_theory(fid);
                if (th != 0) {
                    th->relevant_eh(to_app(n));
                    propagated_th = th; // <<< mark that relevancy_eh was already invoked for theory th.
                }
            }
          
            if (e_internalized(n)) {
                enode *           e = get_enode(n); 
                theory_var_list * l = e->get_th_var_list();
                while (l) {
                    theory_id  th_id = l->get_th_id();
                    theory *   th    = get_theory(th_id);
                    // I don't want to invoke relevant_eh twice for the same n.
                    if (th != propagated_th) 
                        th->relevant_eh(to_app(n));
                    l = l->get_next();
                }
            }
        }
    }

    /**
       \brief Propagate relevancy using the queue of new assigned literals
       located at [qhead, m_assigned_literals.size()).
    */
    void context::propagate_relevancy(unsigned qhead) {
        if (!relevancy())
            return;
        unsigned sz = m_assigned_literals.size();
        while (qhead < sz) {
            literal l      = m_assigned_literals[qhead];
            SASSERT(get_assignment(l) == l_true);
            qhead++;
            bool_var var   = l.var();
            expr * n       = m_bool_var2expr[var];
            m_relevancy_propagator->assign_eh(n, !l.sign());
        }
        m_relevancy_propagator->propagate();
    }

    bool context::propagate_theories() {
        ptr_vector<theory>::iterator it  = m_theory_set.begin();
        ptr_vector<theory>::iterator end = m_theory_set.end();
        for (; it != end; ++it) {
            (*it)->propagate();
            if (inconsistent())
                return false;
        }
        return true;
    }

    void context::propagate_th_eqs() {
        for (unsigned i = 0; i < m_th_eq_propagation_queue.size() && !inconsistent(); i++) {
            new_th_eq curr = m_th_eq_propagation_queue[i];
            theory * th = get_theory(curr.m_th_id);
            TRACE("t_str_eq_bug", tout
                    << "th->name = " << th->get_name() << std::endl
                    << "m_th_id = " << curr.m_th_id << std::endl
                    << "m_lhs = " << curr.m_lhs << std::endl
                    << "m_rhs = " << curr.m_rhs << std::endl
                    << std::endl;);
            SASSERT(th);
            th->new_eq_eh(curr.m_lhs, curr.m_rhs);
#ifdef Z3DEBUG
            push_trail(push_back_trail<context, new_th_eq, false>(m_propagated_th_eqs));
            m_propagated_th_eqs.push_back(curr);
#endif
        }
        m_th_eq_propagation_queue.reset();
    }

    void context::propagate_th_diseqs() {
        for (unsigned i = 0; i < m_th_diseq_propagation_queue.size() && !inconsistent(); i++) {
            new_th_eq curr = m_th_diseq_propagation_queue[i];
            theory * th = get_theory(curr.m_th_id);
            SASSERT(th);
            th->new_diseq_eh(curr.m_lhs, curr.m_rhs);
#ifdef Z3DEBUG
            push_trail(push_back_trail<context, new_th_eq, false>(m_propagated_th_diseqs));
            m_propagated_th_diseqs.push_back(curr);
#endif
        }
        m_th_diseq_propagation_queue.reset();
    }

    bool context::can_theories_propagate() const {
        ptr_vector<theory>::const_iterator it  = m_theory_set.begin();
        ptr_vector<theory>::const_iterator end = m_theory_set.end();
        for (; it != end; ++it) {
            if ((*it)->can_propagate()) {
                return true;
            }
        }
        return false;
    }

    bool context::can_propagate() const {
        return 
            m_qhead != m_assigned_literals.size() ||
            m_relevancy_propagator->can_propagate() ||
            !m_atom_propagation_queue.empty() ||
            m_qmanager->can_propagate() ||
            can_theories_propagate() ||
            !m_eq_propagation_queue.empty() ||
            !m_th_eq_propagation_queue.empty() ||
            !m_th_diseq_propagation_queue.empty();
    }

    bool context::propagate() {
        TRACE("propagate", tout << "propagating... " << m_qhead << ":" << m_assigned_literals.size() << "\n";);
        while (true) {
            if (inconsistent())
                return false;
            unsigned qhead = m_qhead;
            if (!bcp())
                return false;
<<<<<<< HEAD
            if (!propagate_th_case_split())
=======
            if (!propagate_th_case_split(qhead))
>>>>>>> 48e37b0e
                return false;
            if (get_cancel_flag()) {
                m_qhead = qhead;
                return true;
            }
            SASSERT(!inconsistent());
            propagate_relevancy(qhead);
            if (inconsistent()) 
                return false;
            if (!propagate_atoms())
                return false;
            if (!propagate_eqs())
                return false;
            propagate_th_eqs();
            propagate_th_diseqs();
            if (inconsistent()) 
                return false;
            if (!propagate_theories())
                return false;
            m_qmanager->propagate();
            if (inconsistent())
                return false;
            if (resource_limits_exceeded()) {
                m_qhead = qhead;
                return true;
            }
            if (!can_propagate()) {
                CASSERT("diseq_bug", inconsistent() || check_missing_diseq_conflict());
                CASSERT("eqc_bool", check_eqc_bool_assignment());
                return true;
            }
        }
    }

    void context::set_conflict(b_justification js, literal not_l) {
        if (!inconsistent()) {
            TRACE("set_conflict", display_literal_verbose(tout, not_l); display(tout, js); );
            m_conflict = js;
            m_not_l    = not_l;
        }
    }

    void context::assign_quantifier(quantifier * q) {
        TRACE("assumption", tout << mk_pp(q, m_manager) << "\n";);
        m_qmanager->assign_eh(q);
    }

    bool context::contains_instance(quantifier * q, unsigned num_bindings, enode * const * bindings) {
        return m_fingerprints.contains(q, q->get_id(), num_bindings, bindings);
    }

    bool context::add_instance(quantifier * q, app * pat, unsigned num_bindings, enode * const * bindings, unsigned max_generation, 
                               unsigned min_top_generation, unsigned max_top_generation, ptr_vector<enode> & used_enodes) {
        return m_qmanager->add_instance(q, pat, num_bindings, bindings, max_generation, min_top_generation, max_top_generation, used_enodes);
    }
    
    void context::rescale_bool_var_activity() {
        svector<double>::iterator it  = m_activity.begin();
        svector<double>::iterator end = m_activity.end();
        for (; it != end; ++it)
            *it *= INV_ACTIVITY_LIMIT;
        m_bvar_inc *= INV_ACTIVITY_LIMIT;
    }

    /**
       \brief Execute next clase split, return false if there are no
       more case splits to be performed.
    */
    bool context::decide() {
        bool_var var;
        lbool phase;
        m_case_split_queue->next_case_split(var, phase);

        if (var == null_bool_var) {
            return false;
        }

        TRACE_CODE({
            static unsigned counter = 0;
            counter++;
            if (counter % 100 == 0) {
                TRACE("activity_profile", 
                      for (unsigned i=0; i<get_num_bool_vars(); i++) {
                          tout << get_activity(i) << " ";
                      }
                      tout << "\n";);
            }});
        
        m_stats.m_num_decisions++;
        
        push_scope();
        TRACE("decide", tout << "splitting, lvl: " << m_scope_lvl << "\n";);

        TRACE("decide_detail", tout << mk_pp(bool_var2expr(var), m_manager) << "\n";);

        bool is_pos;

        if (is_quantifier(m_bool_var2expr[var])) {
            // Overriding any decision on how to assign the quantifier.
            // assigining a quantifier to false is equivalent to make it irrelevant.
            phase = l_false;
        }

        if (phase != l_undef) {
            is_pos = phase == l_true;
        }
        else {
            bool_var_data & d = m_bdata[var];
            
            if (d.try_true_first()) {
                is_pos = true;
            }
            else {
                switch (m_fparams.m_phase_selection) {
                case PS_CACHING:
                case PS_CACHING_CONSERVATIVE:
                case PS_CACHING_CONSERVATIVE2:
                    if (m_phase_cache_on && d.m_phase_available) {
                        TRACE("phase_selection", tout << "using cached value, is_pos: " << m_bdata[var].m_phase << ", var: p" << var << "\n";);
                        is_pos = m_bdata[var].m_phase;
                    }
                    else {
                        TRACE("phase_selection", tout << "setting to false\n";);
                        is_pos = m_phase_default;
                    }
                    break;
                case PS_ALWAYS_FALSE: 
                    is_pos = false;
                    break;
                case PS_ALWAYS_TRUE:
                    is_pos = true;
                    break;
                case PS_RANDOM:
                    is_pos = (m_random() % 2 == 0);
                    break;
                case PS_OCCURRENCE: {
                    literal l(var);
                    is_pos = m_lit_occs[l.index()].size() > m_lit_occs[(~l).index()].size(); 
                    break;
                }
                default:
                    is_pos = false;
                    UNREACHABLE();
                }
            }
        }

        TRACE("decide", tout << "case split pos: " << is_pos << " p" << var << "\n"
              << "activity: " << get_activity(var) << "\n";);

        assign(literal(var, !is_pos), b_justification::mk_axiom(), true);
        return true;
    }

    /**
       \brief Update counter that is used to enable/disable phase caching.
    */
    void context::update_phase_cache_counter() {
        m_phase_counter++;
        if (m_phase_cache_on) {
            if (m_phase_counter >= m_fparams.m_phase_caching_on) {
                m_phase_counter  = 0;
                m_phase_cache_on = false;
                if (m_fparams.m_phase_selection == PS_CACHING_CONSERVATIVE2)
                    m_phase_default = !m_phase_default;
            }
        }
        else {
            if (m_phase_counter >= m_fparams.m_phase_caching_off) {
                m_phase_counter  = 0;
                m_phase_cache_on = true;
                if (m_fparams.m_phase_selection == PS_CACHING_CONSERVATIVE2)
                    m_phase_default = !m_phase_default;
            }
        }
    }

    /**
       \brief Create an internal backtracking point
    */
    void context::push_scope() {

        if (m_manager.has_trace_stream())
            m_manager.trace_stream() << "[push] " << m_scope_lvl << "\n";

        m_scope_lvl++;
        m_region.push_scope();
        m_scopes.push_back(scope());
        scope & s = m_scopes.back();

        m_relevancy_propagator->push();
        s.m_assigned_literals_lim    = m_assigned_literals.size();
        s.m_trail_stack_lim          = m_trail_stack.size();
        s.m_aux_clauses_lim          = m_aux_clauses.size();
        s.m_justifications_lim       = m_justifications.size();
        s.m_units_to_reassert_lim    = m_units_to_reassert.size();

        m_qmanager->push();

        m_fingerprints.push_scope();
        m_case_split_queue->push_scope();
        m_asserted_formulas.push_scope();
        
        ptr_vector<theory>::iterator it  = m_theory_set.begin();
        ptr_vector<theory>::iterator end = m_theory_set.end();
        for (; it != end; ++it)
            (*it)->push_scope_eh();
        CASSERT("context", check_invariant());
    }

    /**
       \brief Execute generic undo-objects.
    */
    void context::undo_trail_stack(unsigned old_size) {
        ::undo_trail_stack(*this, m_trail_stack, old_size);
    }

    /**
       \brief Remove watch literal idx from the given clause.
       
       \pre idx must be 0 or 1.
    */
    void context::remove_watch_literal(clause * cls, unsigned idx) {
        m_watches[(~cls->get_literal(idx)).index()].remove_clause(cls);
    }

    /**
       \brief Update the index used for backward subsumption.
    */
    void context::remove_lit_occs(clause * cls) {
        unsigned num_lits = cls->get_num_literals();
        for (unsigned i = 0; i < num_lits; i++) {
            literal l = cls->get_literal(i);
            m_lit_occs[l.index()].erase(cls);
        }
    }

    void context::remove_cls_occs(clause * cls) {
        remove_watch_literal(cls, 0);
        remove_watch_literal(cls, 1);
        if (lit_occs_enabled())
            remove_lit_occs(cls);
    }

    /**
       \brief Delete the given clause. 
       
       \pre Clause is not in the reinit stack.
    */
    void context::del_clause(clause * cls) {
        SASSERT(m_flushing || !cls->in_reinit_stack());
        if (!cls->deleted()) 
            remove_cls_occs(cls);
        cls->deallocate(m_manager);
        m_stats.m_num_del_clause++;
    }

    /**
       \brief Delete the clauses in v at locations [old_size .. v.size())
       Reduce the size of v to old_size.
    */
    void context::del_clauses(clause_vector & v, unsigned old_size) {
        SASSERT(old_size <= v.size());
        clause_vector::iterator begin = v.begin() + old_size;
        clause_vector::iterator it    = v.end();
        while (it != begin) {
            --it;
            del_clause(*it);
        }
        v.shrink(old_size);
    }

#if 0
    void context::mark_as_deleted(clause * cls) {
        SASSERT(!cls->deleted());
        remove_cls_occs(cls);
        cls->mark_as_deleted(m_manager);
    }
#endif

    /**
       \brief Undo variable assignments.
    */
    void context::unassign_vars(unsigned old_lim) {
        SASSERT(old_lim <= m_assigned_literals.size());

        unsigned i = m_assigned_literals.size();
        while (i != old_lim) {
            --i;
            literal l                  = m_assigned_literals[i];
            m_assignment[l.index()]    = l_undef;
            m_assignment[(~l).index()] = l_undef;
            bool_var v                 = l.var();
            bool_var_data & d          = get_bdata(v);
            d.set_null_justification();
            m_case_split_queue->unassign_var_eh(v);
        }
        
        m_assigned_literals.shrink(old_lim);
        m_qhead = old_lim;
        SASSERT(m_qhead == m_assigned_literals.size());
    }

    /**
       \brief Invoke method del_eh for the justification that will be deleted.
       If the method in_region() returns false, then delete operator is invoked.
    */
    void context::del_justifications(ptr_vector<justification> & justifications, unsigned old_lim) {
        SASSERT(old_lim <= justifications.size());
        unsigned i = justifications.size();
        while (i != old_lim) {
            --i;
            justification * js = justifications[i];
            js->del_eh(m_manager);
            if (!js->in_region()) {
                dealloc(js);
            }
            else {
                // If the justification is in a region, then explicitly invoke the destructor.
                // This is needed because some justification objects contains vectors.
                // The destructors of these vectors need to be invoked.
                js->~justification();
            }
        }
        justifications.shrink(old_lim);
    }

    /**
       \brief Return true if all literals of c are assigned to false.
    */
    bool context::is_empty_clause(clause const * c) const {
        unsigned num_lits = c->get_num_literals();
        for(unsigned i = 0; i < num_lits; i++) {
            literal l = c->get_literal(i);
            if (get_assignment(l) != l_false)
                return false;
        }
        return true;
    }

    /**
       \brief Return true if the given clause contains one and only one unassigned literal.
    */
    bool context::is_unit_clause(clause const * c) const {
        bool found        = false;
        unsigned num_lits = c->get_num_literals();
        for(unsigned i = 0; i < num_lits; i++) {
            literal l = c->get_literal(i);
            switch (get_assignment(l)) {
            case l_false:
                break; // skip
            case l_undef:
                if (found)
                    return false;
                else
                    found = true;
                break;
            case l_true:
                return false; // clause is already satisfied.
            }
        }
        return found;
    }

    /**
       \brief When a clause is reinitialized (see reinit_clauses) enodes and literals may
       need to be recreated. When an enode is recreated, I want to use the same generation
       number it had before being deleted. Otherwise the generation will be 0, and will affect 
       the loop prevetion heuristics used to control quantifier instantiation. 
       Thus, I cache the generation number of enodes that will be deleted during backtracking
       and recreated by reinit_clauses.
    */
    void context::cache_generation(unsigned new_scope_lvl) {
        if (!m_clauses_to_reinit.empty()) {
            unsigned lim = m_scope_lvl;
            if (m_clauses_to_reinit.size() <= lim) {
                SASSERT(!m_clauses_to_reinit.empty());
                lim      = m_clauses_to_reinit.size() - 1;
            }
            for (unsigned i = new_scope_lvl; i <= lim; i++) {
                clause_vector & v = m_clauses_to_reinit[i];
                clause_vector::iterator it  = v.begin();
                clause_vector::iterator end = v.end();
                for (; it != end; ++it) {
                    clause * cls        = *it;
                    cache_generation(cls, new_scope_lvl);
                }
            }
        }
        if (!m_units_to_reassert.empty()) {
            scope & s   = m_scopes[new_scope_lvl];
            unsigned i  = s.m_units_to_reassert_lim;
            unsigned sz = m_units_to_reassert.size();
            for (; i < sz; i++) {
                expr * unit = m_units_to_reassert.get(i);
                cache_generation(unit, new_scope_lvl);
            }
        }
    }

    /**
       \brief See cache_generation(unsigned new_scope_lvl)
    */
    void context::cache_generation(clause const * cls, unsigned new_scope_lvl) {
        cache_generation(cls->get_num_literals(), cls->begin_literals(), new_scope_lvl);
    }

    /**
       \brief See cache_generation(unsigned new_scope_lvl)
    */
    void context::cache_generation(unsigned num_lits, literal const * lits, unsigned new_scope_lvl) {
        for(unsigned i = 0; i < num_lits; i++) {
            bool_var v          = lits[i].var();
            unsigned ilvl       = get_intern_level(v);
            if (ilvl > new_scope_lvl) 
                cache_generation(bool_var2expr(v), new_scope_lvl);
        }
    }
    
    /**
       \brief See cache_generation(unsigned new_scope_lvl)
    */
    void context::cache_generation(expr * n, unsigned new_scope_lvl) {
        ptr_buffer<expr> todo;
        todo.push_back(n);
        while (!todo.empty()) {
            expr * n = todo.back();
            todo.pop_back();
            if (m_cache_generation_visited.contains(n))
                continue;
            m_cache_generation_visited.insert(n);
            if (is_app(n)) {
                if (e_internalized(n)) {
                    enode * e     = get_enode(n);
                    unsigned ilvl = e->get_iscope_lvl();
                    if (ilvl <= new_scope_lvl)
                        continue; // node and its children will not be recreated during backtracking
                    TRACE("cached_generation", tout << "caching: #" << n->get_id() << " " << e->get_generation() << "\n";);
                    m_cached_generation.insert(n, e->get_generation());
                }
                unsigned num_args = to_app(n)->get_num_args();
                for (unsigned i = 0; i < num_args; i++) {
                    expr * arg = to_app(n)->get_arg(i);
                    if (is_app(arg) || is_quantifier(arg))
                        todo.push_back(arg);
                }
            }
            else if (is_quantifier(n) && b_internalized(n)) {
                m_cached_generation.insert(n, m_qmanager->get_generation(to_quantifier(n)));
                todo.push_back(to_quantifier(n)->get_expr());
            }
        }
    }
    
    /**
       \brief See cache_generation(unsigned new_scope_lvl)
    */
    void context::reset_cache_generation() {
        m_cache_generation_visited.reset();
        m_cached_generation.reset();
    }

    /**
       \brief Reinitialize learned clauses (lemmas) that contain boolean variables
       that were deleted during backtracking.
       
       \remark num_bool_vars contains the number of boolean variables alive
       after backtracking. So, a clause contains a dead variable if it
       contains a literal l where l.var() >= num_bool_vars.
    */
    void context::reinit_clauses(unsigned num_scopes, unsigned num_bool_vars) {
        TRACE("reinit_clauses_bug", display_watch_lists(tout););
        if (m_clauses_to_reinit.empty())
            return;
        unsigned lim = m_scope_lvl + num_scopes;
        if (m_clauses_to_reinit.size() <= lim) {
            SASSERT(!m_clauses_to_reinit.empty());
            lim      = m_clauses_to_reinit.size() - 1;
        }
        for (unsigned i = m_scope_lvl+1; i <= lim; i++) {
            clause_vector & v = m_clauses_to_reinit[i];
            clause_vector::iterator it  = v.begin();
            clause_vector::iterator end = v.end();
            for (; it != end; ++it) {
                clause * cls        = *it;
                if (cls->deleted()) {
                    cls->release_atoms(m_manager);
                    cls->m_reinit              = false;
                    cls->m_reinternalize_atoms = false;
                    continue;
                }

                SASSERT(cls->in_reinit_stack());
                bool keep = false;
                if (cls->reinternalize_atoms()) {
                    SASSERT(cls->get_num_atoms() == cls->get_num_literals());
                    for (unsigned j = 0; j < 2; j++) {
                        literal l           = cls->get_literal(j);
                        if (l.var() < static_cast<int>(num_bool_vars)) {
                            // This boolean variable was not deleted during backtracking
                            //
                            // So, it is still a watch literal. I remove the watch, since
                            // the clause may have new watch-literals after reinitialization.
                            remove_watch_literal(cls, j);
                        }
                    }

                    unsigned num        = cls->get_num_literals();

                    if (lit_occs_enabled()) {
                        for (unsigned j = 0; j < num; j++) {
                            literal l           = cls->get_literal(j);
                            if (l.var() < static_cast<int>(num_bool_vars)) {
                                // This boolean variable was not deleted during backtracking
                                //
                                // So, remove it from lit_occs.
                                m_lit_occs[l.index()].erase(cls);
                            }
                        }
                    }
                    
                    unsigned ilvl       = 0;
                    (void)ilvl;
                    for (unsigned j = 0; j < num; j++) {
                        expr * atom     = cls->get_atom(j);
                        bool   sign     = cls->get_atom_sign(j);
                        // Atom can be (NOT foo). This can happen, for example, when 
                        // the NOT-application is a child of an uninterpreted function symbol.
                        // So, when reinternalizing the NOT-atom I should set the gate_ctx to false,
                        // and force expression to be reinternalized.
                        // Otherwise I set gate_ctx to true
                        bool gate_ctx = !m_manager.is_not(atom);
                        internalize(atom, gate_ctx);
                        SASSERT(b_internalized(atom)); 
                        bool_var v      = get_bool_var(atom);
                        DEBUG_CODE({
                            if (get_intern_level(v) > ilvl)
                                ilvl = get_intern_level(v);
                        });
                        literal l(v, sign);
                        cls->set_literal(j, l);
                    }
                    SASSERT(ilvl <= m_scope_lvl);
                    int w1_idx = select_watch_lit(cls, 0);
                    cls->swap_lits(0, w1_idx);
                    int w2_idx = select_watch_lit(cls, 1);
                    cls->swap_lits(1, w2_idx);
                    add_watch_literal(cls, 0);
                    add_watch_literal(cls, 1);

                    if (lit_occs_enabled())
                        add_lit_occs(cls);
                    
                    literal l1 = cls->get_literal(0);
                    literal l2 = cls->get_literal(1);

                    if (get_assignment(l1) == l_false)
                        set_conflict(b_justification(cls));
                    else if (get_assignment(l2) == l_false)
                        assign(l1, b_justification(cls));
                    
                    TRACE("reinit_clauses", tout << "reinit clause:\n"; display_clause_detail(tout, cls); tout << "\n";
                          tout << "activity: " << cls->get_activity() << ", num_bool_vars: " << num_bool_vars << ", scope_lvl: " 
                          << m_scope_lvl << "\n";);
                    keep = true;
                }
                else {
                    SASSERT(!cls->reinternalize_atoms());
                    literal l1 = cls->get_literal(0);
                    literal l2 = cls->get_literal(1);
                    if (get_assignment(l1) == l_false && is_empty_clause(cls)) {
                        set_conflict(b_justification(cls));
                        keep = true;
                    }
                    else if (get_assignment(l2) == l_false && get_assignment(l1) == l_undef && is_unit_clause(cls)) {
                        assign(l1, b_justification(cls));
                        keep = true;
                    }
                }
                
                // SASSERT(!(cls->get_num_literals() == 3 && 
                //          (cls->get_literal(0).index() == 624 || cls->get_literal(0).index() == 103 || cls->get_literal(0).index() == 629) &&
                //          (cls->get_literal(1).index() == 624 || cls->get_literal(1).index() == 103 || cls->get_literal(1).index() == 629) &&
                //          (cls->get_literal(2).index() == 624 || cls->get_literal(2).index() == 103 || cls->get_literal(2).index() == 629)));

                if (keep && m_scope_lvl > m_base_lvl) {
                    m_clauses_to_reinit[m_scope_lvl].push_back(cls);
                }
                else {
                    // clause do not need to be in the reinit stack anymore,
                    // because it will be deleted when the base level is
                    // backtracked.
                    cls->release_atoms(m_manager);
                    cls->m_reinit              = false;
                    cls->m_reinternalize_atoms = false;
                }
            }
            v.reset();
        }
        CASSERT("reinit_clauses", check_clauses(m_lemmas));
        CASSERT("reinit_clauses", check_lit_occs());
        TRACE("reinit_clauses_bug", display_watch_lists(tout););
    }

    void context::reassert_units(unsigned units_to_reassert_lim) {
        unsigned i  = units_to_reassert_lim;
        unsigned sz = m_units_to_reassert.size();
        for (; i < sz; i++) {
            expr * unit   = m_units_to_reassert.get(i);
            bool gate_ctx = true;
            internalize(unit, gate_ctx);
            bool_var v    = get_bool_var(unit);
            bool sign     = m_units_to_reassert_sign[i] != 0;
            literal l(v, sign);
            assign(l, b_justification::mk_axiom());
            TRACE("reassert_units", tout << "reasserting #" << unit->get_id() << " " << sign << " @ " << m_scope_lvl << "\n";);
        }
        if (at_base_level()) {
            m_units_to_reassert.reset();
            m_units_to_reassert_sign.reset();
        }
    }

    /**
       \brief Backtrack 'num_scopes' scope levels. Return the number
       of boolean variables before reinitializing clauses. This value
       is useful because it can be used to detect which boolean variables
       were deleted.
       
       \warning This method will not invoke reset_cache_generation.
    */
    unsigned context::pop_scope_core(unsigned num_scopes) {

        if (m_manager.has_trace_stream())
            m_manager.trace_stream() << "[pop] " << num_scopes << " " << m_scope_lvl << "\n";

        TRACE("context", tout << "backtracking: " << num_scopes << "\n";);
        TRACE("pop_scope_detail", display(tout););
        SASSERT(num_scopes > 0);
        SASSERT(num_scopes <= m_scope_lvl);
        SASSERT(m_scopes.size() == m_scope_lvl);

        unsigned new_lvl    = m_scope_lvl - num_scopes;
        
        cache_generation(new_lvl);
        m_qmanager->pop(num_scopes);
        m_case_split_queue->pop_scope(num_scopes);

        TRACE("pop_scope", tout << "backtracking: " << num_scopes << ", new_lvl: " << new_lvl << "\n";);
        scope & s           = m_scopes[new_lvl];
        TRACE("context", tout << "backtracking new_lvl: " << new_lvl << "\n";);

        unsigned units_to_reassert_lim = s.m_units_to_reassert_lim;

        if (new_lvl < m_base_lvl) {
            base_scope & bs = m_base_scopes[new_lvl];
            del_clauses(m_lemmas, bs.m_lemmas_lim);
            m_simp_qhead    = bs.m_simp_qhead_lim;
            if (!bs.m_inconsistent) {
                m_conflict    = null_b_justification;
                m_not_l       = null_literal;
                m_unsat_proof = 0;
            }
            m_base_scopes.shrink(new_lvl);
        } 
        else {
            m_conflict = null_b_justification;
            m_not_l    = null_literal;
        }
        del_clauses(m_aux_clauses, s.m_aux_clauses_lim);

        m_relevancy_propagator->pop(num_scopes);

        m_fingerprints.pop_scope(num_scopes);
        unassign_vars(s.m_assigned_literals_lim);
        undo_trail_stack(s.m_trail_stack_lim);
        
        ptr_vector<theory>::iterator it  = m_theory_set.begin();
        ptr_vector<theory>::iterator end = m_theory_set.end();
        for (; it != end; ++it) {
            (*it)->pop_scope_eh(num_scopes);
        }

        del_justifications(m_justifications, s.m_justifications_lim);

        m_asserted_formulas.pop_scope(num_scopes);

        m_eq_propagation_queue.reset();
        m_th_eq_propagation_queue.reset();
        m_th_diseq_propagation_queue.reset();
        m_atom_propagation_queue.reset();

        m_region.pop_scope(num_scopes);
        m_scopes.shrink(new_lvl);

        m_scope_lvl         = new_lvl;
        if (new_lvl < m_base_lvl) {
            m_base_lvl      = new_lvl; 
            m_search_lvl    = new_lvl; // Remark: not really necessary
        }

        unsigned num_bool_vars = get_num_bool_vars();
        // any variable >= num_bool_vars was deleted during backtracking.
        reinit_clauses(num_scopes, num_bool_vars);
        reassert_units(units_to_reassert_lim);
        TRACE("pop_scope_detail", tout << "end of pop_scope: \n"; display(tout););
        CASSERT("context", check_invariant());
        return num_bool_vars;
    }

    void context::pop_scope(unsigned num_scopes) {
        pop_scope_core(num_scopes);
        reset_cache_generation();
    }

    void context::pop_to_base_lvl() {
        SASSERT(m_scope_lvl >= m_base_lvl);
        if (!at_base_level()) {
            unsigned num_lvls = m_scope_lvl - m_base_lvl;
            pop_scope(num_lvls);
        }
        SASSERT(m_scope_lvl == m_base_lvl);
    }

    void context::pop_to_search_lvl() {
        unsigned num_levels = m_scope_lvl - get_search_level();
        if (num_levels > 0) {
            pop_scope(num_levels);
        }
    }

    /**
       \brief Simplify the given clause using the assignment.  Return
       true if the clause was already satisfied, and false otherwise.

       \remark This method should only be invoked if we are at the
       base level.
    */
    bool context::simplify_clause(clause * cls) {
        SASSERT(m_scope_lvl == m_base_lvl);
        unsigned s = cls->get_num_literals();
        if (get_assignment(cls->get_literal(0)) == l_true || 
            get_assignment(cls->get_literal(1)) == l_true) {
            // clause is already satisfied.
            return true; 
        }
        
        literal_buffer simp_lits;

        unsigned i = 2;
        unsigned j = i; 
        for(; i < s; i++) { 
            literal l = cls->get_literal(i);
            switch(get_assignment(l)) {
            case l_false: 
                if (m_manager.proofs_enabled()) 
                    simp_lits.push_back(~l);
                if (lit_occs_enabled()) 
                    m_lit_occs[l.index()].erase(cls);
                break;
            case l_undef: 
                cls->set_literal(j, l);
                j++;
                break;
            case l_true: 
                return true;
            } 
        }

        if (j < s) {
            cls->set_num_literals(j);
            SASSERT(j >= 2);
        }

        if (m_manager.proofs_enabled() && !simp_lits.empty()) {
            SASSERT(m_scope_lvl == m_base_lvl);
            justification * js = cls->get_justification();
            justification * new_js = 0;
            if (js->in_region())
                new_js = mk_justification(unit_resolution_justification(m_region, 
                                                                        js, 
                                                                        simp_lits.size(),
                                                                        simp_lits.c_ptr()));
            else
                new_js = alloc(unit_resolution_justification, js, simp_lits.size(), simp_lits.c_ptr());
            cls->set_justification(new_js);
        }
        return false; 
    }

    /**
       \brief Simplify the given vector of clauses starting at the given position.
       Return the number of deleted (already satisfied) clauses.
    */
    unsigned context::simplify_clauses(clause_vector & clauses, unsigned starting_at) {
        unsigned num_del_clauses = 0;
        clause_vector::iterator it  = clauses.begin();
        clause_vector::iterator end = clauses.end();
        it += starting_at;
        clause_vector::iterator it2 = it;
        for(; it != end; ++it) {
            clause * cls = *it;
            SASSERT(!cls->in_reinit_stack());
            TRACE("simplify_clauses_bug", display_clause(tout, cls); tout << "\n";);
            if (cls->deleted()) {
                del_clause(cls);
                num_del_clauses++;
            }
            else if (simplify_clause(cls)) {
                for (unsigned idx = 0; idx < 2; idx++) {
                    literal     l0        = cls->get_literal(idx);
                    b_justification l0_js = get_justification(l0.var());
                    if (l0_js != null_b_justification &&
                        l0_js.get_kind() == b_justification::CLAUSE &&
                        l0_js.get_clause() == cls) {
                        // cls is the explanation of l0
                        // it is safe to replace with axiom, we are at the base level.
                        SASSERT(m_scope_lvl == m_base_lvl);
                        bool_var v0 = l0.var();
                        if (m_manager.proofs_enabled()) {
                            SASSERT(m_search_lvl == m_base_lvl);
                            literal_buffer simp_lits;
                            unsigned num_lits = cls->get_num_literals();
                            for(unsigned i = 0; i < num_lits; i++) { 
                                if (i != idx) {
                                    literal l = cls->get_literal(i);
                                    SASSERT(l != l0);
                                    simp_lits.push_back(~l);
                                }
                            }
                            justification * cls_js = cls->get_justification();
                            justification * js = 0;
                            if (!cls_js || cls_js->in_region()) {
                                // If cls_js is 0 or is allocated in a region, then
                                // we can allocate the new justification in a region too.
                                js = mk_justification(unit_resolution_justification(m_region, 
                                                                                    cls_js,
                                                                                    simp_lits.size(),
                                                                                    simp_lits.c_ptr()));      
                            }
                            else {
                                js = alloc(unit_resolution_justification, cls_js, simp_lits.size(), simp_lits.c_ptr()); 
                                // js took ownership of the justification object.
                                cls->set_justification(0);
                                m_justifications.push_back(js);
                            }
                            set_justification(v0, m_bdata[v0], b_justification(js));
                        }
                        else
                            m_bdata[v0].set_axiom();
                    }
                }
                del_clause(cls);
                num_del_clauses++;
            }
            else {
                *it2 = *it;
                ++it2;
                m_simp_counter += cls->get_num_literals();
            }
        }
        clauses.set_end(it2);
        CASSERT("simplify_clauses", check_invariant());
        return num_del_clauses;
    }

    /**
       \brief Simplify the set of clauses if possible (solver is at base level).
    */
    void context::simplify_clauses() {
        // Remark: when assumptions are used m_scope_lvl >= m_search_lvl > m_base_lvl. Therefore, no simplification is performed.
        if (m_scope_lvl > m_base_lvl)
            return;
        
        unsigned sz = m_assigned_literals.size();
        SASSERT(m_simp_qhead <= sz);

        if (m_simp_qhead == sz || m_simp_counter > 0) {
            TRACE("simplify_clauses", tout << "m_simp_qhead: " << m_simp_qhead << " m_simp_counter: " << m_simp_counter << "\n";);
            return;
        }

        if (m_aux_clauses.empty() && m_lemmas.empty()) {
            TRACE("simplify_clauses", tout << "no clauses to simplify\n";);
            return;
        }

        TRACE("simplify_clauses_detail", tout << "before:\n"; display_clauses(tout, m_lemmas););
        SASSERT(check_clauses(m_lemmas));
        SASSERT(check_clauses(m_aux_clauses));

        IF_VERBOSE(2, verbose_stream() << "(smt.simplifying-clause-set"; verbose_stream().flush(););

        // m_simp_counter is used to balance the cost of simplify_clause.
        //
        // After executing simplify_clauses, the counter will contain
        // an approximation of the cost of executing simplify_clauses again.
        // That is, the number of literals that will need to be visited.
        //
        // The value of the counter is decremented each time we visit
        // a variable during propagation.
        //
        m_simp_counter = 0;
        // the field m_simp_qhead is used to check whether there are 
        // new assigned literals at the base level.
        m_simp_qhead = m_assigned_literals.size();

        unsigned num_del_clauses = 0;

        SASSERT(m_scope_lvl == m_base_lvl);
        if (m_base_lvl == 0) {
            num_del_clauses += simplify_clauses(m_aux_clauses, 0);
            num_del_clauses += simplify_clauses(m_lemmas, 0);
        }
        else {
            scope & s       = m_scopes[m_base_lvl - 1];
            base_scope & bs = m_base_scopes[m_base_lvl - 1];
            num_del_clauses += simplify_clauses(m_aux_clauses, s.m_aux_clauses_lim);
            num_del_clauses += simplify_clauses(m_lemmas, bs.m_lemmas_lim);
        }
        TRACE("simp_counter", tout << "simp_counter: " << m_simp_counter << " scope_lvl: " << m_scope_lvl << "\n";);
        IF_VERBOSE(2, verbose_stream() << " :num-deleted-clauses " << num_del_clauses << ")" << std::endl;);
        TRACE("simplify_clauses_detail", tout << "after:\n"; display_clauses(tout, m_lemmas););
        SASSERT(check_clauses(m_lemmas) && check_clauses(m_aux_clauses));
    }

    struct clause_lt {
        bool operator()(clause * cls1, clause * cls2) const { return cls1->get_activity() > cls2->get_activity(); }
    };

    /**
       \brief Delete low activity lemmas
    */
    inline void context::del_inactive_lemmas() {
        if (m_fparams.m_lemma_gc_half)
            del_inactive_lemmas1();
        else
            del_inactive_lemmas2();

        m_num_conflicts_since_lemma_gc = 0;
        if (m_fparams.m_lemma_gc_strategy == LGC_GEOMETRIC) 
            m_lemma_gc_threshold = static_cast<unsigned>(m_lemma_gc_threshold * m_fparams.m_lemma_gc_factor);
    }

    /**
       \brief Delete (approx.) half of low activity lemmas
    */
    void context::del_inactive_lemmas1() {
        unsigned sz            = m_lemmas.size();
        unsigned start_at      = m_base_lvl == 0 ? 0 : m_base_scopes[m_base_lvl - 1].m_lemmas_lim;
        SASSERT(start_at <= sz);
        if (start_at + m_fparams.m_recent_lemmas_size >= sz)
            return;
        IF_VERBOSE(2, verbose_stream() << "(smt.delete-inactive-lemmas"; verbose_stream().flush(););
        SASSERT (m_fparams.m_recent_lemmas_size < sz);
        unsigned end_at        = sz - m_fparams.m_recent_lemmas_size;
        SASSERT(start_at < end_at);
        std::stable_sort(m_lemmas.begin() + start_at, m_lemmas.begin() + end_at, clause_lt());
        unsigned start_del_at  = (start_at + end_at) / 2;
        unsigned i             = start_del_at;
        unsigned j             = i;
        unsigned num_del_cls   = 0;
        TRACE("del_inactive_lemmas", tout << "sz: " << sz << ", start_at: " << start_at << ", end_at: " << end_at 
              << ", start_del_at: " << start_del_at << "\n";);
        for (; i < end_at; i++) {
            clause * cls = m_lemmas[i];
            if (can_delete(cls)) {
                TRACE("del_inactive_lemmas", tout << "deleting: "; display_clause(tout, cls); tout << ", activity: " << 
                      cls->get_activity() << "\n";);
                del_clause(cls);
                num_del_cls++;
            }
            else {
                m_lemmas[j] = cls;
                j++;
            }
        }
        // keep recent clauses
        for (; i < sz; i++) {
            clause * cls = m_lemmas[i];
            if (cls->deleted() && can_delete(cls)) {
                del_clause(cls);
                num_del_cls++;
            }
            else {
                m_lemmas[j] = cls;
                j++;
            }
        }   
        m_lemmas.shrink(j);
        if (m_fparams.m_clause_decay > 1) {
            // rescale activity
            for (i = start_at; i < j; i++) {
                clause * cls = m_lemmas[i];
                cls->set_activity(cls->get_activity() / m_fparams.m_clause_decay);
            }
        }
        IF_VERBOSE(2, verbose_stream() << " :num-deleted-clauses " << num_del_cls << ")" << std::endl;);
    }

    /**
       \brief More sophisticated version of del_inactive_lemmas. Here the lemmas are divided in two
       groups (old and new) based on the value of m_new_old_ratio parameter.
       A clause is deleted/retained based on its activity and relevancy. Clauses with several
       unassigned literals are considered less relevant. The threshold used for activity and relevancy
       depends on which group the clauses is in.
    */
    void context::del_inactive_lemmas2() {
        IF_VERBOSE(2, verbose_stream() << "(smt.delete-inactive-clauses "; verbose_stream().flush(););
        unsigned sz            = m_lemmas.size();
        unsigned start_at      = m_base_lvl == 0 ? 0 : m_base_scopes[m_base_lvl - 1].m_lemmas_lim;
        SASSERT(start_at <= sz);
        unsigned real_sz       = sz - start_at;
        // idx of the first learned clause considered "new"
        unsigned new_first_idx = start_at + (real_sz / m_fparams.m_new_old_ratio) * (m_fparams.m_new_old_ratio - 1);
        SASSERT(new_first_idx <= sz);
        unsigned i             = start_at;
        unsigned j             = i;
        unsigned num_del_cls   = 0;
        for (; i < sz; i++) {
            clause * cls = m_lemmas[i];
            if (can_delete(cls)) {
                if (cls->deleted()) {
                    // clause is already marked for deletion
                    del_clause(cls);
                    num_del_cls++;
                    continue;
                }
                // A clause is deleted if it has low activity and the number of unknowns is greater than a threshold.
                // The activity threshold depends on how old the clause is.
                unsigned act_threshold = m_fparams.m_old_clause_activity - 
                    (m_fparams.m_old_clause_activity - m_fparams.m_new_clause_activity) * ((i - start_at) / real_sz);
                if (cls->get_activity() < act_threshold) {
                    unsigned rel_threshold = (i >= new_first_idx ? m_fparams.m_new_clause_relevancy : m_fparams.m_old_clause_relevancy);
                    if (more_than_k_unassigned_literals(cls, rel_threshold)) {
                        del_clause(cls);
                        num_del_cls++;
                        continue;
                    }
                }
            }
            m_lemmas[j] = cls;
            j++;
            cls->set_activity(static_cast<unsigned>(cls->get_activity() / m_fparams.m_inv_clause_decay));
        }
        SASSERT(j <= sz);
        m_lemmas.shrink(j);
        IF_VERBOSE(2, verbose_stream() << " :num-deleted-clauses " << num_del_cls << ")" << std::endl;);
    }

    /**
       \brief Return true if "cls" has more than (or equal to) k unassigned literals.
    */
    bool context::more_than_k_unassigned_literals(clause * cls, unsigned k) {
        SASSERT(k > 0);
        unsigned num_lits = cls->get_num_literals();
        for(unsigned i = 0; i < num_lits; i++) {
            literal l = cls->get_literal(i);
            if (get_assignment(l) == l_undef) {
                k--;
                if (k == 0) {
                    return true;
                }
            }
        }
        return false;
    }

    void context::register_plugin(simplifier_plugin * s) { 
        SASSERT(!already_internalized());
        SASSERT(m_scope_lvl == 0);
        m_asserted_formulas.register_simplifier_plugin(s); 
    }

#ifdef Z3DEBUG
    /**
       \brief Return true if a symbol of the given theory was already internalized.
    */
    bool context::already_internalized_theory(theory * th) const {
        return already_internalized_theory_core(th, m_b_internalized_stack) || already_internalized_theory_core(th, m_e_internalized_stack);
    }

    /**
       \brief Auxiliary method for #already_internalized_theory.
    */
    bool context::already_internalized_theory_core(theory * th, expr_ref_vector const & s) const {
        expr_mark visited;
        family_id fid = th->get_id();
        unsigned sz = s.size();
        for (unsigned i = 0; i < sz; i++) {
            expr * n = s.get(i);
            if (uses_theory(n, fid, visited))
                return true;
        }
        return false;
    }
#endif

    void context::register_plugin(theory * th) { 
        if (m_theories.get_plugin(th->get_family_id()) != 0) {
            dealloc(th);
            return; // context already has a theory for the given family id.
        }
        SASSERT(std::find(m_theory_set.begin(), m_theory_set.end(), th) == m_theory_set.end());
        SASSERT(!already_internalized_theory(th));
        th->init(this);
        m_theories.register_plugin(th); 
        m_theory_set.push_back(th);
        {
#ifdef Z3DEBUG
            // It is unsafe to invoke push_trail from the method push_scope_eh.
            flet<bool> l(m_trail_enabled, false);
#endif
            for (unsigned i = 0; i < m_scope_lvl; ++i)
                th->push_scope_eh();
        }
    }

    void context::push() {
        TRACE("trigger_bug", tout << "context::push()\n";);
        pop_to_base_lvl();
        setup_context(false);
        bool was_consistent = !inconsistent();
        internalize_assertions(); // internalize assertions before invoking m_asserted_formulas.push_scope
        propagate();
        if (was_consistent && inconsistent()) {
            // logical context became inconsistent during user PUSH
            VERIFY(!resolve_conflict()); // build the proof
        }
        push_scope();
        m_base_scopes.push_back(base_scope());
        base_scope & bs              = m_base_scopes.back();
        bs.m_lemmas_lim              = m_lemmas.size();
        bs.m_inconsistent            = inconsistent();
        bs.m_simp_qhead_lim          = m_simp_qhead;
        m_base_lvl++;
        m_search_lvl++; // Not really necessary. But, it is useful to enforce the invariant m_search_lvl >= m_base_lvl
        SASSERT(m_base_lvl <= m_scope_lvl);
    }

    void context::pop(unsigned num_scopes) {
        SASSERT (num_scopes > 0);
        pop_to_base_lvl();
        pop_scope(num_scopes);
    }

    /**
       \brief Free memory allocated by logical context.
    */
    void context::flush() {
        flet<bool> l1(m_flushing, true);
        TRACE("flush", tout << "m_scope_lvl: " << m_scope_lvl << "\n";);
        m_relevancy_propagator = 0;
        m_model_generator->reset();
        ptr_vector<theory>::iterator it  = m_theory_set.begin();
        ptr_vector<theory>::iterator end = m_theory_set.end();
        for (; it != end; ++it)
            (*it)->flush_eh(); 
        undo_trail_stack(0);
        m_qmanager = 0;
        del_clauses(m_aux_clauses, 0);
        del_clauses(m_lemmas, 0);
        del_justifications(m_justifications, 0);
        if (m_is_diseq_tmp) { 
            m_is_diseq_tmp->del_eh(m_manager, false);
            m_manager.dec_ref(m_is_diseq_tmp->get_owner()); 
            enode::del_dummy(m_is_diseq_tmp);
            m_is_diseq_tmp = 0; 
        } 
        std::for_each(m_almost_cg_tables.begin(), m_almost_cg_tables.end(), delete_proc<almost_cg_table>());
    }

    void context::assert_expr_core(expr * e, proof * pr) {
        if (get_cancel_flag()) return;
        SASSERT(is_well_sorted(m_manager, e));
        TRACE("begin_assert_expr", tout << mk_pp(e, m_manager) << "\n";);
        TRACE("begin_assert_expr_ll", tout << mk_ll_pp(e, m_manager) << "\n";);
        pop_to_base_lvl();
        if (pr == 0)
            m_asserted_formulas.assert_expr(e);
        else
            m_asserted_formulas.assert_expr(e, pr);
        TRACE("end_assert_expr_ll", ast_mark m; m_asserted_formulas.display_ll(tout, m););
    }

    void context::assert_expr(expr * e) {
        assert_expr(e, 0);
    }

    void context::assert_expr(expr * e, proof * pr) {
        timeit tt(get_verbosity_level() >= 100, "smt.simplifying");
        assert_expr_core(e, pr);
    }

    class case_split_insert_trail : public trail<context> {
        literal l;
    public:
        case_split_insert_trail(literal l):
            l(l) {
<<<<<<< HEAD

=======
>>>>>>> 48e37b0e
        }
        virtual void undo(context & ctx) {
            ctx.undo_th_case_split(l);
        }
    };

    void context::mk_th_case_split(unsigned num_lits, literal * lits) {
        TRACE("theory_case_split", display_literals_verbose(tout << "theory case split: ", num_lits, lits); tout << std::endl;);
        // If we don't use the theory case split heuristic,
        // for each pair of literals (l1, l2) we add the clause (~l1 OR ~l2)
<<<<<<< HEAD
        // to enforce the condition that more than one literal can't be
        // assigned 'true' simultaneously.
=======
        // to enforce the condition that at most one literal can be assigned 'true'.
>>>>>>> 48e37b0e
        if (!m_fparams.m_theory_case_split) {
            for (unsigned i = 0; i < num_lits; ++i) {
                for (unsigned j = i+1; j < num_lits; ++j) {
                    literal l1 = lits[i];
                    literal l2 = lits[j];
<<<<<<< HEAD
                    literal excl[2] = {~l1, ~l2};
                    justification * j_excl = 0;
                    mk_clause(2, excl, j_excl);
                }
            }
        } else {
            literal_vector new_case_split; // TODO is it okay to allocate this on the stack?
            for (unsigned i = 0; i < num_lits; ++i) {
                literal l = lits[i];
                // TODO do we need to enforce this invariant? can we make undo information work without it?
=======
                    mk_clause(~l1, ~l2, (justification*) 0);
                }
            }
        } else {
            literal_vector new_case_split;
            for (unsigned i = 0; i < num_lits; ++i) {
                literal l = lits[i];
>>>>>>> 48e37b0e
                SASSERT(!m_all_th_case_split_literals.contains(l.index()));
                m_all_th_case_split_literals.insert(l.index());
                push_trail(case_split_insert_trail(l));
                new_case_split.push_back(l);
            }
            m_th_case_split_sets.push_back(new_case_split);
            push_trail(push_back_vector<context, vector<literal_vector> >(m_th_case_split_sets));
            for (unsigned i = 0; i < num_lits; ++i) {
                literal l = lits[i];
                if (!m_literal2casesplitsets.contains(l.index())) {
                    m_literal2casesplitsets.insert(l.index(), vector<literal_vector>());
                }
                m_literal2casesplitsets[l.index()].push_back(new_case_split);
            }
            TRACE("theory_case_split", tout << "tracking case split literal set { ";
<<<<<<< HEAD
            for (unsigned i = 0; i < num_lits; ++i) {
                tout << lits[i].index() << " ";
            }
            tout << "}" << std::endl;
            );
        }
    }

    void context::add_theory_aware_branching_info(bool_var v, double priority, lbool phase) {
        m_case_split_queue->add_theory_aware_branching_info(v, priority, phase);
    }

=======
                  for (unsigned i = 0; i < num_lits; ++i) {
                      tout << lits[i].index() << " ";
                  }
                  tout << "}" << std::endl;
                  );
        }
    }

>>>>>>> 48e37b0e
    void context::undo_th_case_split(literal l) {
        m_all_th_case_split_literals.remove(l.index());
        if (m_literal2casesplitsets.contains(l.index())) {
            if (!m_literal2casesplitsets[l.index()].empty()) {
                m_literal2casesplitsets[l.index()].pop_back();
            }
        }
    }

<<<<<<< HEAD
    bool context::propagate_th_case_split() {
=======
    bool context::propagate_th_case_split(unsigned qhead) {
>>>>>>> 48e37b0e
        if (m_all_th_case_split_literals.empty())
            return true;

        // iterate over all literals assigned since the last time this method was called,
        // not counting any literals that get assigned by this method
        // this relies on bcp() to give us its old m_qhead and therefore
        // bcp() should always be called before this method
<<<<<<< HEAD
        unsigned assigned_literal_idx = m_th_case_split_qhead;
        unsigned assigned_literal_end = m_assigned_literals.size();
        while(assigned_literal_idx < assigned_literal_end) {
            literal l = m_assigned_literals[assigned_literal_idx];
            TRACE("theory_case_split", tout << "check literal " << l.index() << std::endl; display_literal_verbose(tout, l); tout << std::endl;);
            ++assigned_literal_idx;
            // check if this literal participates in any theory case split
            if (m_all_th_case_split_literals.contains(l.index())) {
                TRACE("theory_case_split", tout << "assigned literal " << l.index() << " is a theory case split literal" << std::endl;);
                // now find the sets of literals which contain l
                vector<literal_vector> case_split_sets = m_literal2casesplitsets.get(l.index(), vector<literal_vector>());
                for (vector<literal_vector>::const_iterator it = case_split_sets.begin(); it != case_split_sets.end(); ++it) {
                    literal_vector case_split_set = *it;
                    TRACE("theory_case_split", tout << "found case split set { ";
                        for(literal_vector::iterator set_it = case_split_set.begin(); set_it != case_split_set.end(); ++set_it) {
                            tout << set_it->index() << " ";
                        }
                        tout << "}" << std::endl;);
                    for(literal_vector::iterator set_it = case_split_set.begin(); set_it != case_split_set.end(); ++set_it) {
                        literal l2 = *set_it;
                        if (l2 != l) {
                            b_justification js(l);
                            switch (get_assignment(l2)) {
                            case l_false:
                                TRACE("theory_case_split", tout << "case split literal " << l2.index() << " is already assigned False" << std::endl;);
                                break;
                            // TODO these next two cases can be combined. I'm doing this for debugging purposes
                            case l_undef:
                                TRACE("theory_case_split", tout << "case split literal " << l2.index() << " is not assigned" << std::endl;);
                                assign(~l2, js);
                                break;
                            case l_true:
                                TRACE("theory_case_split", tout << "case split literal " << l2.index() << " is already assigned True" << std::endl;);
                                assign(~l2, js);
                                break;
                            }
                            if (inconsistent()) {
                                TRACE("theory_case_split", tout << "conflict detected!" << std::endl;);
                                return false;
                            }
=======

        unsigned assigned_literal_end = m_assigned_literals.size();
        for (; qhead < assigned_literal_end; ++qhead) {
            literal l = m_assigned_literals[qhead];
            TRACE("theory_case_split", tout << "check literal " << l.index() << std::endl; display_literal_verbose(tout, l); tout << std::endl;);
            // check if this literal participates in any theory case split
            if (!m_all_th_case_split_literals.contains(l.index())) {
                continue;
            }
            TRACE("theory_case_split", tout << "assigned literal " << l.index() << " is a theory case split literal" << std::endl;);
            // now find the sets of literals which contain l
            vector<literal_vector> const& case_split_sets = m_literal2casesplitsets[l.index()];
            for (vector<literal_vector>::const_iterator it = case_split_sets.begin(); it != case_split_sets.end(); ++it) {
                literal_vector case_split_set = *it;
                TRACE("theory_case_split", tout << "found case split set { ";
                      for(literal_vector::iterator set_it = case_split_set.begin(); set_it != case_split_set.end(); ++set_it) {
                          tout << set_it->index() << " ";
                      }
                      tout << "}" << std::endl;);
                for(literal_vector::iterator set_it = case_split_set.begin(); set_it != case_split_set.end(); ++set_it) {
                    literal l2 = *set_it;
                    if (l2 != l) {
                        b_justification js(l);
                        TRACE("theory_case_split", tout << "case split literal "; l2.display(tout, m_manager, m_bool_var2expr.c_ptr()););
                        assign(~l2, js);
                        if (inconsistent()) {
                            TRACE("theory_case_split", tout << "conflict detected!" << std::endl;);
                            return false;
>>>>>>> 48e37b0e
                        }
                    }
                }
            }
        }
        // if we get here without detecting a conflict, we're fine
        return true;
    }

    bool context::reduce_assertions() {
        if (!m_asserted_formulas.inconsistent()) {
            SASSERT(at_base_level());
            m_asserted_formulas.reduce();
        }
        return m_asserted_formulas.inconsistent();
    }

    void context::internalize_assertions() {
        if (get_cancel_flag()) return;
        TRACE("internalize_assertions", tout << "internalize_assertions()...\n";);
        timeit tt(get_verbosity_level() >= 100, "smt.preprocessing");
        reduce_assertions();
        if (!m_asserted_formulas.inconsistent()) {
            unsigned sz    = m_asserted_formulas.get_num_formulas();
            unsigned qhead = m_asserted_formulas.get_qhead();
            while (qhead < sz) {
                if (get_cancel_flag()) {
                    m_asserted_formulas.commit(qhead);
                    return;
                }
                expr * f   = m_asserted_formulas.get_formula(qhead);
                proof * pr = m_asserted_formulas.get_formula_proof(qhead);
                internalize_assertion(f, pr, 0);
                qhead++;
            }
            m_asserted_formulas.commit();
        }
        if (m_asserted_formulas.inconsistent() && !inconsistent()) {
            proof * pr = m_asserted_formulas.get_inconsistency_proof();
            if (pr == 0) {
                set_conflict(b_justification::mk_axiom());
            }
            else {
                set_conflict(mk_justification(justification_proof_wrapper(*this, pr)));
                m_unsat_proof = pr;
            }
        }
        TRACE("internalize_assertions", tout << "after internalize_assertions()...\n";
              tout << "inconsistent: " << inconsistent() << "\n";);
    }

    bool is_valid_assumption(ast_manager & m, expr * assumption) {
        if (!m.is_bool(assumption))
            return false;
        if (is_uninterp_const(assumption))
            return true;
        if (m.is_not(assumption) && is_uninterp_const(to_app(assumption)->get_arg(0)))
            return true;
        return false;
    }

    /**
       \brief Assumptions must be uninterpreted boolean constants (aka propositional variables).
    */
    bool context::validate_assumptions(unsigned num_assumptions, expr * const * assumptions) {
        for (unsigned i = 0; i < num_assumptions; i++) {
            SASSERT(assumptions[i]);
            if (!is_valid_assumption(m_manager, assumptions[i])) {
                warning_msg("an assumption must be a propositional variable or the negation of one");
                return false; 
            }
        }
        return true;
    }

    void context::init_assumptions(unsigned num_assumptions, expr * const * assumptions) {
        reset_assumptions();
        m_literal2assumption.reset();
        m_unsat_core.reset();
        if (num_assumptions > 0) {
            // We must give a chance to the theories to propagate before we create a new scope...
            propagate(); 
            // Internal backtracking scopes (created with push_scope()) must only be created when we are
            // in a consistent context.
            if (inconsistent())
                return; 
            if (get_cancel_flag())
                return;
            push_scope();
            for (unsigned i = 0; i < num_assumptions; i++) {
                expr * curr_assumption = assumptions[i];
                SASSERT(is_valid_assumption(m_manager, curr_assumption));
                proof * pr = m_manager.mk_asserted(curr_assumption);
                internalize_assertion(curr_assumption, pr, 0);
                literal l = get_literal(curr_assumption);
                m_literal2assumption.insert(l.index(), curr_assumption);
                // mark_as_relevant(l); <<< not needed
                // internalize_assertion marked l as relevant.
                SASSERT(is_relevant(l));
                TRACE("assumptions", tout << l << ":" << mk_pp(curr_assumption, m_manager) << "\n";);
                if (m_manager.proofs_enabled())
                    assign(l, mk_justification(justification_proof_wrapper(*this, pr)));
                else
                    assign(l, b_justification::mk_axiom());
                m_assumptions.push_back(l);
                get_bdata(l.var()).m_assumption = true;
            }
        }
        m_search_lvl = m_scope_lvl;
        SASSERT(!(num_assumptions > 0) || m_search_lvl > m_base_lvl);
        SASSERT(!(num_assumptions == 0) || m_search_lvl == m_base_lvl);
    }

    void context::reset_assumptions() {
        literal_vector::iterator it  = m_assumptions.begin();
        literal_vector::iterator end = m_assumptions.end();
        for (; it != end; ++it)
            get_bdata(it->var()).m_assumption = false;
        m_assumptions.reset();
    }

    lbool context::mk_unsat_core() {
        SASSERT(inconsistent());
        if (!tracking_assumptions()) {
            SASSERT(m_assumptions.empty());
            return l_false;
        }
        uint_set already_found_assumptions;
        literal_vector::const_iterator it  = m_conflict_resolution->begin_unsat_core();
        literal_vector::const_iterator end = m_conflict_resolution->end_unsat_core();
        for (; it != end; ++it) {
            literal l = *it;
            TRACE("unsat_core_bug", tout << "answer literal: " << l << "\n";);
            SASSERT(get_bdata(l.var()).m_assumption);
            if (!m_literal2assumption.contains(l.index())) l.neg();
            SASSERT(m_literal2assumption.contains(l.index()));
            if (!already_found_assumptions.contains(l.index())) {
                already_found_assumptions.insert(l.index());
                m_unsat_core.push_back(m_literal2assumption[l.index()]);
            }
        }
        reset_assumptions();
        pop_to_base_lvl(); // undo the push_scope() performed by init_assumptions
        m_search_lvl = m_base_lvl;
        std::sort(m_unsat_core.c_ptr(), m_unsat_core.c_ptr() + m_unsat_core.size(), ast_lt_proc());
        TRACE("unsat_core_bug", tout << "unsat core:\n";
              unsigned sz = m_unsat_core.size();
              for (unsigned i = 0; i < sz; i++) {
                  tout << mk_pp(m_unsat_core.get(i), m_manager) << "\n";
              });
        validate_unsat_core();
        // theory validation of unsat core
        ptr_vector<theory>::iterator th_it = m_theory_set.begin();
        ptr_vector<theory>::iterator th_end = m_theory_set.end();
        for (; th_it != th_end; ++th_it) {
            lbool theory_result = (*th_it)->validate_unsat_core(m_unsat_core);
            if (theory_result == l_undef) {
                return l_undef;
            }
        }
        return l_false;
    }

    /**
       \brief Make some checks before starting the search.
       Return true if succeeded.
    */
    bool context::check_preamble(bool reset_cancel) {
        if (m_manager.has_trace_stream())
            m_manager.trace_stream() << "[begin-check] " << m_scope_lvl << "\n";

        if (memory::above_high_watermark()) {
            m_last_search_failure = MEMOUT;
            return false;
        }
        return true;
    }

    /**
       \brief Execute some finalization code after performing the search.
    */
    lbool context::check_finalize(lbool r) {
        TRACE("after_search", display(tout << "result: " << r << "\n"););
        display_profile(verbose_stream());
        if (r == l_true && get_cancel_flag()) {
            r = l_undef;
        }
        return r;
    }

    /**
       \brief Setup the logical context based on the current set of
       asserted formulas and execute the check command.
       
       \remark A logical context can only be configured at scope level 0,
       and before internalizing any formulas. 
    */
    lbool context::setup_and_check(bool reset_cancel) {
        if (!check_preamble(reset_cancel))
            return l_undef;
        SASSERT(m_scope_lvl == 0);
        SASSERT(!m_setup.already_configured());
        setup_context(m_fparams.m_auto_config);

        expr_ref_vector theory_assumptions(m_manager);
        add_theory_assumptions(theory_assumptions);
        if (!theory_assumptions.empty()) {
            TRACE("search", tout << "Adding theory assumptions to context" << std::endl;);
            return check(theory_assumptions.size(), theory_assumptions.c_ptr(), reset_cancel, true);
        }

        internalize_assertions();
        lbool r = l_undef;
        if (m_asserted_formulas.inconsistent()) {
            r = l_false;
        }
        else {
            TRACE("after_internalization", display(tout););
            if (inconsistent()) {
                VERIFY(!resolve_conflict()); // build the proof
                r = l_false;
            }
            else {
                r = search();
            }
        }
        r = check_finalize(r);
        return r;
    }

    config_mode context::get_config_mode(bool use_static_features) const {
        if (!m_fparams.m_auto_config)
            return CFG_BASIC;
        if (use_static_features)
            return CFG_AUTO;
        return CFG_LOGIC;
    }

    void context::setup_context(bool use_static_features) {
        if (m_setup.already_configured())
            return;
        m_setup(get_config_mode(use_static_features));
        setup_components();
#ifndef _EXTERNAL_RELEASE
        if (m_fparams.m_display_installed_theories) {
            std::cout << "(theories";
            ptr_vector<theory>::iterator it  = m_theory_set.begin();
            ptr_vector<theory>::iterator end = m_theory_set.end();
            for (; it != end; ++it) {
                std::cout << " " << (*it)->get_name();
            }
            std::cout << ")" << std::endl;
        }
#endif
    }

    void context::setup_components() {
        m_asserted_formulas.setup();
        m_random.set_seed(m_fparams.m_random_seed);
        m_dyn_ack_manager.setup();
        m_conflict_resolution->setup();

        if (!relevancy())
            m_fparams.m_relevancy_lemma = false;

        // setup all the theories
        ptr_vector<theory>::iterator it  = m_theory_set.begin();
        ptr_vector<theory>::iterator end = m_theory_set.end();
        for (; it != end; ++it)
            (*it)->setup();
    }

    void context::add_theory_assumptions(expr_ref_vector & theory_assumptions) {
        ptr_vector<theory>::iterator it = m_theory_set.begin();
        ptr_vector<theory>::iterator end = m_theory_set.end();
        for (; it != end; ++it) {
            (*it)->add_theory_assumptions(theory_assumptions);
        }
    }

    lbool context::check(unsigned ext_num_assumptions, expr * const * ext_assumptions, bool reset_cancel, bool already_did_theory_assumptions) {
        m_stats.m_num_checks++;
        TRACE("check_bug", tout << "STARTING check(num_assumptions, assumptions)\n";
              tout << "inconsistent: " << inconsistent() << ", m_unsat_core.empty(): " << m_unsat_core.empty() << "\n";
              m_asserted_formulas.display(tout);
              tout << "-----------------------\n";
              display(tout););
        if (!m_unsat_core.empty())
            m_unsat_core.reset();
        if (!check_preamble(reset_cancel))
            return l_undef;

        expr_ref_vector all_assumptions(m_manager, ext_num_assumptions, ext_assumptions);
        if (!already_did_theory_assumptions) {
            add_theory_assumptions(all_assumptions);            
        }

        unsigned num_assumptions = all_assumptions.size();
        expr * const * assumptions = all_assumptions.c_ptr();

        if (!validate_assumptions(num_assumptions, assumptions))
            return l_undef;
        TRACE("check_bug", tout << "inconsistent: " << inconsistent() << ", m_unsat_core.empty(): " << m_unsat_core.empty() << "\n";);
        TRACE("unsat_core_bug", for (unsigned i = 0; i < num_assumptions; i++) { tout << mk_pp(assumptions[i], m_manager) << "\n";});
        pop_to_base_lvl();
        TRACE("before_search", display(tout););
        SASSERT(at_base_level());
        lbool r = l_undef;
        if (inconsistent()) {
            r = l_false;
        }
        else {
            setup_context(false);
            internalize_assertions();
            TRACE("after_internalize_assertions", display(tout););
            if (m_asserted_formulas.inconsistent()) {
                r = l_false;
            }
            else {
                init_assumptions(num_assumptions, assumptions);
                TRACE("after_internalization", display(tout););
                if (inconsistent()) {
                    VERIFY(!resolve_conflict()); // build the proof
                    lbool result = mk_unsat_core();
                    if (result == l_undef) {
                        r = l_undef;
                    } else {
                        r = l_false;
                    }
                }
                else {
                    r = search();
                    if (r == l_false) {
                        lbool result = mk_unsat_core();
                        if (result == l_undef) {
                            r = l_undef;
                        }
                    }
                }
            }
        }
        r = check_finalize(r);
        return r;
    }

    void context::init_search() {
        ptr_vector<theory>::iterator it  = m_theory_set.begin();
        ptr_vector<theory>::iterator end = m_theory_set.end();
        for (; it != end; ++it)
            (*it)->init_search_eh();
        m_qmanager->init_search_eh();
        m_assumption_core.reset();
        m_incomplete_theories.reset();
        m_num_conflicts                = 0;
        m_num_conflicts_since_restart  = 0;
        m_num_conflicts_since_lemma_gc = 0;
        m_restart_threshold            = m_fparams.m_restart_initial;
        m_restart_outer_threshold      = m_fparams.m_restart_initial;
        m_agility                      = 0.0;
        m_luby_idx                     = 1;
        m_lemma_gc_threshold           = m_fparams.m_lemma_gc_initial;
        m_last_search_failure          = OK;
        m_unsat_proof                  = 0;
        m_unsat_core                   .reset();
        m_dyn_ack_manager              .init_search_eh();
        m_final_check_idx              = 0;
        m_phase_default                = false;
        m_case_split_queue             ->init_search_eh();
        m_next_progress_sample         = 0;
        TRACE("literal_occ", display_literal_num_occs(tout););
        m_timer.start();
    }

    void context::end_search() {
        m_case_split_queue ->end_search_eh();
    }

    void context::inc_limits() {
        if (m_num_conflicts_since_restart >= m_restart_threshold) {
            switch (m_fparams.m_restart_strategy) {
            case RS_GEOMETRIC:
                m_restart_threshold = static_cast<unsigned>(m_restart_threshold * m_fparams.m_restart_factor);
                break;
            case RS_IN_OUT_GEOMETRIC:
                m_restart_threshold = static_cast<unsigned>(m_restart_threshold * m_fparams.m_restart_factor);
                if (m_restart_threshold > m_restart_outer_threshold) {
                    m_restart_threshold = m_fparams.m_restart_initial;
                    m_restart_outer_threshold = static_cast<unsigned>(m_restart_outer_threshold * m_fparams.m_restart_factor);
                }
                break;
            case RS_LUBY:
                m_luby_idx ++;
                m_restart_threshold = static_cast<unsigned>(get_luby(m_luby_idx) * m_fparams.m_restart_initial);
                break;
            case RS_FIXED:
                break;
            case RS_ARITHMETIC:
                m_restart_threshold = static_cast<unsigned>(m_restart_threshold + m_fparams.m_restart_factor);
                break;
            default:
                break;
            }
        }
        m_num_conflicts_since_restart = 0;
    }


    lbool context::search() {
#ifndef _EXTERNAL_RELEASE 
        if (m_fparams.m_abort_after_preproc) {
            exit(1);
        }
#endif
        timeit tt(get_verbosity_level() >= 100, "smt.stats");
        scoped_mk_model smk(*this);
        SASSERT(at_search_level());
        TRACE("search", display(tout); display_enodes_lbls(tout););
        TRACE("search_detail", m_asserted_formulas.display(tout););
        init_search();
        flet<bool> l(m_searching, true);
        TRACE("after_init_search", display(tout););
        IF_VERBOSE(2, verbose_stream() << "(smt.searching)\n";);
        TRACE("search_lite", tout << "searching...\n";);
        lbool    status            = l_undef;
        unsigned curr_lvl          = m_scope_lvl;

        while (true) {
            SASSERT(!inconsistent());

            status = bounded_search();
            TRACE("search_bug", tout << "status: " << status << ", inconsistent: " << inconsistent() << "\n";);
            TRACE("assigned_literals_per_lvl", display_num_assigned_literals_per_lvl(tout); 
                  tout << ", num_assigned: " << m_assigned_literals.size() << "\n";);
                                    
            if (!restart(status, curr_lvl)) {
                break;
            }
        }
        
        TRACE("search_lite", tout << "status: " << status << "\n";);
        TRACE("guessed_literals", 
              expr_ref_vector guessed_lits(m_manager);
              get_guessed_literals(guessed_lits);
              unsigned sz = guessed_lits.size();
              for (unsigned i = 0; i < sz; i++) {
                  tout << mk_pp(guessed_lits.get(i), m_manager) << "\n";
              });
        end_search();
        return status;
    }

    bool context::restart(lbool& status, unsigned curr_lvl) {

        if (m_last_search_failure != OK) {
            if (status != l_false) {
                // build candidate model before returning
                mk_proto_model(status);
                // status = l_undef;
            }
            return false;
        }

        if (status == l_false) {
            return false;
        }
        if (status == l_true) {
            SASSERT(!inconsistent());
            mk_proto_model(l_true);
            // possible outcomes   DONE l_true, DONE l_undef, CONTINUE
            quantifier_manager::check_model_result cmr = m_qmanager->check_model(m_proto_model.get(), m_model_generator->get_root2value());
            if (cmr == quantifier_manager::SAT) {
                // done 
                status = l_true;
                return false;
            }
            if (cmr == quantifier_manager::UNKNOWN) {
                IF_VERBOSE(1, verbose_stream() << "(smt.giveup quantifiers)\n";);
                // giving up
                m_last_search_failure = QUANTIFIERS;
                status = l_undef;
                return false;
            }
        }
        inc_limits();
        if (status == l_true || !m_fparams.m_restart_adaptive || m_agility < m_fparams.m_restart_agility_threshold) {
            SASSERT(!inconsistent());
            IF_VERBOSE(1, verbose_stream() << "(smt.restarting :propagations " << m_stats.m_num_propagations 
                       << " :decisions " << m_stats.m_num_decisions
                       << " :conflicts " << m_stats.m_num_conflicts << " :restart " << m_restart_threshold;
                       if (m_fparams.m_restart_strategy == RS_IN_OUT_GEOMETRIC) {
                           verbose_stream() << " :restart-outer " << m_restart_outer_threshold;
                       }
                       if (m_fparams.m_restart_adaptive) {
                           verbose_stream() << " :agility " << m_agility;
                       }
                       verbose_stream() << ")" << std::endl; verbose_stream().flush(););
            // execute the restart
            m_stats.m_num_restarts++;
            if (m_scope_lvl > curr_lvl) {
                pop_scope(m_scope_lvl - curr_lvl);
                SASSERT(at_search_level());
            }
            ptr_vector<theory>::iterator it  = m_theory_set.begin();
            ptr_vector<theory>::iterator end = m_theory_set.end();
            for (; it != end && !inconsistent(); ++it)
                (*it)->restart_eh();
            TRACE("mbqi_bug_detail", tout << "before instantiating quantifiers...\n";); 
            if (!inconsistent()) {
                m_qmanager->restart_eh();                
            }
            if (inconsistent()) {
                VERIFY(!resolve_conflict());
                status = l_false;
                return false;
            }
        }
        if (m_fparams.m_simplify_clauses)
            simplify_clauses();
        if (m_fparams.m_lemma_gc_strategy == LGC_AT_RESTART)
            del_inactive_lemmas();

        status = l_undef;
        return true;
    }
    
    void context::tick(unsigned & counter) const {
        counter++;
        if (counter > m_fparams.m_tick) {
            IF_VERBOSE(3, verbose_stream() << "(smt.working";
                       verbose_stream() << " :conflicts " << m_num_conflicts;
                       // verbose_stream() << " lemma avg. activity: " << get_lemma_avg_activity();
                       if (m_fparams.m_restart_adaptive)
                       verbose_stream() << " :agility " << m_agility;
                       verbose_stream() << ")" << std::endl; verbose_stream().flush(););
            TRACE("assigned_literals_per_lvl", display_num_assigned_literals_per_lvl(tout); tout << "\n";);
            counter = 0;
        }
    }

    lbool context::bounded_search() {
        unsigned counter = 0;
        
        TRACE("bounded_search", tout << "starting bounded search...\n";);

        while (true) {
            while (!propagate()) {
                TRACE_CODE({
                    static bool first_propagate = true;
                    if (first_propagate) {
                        first_propagate = false;
                        TRACE("after_first_propagate", display(tout););
                    }
                });

                tick(counter);

                if (!resolve_conflict())
                    return l_false;

                SASSERT(m_scope_lvl >= m_base_lvl);
                
                if (!inconsistent()) {
                    if (resource_limits_exceeded())
                        return l_undef;

                    if (get_cancel_flag())
                        return l_undef;
                    
                    if (m_num_conflicts_since_restart > m_restart_threshold && m_scope_lvl - m_base_lvl > 2) {
                        TRACE("search_bug", tout << "bounded-search return undef, inconsistent: " << inconsistent() << "\n";);
                        return l_undef; // restart
                    }

                    if (m_num_conflicts > m_fparams.m_max_conflicts) {
                        TRACE("search_bug", tout << "bounded-search return undef, inconsistent: " << inconsistent() << "\n";);
                        m_last_search_failure = NUM_CONFLICTS;
                        return l_undef;
                    }
                }

                if (m_num_conflicts_since_lemma_gc > m_lemma_gc_threshold &&
                    (m_fparams.m_lemma_gc_strategy == LGC_FIXED || m_fparams.m_lemma_gc_strategy == LGC_GEOMETRIC)) {
                    del_inactive_lemmas();
                }

                m_dyn_ack_manager.propagate_eh();
                CASSERT("dyn_ack", check_clauses(m_lemmas) && check_clauses(m_aux_clauses));
            }
            
            if (resource_limits_exceeded() && !inconsistent()) {
                return l_undef;
            }

            if (get_cancel_flag())
                return l_undef;

            if (m_base_lvl == m_scope_lvl && m_fparams.m_simplify_clauses)
                simplify_clauses();
            
            if (!decide()) {
                final_check_status fcs = final_check();
                TRACE("final_check_result", tout << "fcs: " << fcs << " last_search_failure: " << m_last_search_failure << "\n";);
                switch (fcs) {
                case FC_DONE:
                    return l_true;
                case FC_CONTINUE:
                    break;
                case FC_GIVEUP:
                    return l_undef;
                }
            }

            if (resource_limits_exceeded() && !inconsistent()) {
                m_last_search_failure = RESOURCE_LIMIT;
                return l_undef;
            }
        }
    }

    bool context::resource_limits_exceeded() {
        if (m_searching) {
            // Some of the flags only make sense to check when searching. 
            // For example, the timer is only started in init_search().
            if (m_last_search_failure != OK)
                return true;
            
            if (m_timer.ms_timeout(m_fparams.m_timeout)) {
                m_last_search_failure = TIMEOUT;
                return true;
            }

            if (m_progress_callback) {
                m_progress_callback->fast_progress_sample();
                if (m_fparams.m_progress_sampling_freq > 0 && m_timer.ms_timeout(m_next_progress_sample + 1)) {
                    m_progress_callback->slow_progress_sample();
                    m_next_progress_sample = (unsigned)(m_timer.get_seconds() * 1000) + m_fparams.m_progress_sampling_freq;
                }
            }
        }
            
        if (get_cancel_flag()) {
            m_last_search_failure = CANCELED;
            return true;
        }
        
        if (memory::above_high_watermark()) {
            m_last_search_failure = MEMOUT;
            return true;
        }

        return false;
    }

    final_check_status context::final_check() {
        TRACE("final_check", tout << "final_check inconsistent: " << inconsistent() << "\n"; display(tout); display_normalized_enodes(tout););
        CASSERT("relevancy", check_relevancy());

        if (m_fparams.m_model_on_final_check) {
            mk_proto_model(l_undef);
            model_pp(std::cout, *m_proto_model);
            std::cout << "END_OF_MODEL\n";
            std::cout.flush();
        }

        m_stats.m_num_final_checks++;

        final_check_status ok = m_qmanager->final_check_eh(false);
        if (ok != FC_DONE)
            return ok;

        m_incomplete_theories.reset();

        unsigned old_idx          = m_final_check_idx;
        unsigned num_th           = m_theory_set.size();
        unsigned range            = num_th + 1;
        final_check_status result = FC_DONE;
        failure  f                = OK;

        do {
            TRACE("final_check_step", tout << "processing: " << m_final_check_idx << ", result: " << result << "\n";);
            final_check_status ok;
            if (m_final_check_idx < num_th) {
                theory * th = m_theory_set[m_final_check_idx];
                IF_VERBOSE(100, verbose_stream() << "(smt.final-check \"" << th->get_name() << "\")\n";);
                ok = th->final_check_eh();
                TRACE("final_check_step", tout << "final check '" << th->get_name() << " ok: " << ok << " inconsistent " << inconsistent() << "\n";);
                if (ok == FC_GIVEUP) {
                    f  = THEORY;
                    m_incomplete_theories.push_back(th);
                }
            }
            else {
                ok = m_qmanager->final_check_eh(true);
                TRACE("final_check_step", tout << "quantifier  ok: " << ok << " " << "inconsistent " << inconsistent() << "\n";);
            }
       
            m_final_check_idx = (m_final_check_idx + 1) % range;
            // IF_VERBOSE(1000, verbose_stream() << "final check status: " << ok << "\n";);
        
            switch (ok) {
            case FC_DONE: 
                break;
            case FC_GIVEUP:
                result = FC_GIVEUP; 
                break;
            case FC_CONTINUE:
                return FC_CONTINUE;
                break;
            }
        }
        while (m_final_check_idx != old_idx);

        TRACE("final_check_step", tout << "result: " << result << "\n";);

        if (can_propagate()) {
            TRACE("final_check_step", tout << "can propagate: continue...\n";);
            return FC_CONTINUE;
        }

        SASSERT(result != FC_DONE || check_th_diseq_propagation());
        TRACE("final_check_step", tout << "RESULT final_check: " << result << "\n";);
        if (result == FC_GIVEUP && f != OK)
            m_last_search_failure = f;
        return result;
    }

    void context::check_proof(proof * pr) {
        if (m_manager.proofs_enabled() && m_fparams.m_check_proof) {
            proof_checker pf(m_manager);
            expr_ref_vector side_conditions(m_manager);
            pf.check(pr, side_conditions);
        }
    }

    void context::forget_phase_of_vars_in_current_level() {
        unsigned head = m_scope_lvl == 0 ? 0 : m_scopes[m_scope_lvl - 1].m_assigned_literals_lim;
        unsigned sz   = m_assigned_literals.size();
        for (unsigned i = head; i < sz; i++) {
            literal l  = m_assigned_literals[i];
            bool_var v = l.var();
            TRACE("forget_phase", tout << "forgeting phase of l: " << l << "\n";);
            m_bdata[v].m_phase_available = false;
        }
    }

    bool context::resolve_conflict() {
        m_stats.m_num_conflicts++;
        m_num_conflicts ++;
        m_num_conflicts_since_restart ++;
        m_num_conflicts_since_lemma_gc ++;
        switch (m_conflict.get_kind()) {
        case b_justification::CLAUSE:
        case b_justification::BIN_CLAUSE:
            m_stats.m_num_sat_conflicts++;
            break;
        default:
            break;
        }
        if (m_fparams.m_phase_selection == PS_CACHING_CONSERVATIVE || m_fparams.m_phase_selection == PS_CACHING_CONSERVATIVE2)
            forget_phase_of_vars_in_current_level();
        m_atom_propagation_queue.reset();
        m_eq_propagation_queue.reset();
        m_th_eq_propagation_queue.reset();
        m_th_diseq_propagation_queue.reset();
        if (m_conflict_resolution->resolve(m_conflict, m_not_l)) {
            unsigned new_lvl = m_conflict_resolution->get_new_scope_lvl();
            unsigned num_lits = m_conflict_resolution->get_lemma_num_literals();
            literal * lits    = m_conflict_resolution->get_lemma_literals();
            
            SASSERT(num_lits > 0);
            unsigned conflict_lvl = get_assign_level(lits[0]);
            SASSERT(conflict_lvl <= m_scope_lvl);

            // When num_lits == 1, then the default behavior is to go 
            // to base-level. If the problem has quantifiers, it may be
            // too expensive to do that, since all instances will need to
            // be recreated. If that is the case, I store the assertions in
            // a special vector and keep reasserting whenever I backtrack.
            // Moreover, I backtrack only one level.
            bool delay_forced_restart = 
                m_fparams.m_delay_units &&
                internalized_quantifiers() && 
                num_lits == 1 && 
                conflict_lvl > m_search_lvl + 1 && 
                !m_manager.proofs_enabled() && 
                m_units_to_reassert.size() < m_fparams.m_delay_units_threshold;
            if (delay_forced_restart) {
                new_lvl = conflict_lvl - 1;
            }

            // Some of the literals/enodes of the conflict clause will be destroyed during
            // backtracking, and will need to be recreated. However, I want to keep
            // the generation number for enodes that are going to be recreated. See 
            // comment in cache_generation(unsigned).
            if (m_conflict_resolution->get_lemma_intern_lvl() > new_lvl)
                cache_generation(num_lits, lits, new_lvl);

            SASSERT(new_lvl < m_scope_lvl);
            TRACE("resolve_conflict_bug", 
                  tout << "m_scope_lvl: " << m_scope_lvl << ", new_lvl: " << new_lvl << ", lemma_intern_lvl: " << m_conflict_resolution->get_lemma_intern_lvl() << "\n";
                  tout << "num_lits: " << num_lits << "\n";
                  for (unsigned i = 0; i < num_lits; i++) {
                      literal l = lits[i];
                      tout << l << " ";
                      display_literal(tout, l); 
                      tout << ", ilvl: " << get_intern_level(l.var()) << "\n" 
                           << mk_pp(bool_var2expr(l.var()), m_manager) << "\n";
                  });

            if (m_manager.has_trace_stream()) {
                m_manager.trace_stream() << "[conflict] ";
                display_literals(m_manager.trace_stream(), num_lits, lits);
                m_manager.trace_stream() << "\n";
            }

#ifdef Z3DEBUG 
            expr_ref_vector expr_lits(m_manager);
            svector<bool>   expr_signs;
            for (unsigned i = 0; i < num_lits; i++) {
                literal l = lits[i];
                SASSERT(get_assignment(l) == l_false);
                expr_lits.push_back(bool_var2expr(l.var()));
                expr_signs.push_back(l.sign());
            }
#endif
            proof * pr = 0;
            if (m_manager.proofs_enabled()) {
                pr = m_conflict_resolution->get_lemma_proof();
                // check_proof(pr);
                TRACE("context_proof", tout << mk_ll_pp(pr, m_manager););
                TRACE("context_proof_hack", 
                      static ast_mark visited;
                      ast_ll_pp(tout, m_manager, pr, visited););
            }
            // I invoke pop_scope_core instead of pop_scope because I don't want
            // to reset cached generations... I need them to rebuild the literals
            // of the new conflict clause.
            if (relevancy()) record_relevancy(num_lits, lits);
            unsigned num_bool_vars = pop_scope_core(m_scope_lvl - new_lvl);
            SASSERT(m_scope_lvl == new_lvl);
            // the logical context may still be in conflict after
            // clauses are reinitialized in pop_scope.
            if (m_conflict_resolution->get_lemma_intern_lvl() > m_scope_lvl) {
                expr * * atoms         = m_conflict_resolution->get_lemma_atoms();
                for (unsigned i = 0; i < num_lits; i++) {
                    literal l   = lits[i];
                    if (l.var() >= static_cast<int>(num_bool_vars)) {
                        // This boolean variable was deleted during backtracking, it need to be recreated.
                        // Remark: atom may be a negative literal (not a). Z3 creates Boolean variables for not-gates that
                        // are nested in terms. Example: let f be a uninterpreted function from Bool -> Int.
                        // Then, given the term (f (not a)), Z3 will create a boolean variable for (not a) when internalizing (f (not a)).
                        expr * atom     = atoms[i];
                        internalize(atom, true);
                        // If atom is actually a negative literal (not a), then get_bool_var will return return null_bool_var.
                        // Thus, we must use get_literal instead. This was a bug/crash in Z3 <= 4.0
                        literal new_l = get_literal(atom);
                        if (l.sign())
                            new_l.neg();
                        // For reference, here is the buggy version
                        // BEGIN BUGGY VERSION
                        // bool_var v = get_bool_var(atom);
                        // CTRACE("resolve_conflict_crash", v == null_bool_var, tout << mk_ismt2_pp(atom, m_manager) << "\n";);
                        // SASSERT(v != null_bool_var);
                        // literal new_l   = literal(v, l.sign());
                        // END BUGGY VERSION
                        lits[i]         = new_l;
                    }
                }
            }
            if (relevancy()) restore_relevancy(num_lits, lits);
            // Resetting the cache manually because I did not invoke pop_scope, but pop_scope_core
            reset_cache_generation();
            TRACE("resolve_conflict_bug", 
                  tout << "AFTER m_scope_lvl: " << m_scope_lvl << ", new_lvl: " << new_lvl << ", lemma_intern_lvl: " << 
                  m_conflict_resolution->get_lemma_intern_lvl() << "\n";
                  tout << "num_lits: " << num_lits << "\n";
                  for (unsigned i = 0; i < num_lits; i++) {
                      literal l = lits[i];
                      tout << l << " ";
                      display_literal(tout, l); 
                      tout << ", ilvl: " << get_intern_level(l.var()) << "\n" 
                           << mk_pp(bool_var2expr(l.var()), m_manager) << "\n";
                  });
#ifdef Z3DEBUG
            for (unsigned i = 0; i < num_lits; i++) {
                literal l = lits[i];
                if (expr_signs[i] != l.sign()) {
                    expr* real_atom;
                    VERIFY(m_manager.is_not(expr_lits.get(i), real_atom));
                    // the sign must have flipped when internalizing
                    CTRACE("resolve_conflict_bug", real_atom != bool_var2expr(l.var()), tout << mk_pp(real_atom, m_manager) << "\n" << mk_pp(bool_var2expr(l.var()), m_manager) << "\n";);
                    SASSERT(real_atom == bool_var2expr(l.var()));
                }
                else {
                    SASSERT(expr_lits.get(i) == bool_var2expr(l.var()));
                }
            }
#endif
            justification * js = 0;
            if (m_manager.proofs_enabled()) {
                js = alloc(justification_proof_wrapper, *this, pr, false);
            }
#if 0
            {
                static unsigned counter = 0; 
                static uint64 total = 0;
                static unsigned max = 0;
                counter++;
                total += num_lits;
                if (num_lits > max) {
                    max = num_lits;
                }
                if (counter % 1000 == 0) {
                    verbose_stream() << "[sat] avg. clause size: " << ((double) total/(double) counter) << ", max: " << max << std::endl;
                    for (unsigned i = 0; i < num_lits; i++) {
                        literal l = lits[i];
                        verbose_stream() << l.sign() << " " << mk_pp(bool_var2expr(l.var()), m_manager) << "\n";
                    }
                }
            }
#endif
            mk_clause(num_lits, lits, js, CLS_LEARNED);
            if (delay_forced_restart) {
                SASSERT(num_lits == 1);
                expr * unit     = bool_var2expr(lits[0].var());
                bool unit_sign  = lits[0].sign();
                m_units_to_reassert.push_back(unit);
                m_units_to_reassert_sign.push_back(unit_sign);
                TRACE("reassert_units", tout << "asserting #" << unit->get_id() << " " << unit_sign << " @ " << m_scope_lvl << "\n";);
            }
            
            m_conflict_resolution->release_lemma_atoms();
            TRACE("context_lemma", tout << "new lemma: "; 
                  literal_vector v(num_lits, lits);
                  std::sort(v.begin(), v.end());
                  for (unsigned i = 0; i < num_lits; i++) {
                      display_literal(tout, v[i]); 
                      tout << "\n";
                      v[i].display(tout, m_manager, m_bool_var2expr.c_ptr());
                      tout << "\n\n";
                  }
                  tout << "\n";);
            decay_bvar_activity();
            update_phase_cache_counter();
            return true;
        }
        else if (m_manager.proofs_enabled()) {
            m_unsat_proof = m_conflict_resolution->get_lemma_proof();
            check_proof(m_unsat_proof);
        }
        return false;
    }
    
    /*
      \brief we record and restore relevancy information for literals in conflict clauses.
      A literal may have been marked relevant within the scope that gets popped during
      conflict resolution. In this case, the literal is no longer marked as relevant after
      the pop. This can cause quantifier instantiation to miss relevant triggers and thereby
      cause incmpleteness.
     */
    void context::record_relevancy(unsigned n, literal const* lits) {
        m_relevant_conflict_literals.reset();
        for (unsigned i = 0; i < n; ++i) {
            m_relevant_conflict_literals.push_back(is_relevant(lits[i]));
        }
    }

    void context::restore_relevancy(unsigned n, literal const* lits) {
        for (unsigned i = 0; i < n; ++i) {
            if (m_relevant_conflict_literals[i] && !is_relevant(lits[i])) {
                mark_as_relevant(lits[i]);
            }
        }
    }

    void context::get_relevant_labels(expr* cnstr, buffer<symbol> & result) {
        if (m_fparams.m_check_at_labels) {
            check_at_labels checker(m_manager);
            if (cnstr && !checker.check(cnstr)) {
                warning_msg("Boogie generated formula that can require multiple '@' labels in a counter-example");
            }
            else {
                unsigned nf = m_asserted_formulas.get_num_formulas();
                for (unsigned i = 0; i < nf; ++i) {
                    expr* fml = m_asserted_formulas.get_formula(i);
                    if (!checker.check(fml)) {
                        warning_msg("Boogie generated formula that can require multiple '@' labels in a counter-example");
                        break;
                    }                    
                }
            }
        }
        
        SASSERT(!inconsistent());
        unsigned sz = m_b_internalized_stack.size();
        for (unsigned i = 0; i < sz; i++) {
            expr * curr = m_b_internalized_stack.get(i);
            if (is_relevant(curr) && get_assignment(curr) == l_true) {
                // if curr is a label literal, then its tags will be copied to result.
                m_manager.is_label_lit(curr, result);
            }
        }
    }
 
    /**
       \brief Collect relevant literals that may be used to block the current assignment.
       If at_lbls is true, then only labels that contains '@' are considered. (This is a hack for Boogie).
       This hack is also available in the Simplify theorem prover.
    */
    void context::get_relevant_labeled_literals(bool at_lbls, expr_ref_vector & result) {
        SASSERT(!inconsistent());
        buffer<symbol> lbls;
        unsigned sz = m_b_internalized_stack.size();
        for (unsigned i = 0; i < sz; i++) {
            expr * curr = m_b_internalized_stack.get(i);
            if (is_relevant(curr) && get_assignment(curr) == l_true) {
                lbls.reset();
                if (m_manager.is_label_lit(curr, lbls)) {
                    bool include = false;
                    if (at_lbls) {
                        // include if there is a label with the '@' sign.
                        buffer<symbol>::const_iterator it  = lbls.begin();
                        buffer<symbol>::const_iterator end = lbls.end();
                        for (; it != end; ++it) {
                            symbol const & s = *it;
                            if (s.contains('@')) {
                                include = true;
                                break;
                            }
                        }
                    }
                    else {
                        include = true;
                    }
                    if (include)
                        result.push_back(curr);
                }
            }
        }
    }

    /**
       \brief Store in result the (relevant) literal assigned by the
       logical context.
    */
    void context::get_relevant_literals(expr_ref_vector & result) {
        SASSERT(!inconsistent());
        unsigned sz = m_b_internalized_stack.size();
        for (unsigned i = 0; i < sz; i++) {
            expr * curr = m_b_internalized_stack.get(i);
            if (is_relevant(curr)) {
                switch (get_assignment(curr)) {
                case l_true:
                    result.push_back(curr);
                    break;
                case l_false:
                    result.push_back(m_manager.mk_not(curr));
                    break;
                default:
                    break;
                }
            }
        }
    }

    /**
       \brief Store the current set of guessed literals (i.e., case splits).
    */
    void context::get_guessed_literals(expr_ref_vector & result) {
        // The literals between [m_base_lvl, m_search_lvl) are not guesses but assumptions.
        SASSERT(m_base_lvl <= m_scopes.size());
        if (m_search_lvl == m_scopes.size()) {
            // do nothing... there are guesses...
        }
        for (unsigned i = m_search_lvl; i < m_scope_lvl; i++) {
            // This method assumes the first literal assigned in a non base scope level is a guess.
            scope & s          = m_scopes[i];
            unsigned guess_idx = s.m_assigned_literals_lim;
            literal guess      = m_assigned_literals[guess_idx];
            SASSERT(get_justification(guess.var()).get_kind() == b_justification::AXIOM);
            expr_ref lit(m_manager);
            literal2expr(guess, lit);
            result.push_back(lit);
        }
    }

    /**
       \brief Undo object for bool var m_true_first field update.
    */
    class set_true_first_trail : public trail<context> {
        bool_var m_var;
    public:
        set_true_first_trail(bool_var v):m_var(v) {}
        virtual void undo(context & ctx) {
            ctx.m_bdata[m_var].reset_true_first_flag();
        }
    };

    void context::set_true_first_flag(bool_var v) {
        push_trail(set_true_first_trail(v));
        bool_var_data & d = m_bdata[v];
        d.set_true_first_flag();
    }

    bool context::assume_eq(enode * lhs, enode * rhs) {
        if (lhs->get_root() == rhs->get_root())
            return false; // it is not necessary to assume the eq.
        expr * _lhs = lhs->get_owner();
        expr * _rhs = rhs->get_owner();
        expr * eq = mk_eq_atom(_lhs, _rhs);
        TRACE("assume_eq", tout << "creating interface eq:\n" << mk_pp(eq, m_manager) << "\n";);
        if (m_manager.is_false(eq)) {
            return false;
        }
        bool r    = false;
        if (!b_internalized(eq)) {
            // I do not invoke internalize(eq, true), because I want to 
            // mark the try_true_first flag before invoking theory::internalize_eq_eh.
            // Reason: Theories like arithmetic should be able to know if the try_true_first flag is
            // marked or not. They use this information to also mark auxiliary atoms such as:
            //  (<= (- x y) 0)
            //  (>= (- y x) 0)
            // for the new equality atom (= x y).
            if (m_manager.is_eq(eq)) {
                internalize_formula_core(to_app(eq), true);
                bool_var v        = get_bool_var(eq);
                bool_var_data & d = get_bdata(v);
                d.set_eq_flag();
                set_true_first_flag(v);
                sort * s    = m_manager.get_sort(to_app(eq)->get_arg(0));
                theory * th = m_theories.get_plugin(s->get_family_id());
                if (th)
                    th->internalize_eq_eh(to_app(eq), v);
            }
            else {
                internalize(eq, true);
            }
            r = true;
            m_stats.m_num_interface_eqs++;
            TRACE("assume_eq", tout << "new internalization.\n";);
        }
        bool_var v        = get_bool_var(eq);
        bool_var_data & d = m_bdata[v];
        if (!d.try_true_first()) {
            set_true_first_flag(v);
            r       = true;
            TRACE("assume_eq", tout << "marked as ieq.\n";);
        }
        if (get_assignment(v) == l_undef) {
            TRACE("assume_eq", tout << "variable is unassigned.\n";);
            r       = true;
        }
        if (relevancy()) {
            if (!is_relevant(eq)) {
                TRACE("assume_eq", tout << "marking eq as relevant.\n";);
                mark_as_relevant(eq);
                r   = true;
            }
        }
        TRACE("assume_eq", tout << "variable value: " << get_assignment(v) << "\n";);
        TRACE("assume_eq", tout << "assume_eq result: " << r << "\n";);
        return r;
    }

    bool context::is_shared(enode * n) const {
        n = n->get_root();
        unsigned num_th_vars = n->get_num_th_vars();
        if (m_manager.is_ite(n->get_owner())) {
            return true;
        }
        switch (num_th_vars) {
        case 0: {
            return false;
        }
        case 1: {
            if (m_qmanager->is_shared(n)) {
                return true;
            }
            
            // the variabe is shared if the equivalence class of n 
            // contains a parent application.
            
            theory_var_list * l = n->get_th_var_list();
            theory_id th_id     = l->get_th_id();
        
            enode_vector::const_iterator it  = n->begin_parents();
            enode_vector::const_iterator end = n->end_parents();
            for (; it != end; ++it) {
                enode * parent = *it;
                family_id fid = parent->get_owner()->get_family_id();
                if (fid != th_id && fid != m_manager.get_basic_family_id()) {
                    TRACE("is_shared", tout << mk_pp(n->get_owner(), m_manager) << "\nis shared because of:\n" << mk_pp(parent->get_owner(), m_manager) << "\n";);
                    return true;
                }
            }
        
            // Some theories implement families of theories. Examples:
            // Arrays and Tuples.  For example, array theory is a
            // parametric theory, that is, it implements several theories:
            // (array int int), (array int (array int int)), ...
            // 
            // Example:
            //
            // a : (array int int)
            // b : (array int int)
            // x : int
            // y : int
            // v : int
            // w : int
            // A : (array (array int int) int)
            //
            // assert (= b (store a x v))
            // assert (= b (store a y w))
            // assert (not (= x y))
            // assert (not (select A a))
            // assert (not (select A b))
            // check
            //
            // In the example above, 'a' and 'b' are shared variables between
            // the theories of (array int int) and (array (array int int) int).
            // Remark: The inconsistency is not going to be detected if they are
            // not marked as shared.
            return get_theory(th_id)->is_shared(l->get_th_var());
        }
        default:
            return true;
        }
    }

    bool context::get_value(enode * n, expr_ref & value) {
        sort * s      = m_manager.get_sort(n->get_owner());
        family_id fid = s->get_family_id();
        theory * th   = get_theory(fid);
        if (th == 0)
            return false;
        return th->get_value(n, value);
    }

    bool context::update_model(bool refinalize) {
        final_check_status fcs = FC_DONE;
        if (refinalize) {
            fcs = final_check();
        }
        TRACE("opt", tout << (refinalize?"refinalize":"no-op") << " " << fcs << "\n";);
        if (fcs == FC_DONE) {
            mk_proto_model(l_true);
            m_model = m_proto_model->mk_model();
            add_rec_funs_to_model();            
        }
            
        return fcs == FC_DONE;
    }

    void context::mk_proto_model(lbool r) {
        TRACE("get_model", 
              display(tout); 
              display_normalized_enodes(tout);
              display_enodes_lbls(tout);
              m_fingerprints.display(tout); 
              );
        failure fl = get_last_search_failure();
        if (fl == MEMOUT || fl == CANCELED || fl == TIMEOUT || fl == NUM_CONFLICTS || fl == RESOURCE_LIMIT) {
            return;
        }

        if (m_fparams.m_model || m_fparams.m_model_on_final_check || m_qmanager->model_based()) {
            m_model_generator->reset();
            m_proto_model = m_model_generator->mk_model();
            m_qmanager->adjust_model(m_proto_model.get());
            TRACE("mbqi_bug", tout << "before complete_partial_funcs:\n"; model_pp(tout, *m_proto_model););
            m_proto_model->complete_partial_funcs();
            TRACE("mbqi_bug", tout << "before cleanup:\n"; model_pp(tout, *m_proto_model););
            m_proto_model->cleanup();
            if (m_fparams.m_model_compact)
                m_proto_model->compress();
            TRACE("mbqi_bug", tout << "after cleanup:\n"; model_pp(tout, *m_proto_model););
        }
    }

    proof * context::get_proof() {
        if (!m_manager.proofs_enabled())
            return 0;
        return m_unsat_proof;
    }

    void context::get_model(model_ref & m) const { 
        if (inconsistent())
            m = 0;
        else
            m = const_cast<model*>(m_model.get()); 
    }

    void context::get_proto_model(proto_model_ref & m) const {
        m = const_cast<proto_model*>(m_proto_model.get());
    }

    failure context::get_last_search_failure() const { 
        return m_last_search_failure; 
    }

    void context::add_rec_funs_to_model() {
        ast_manager& m = m_manager;
        SASSERT(m_model);
        for (unsigned i = 0; i < m_asserted_formulas.get_num_formulas(); ++i) {
            expr* e = m_asserted_formulas.get_formula(i);
            if (is_quantifier(e)) {
                TRACE("context", tout << mk_pp(e, m) << "\n";);
                quantifier* q = to_quantifier(e);
                if (!m.is_rec_fun_def(q)) continue;
                SASSERT(q->get_num_patterns() == 2);
                expr* fn = to_app(q->get_pattern(0))->get_arg(0);
                expr* body = to_app(q->get_pattern(1))->get_arg(0);
                SASSERT(is_app(fn));
                func_decl* f = to_app(fn)->get_decl();
                func_interp* fi = alloc(func_interp, m, f->get_arity());
                fi->set_else(body);
                m_model->register_decl(f, fi);            
            }
        }
    }

};


#ifdef Z3DEBUG
void pp(smt::context & c) {
    c.display(std::cout);
}
#endif<|MERGE_RESOLUTION|>--- conflicted
+++ resolved
@@ -63,7 +63,6 @@
         m_is_diseq_tmp(0),
         m_units_to_reassert(m_manager),
         m_qhead(0),
-        m_th_case_split_qhead(0),
         m_simp_qhead(0),
         m_simp_counter(0),
         m_bvar_inc(1.0),
@@ -341,7 +340,6 @@
     
     bool context::bcp() {
         SASSERT(!inconsistent());
-        m_th_case_split_qhead = m_qhead;
         while (m_qhead < m_assigned_literals.size()) {
             if (get_cancel_flag()) {
                 return true;
@@ -1777,11 +1775,7 @@
             unsigned qhead = m_qhead;
             if (!bcp())
                 return false;
-<<<<<<< HEAD
-            if (!propagate_th_case_split())
-=======
             if (!propagate_th_case_split(qhead))
->>>>>>> 48e37b0e
                 return false;
             if (get_cancel_flag()) {
                 m_qhead = qhead;
@@ -2981,10 +2975,6 @@
     public:
         case_split_insert_trail(literal l):
             l(l) {
-<<<<<<< HEAD
-
-=======
->>>>>>> 48e37b0e
         }
         virtual void undo(context & ctx) {
             ctx.undo_th_case_split(l);
@@ -2995,29 +2985,12 @@
         TRACE("theory_case_split", display_literals_verbose(tout << "theory case split: ", num_lits, lits); tout << std::endl;);
         // If we don't use the theory case split heuristic,
         // for each pair of literals (l1, l2) we add the clause (~l1 OR ~l2)
-<<<<<<< HEAD
-        // to enforce the condition that more than one literal can't be
-        // assigned 'true' simultaneously.
-=======
         // to enforce the condition that at most one literal can be assigned 'true'.
->>>>>>> 48e37b0e
         if (!m_fparams.m_theory_case_split) {
             for (unsigned i = 0; i < num_lits; ++i) {
                 for (unsigned j = i+1; j < num_lits; ++j) {
                     literal l1 = lits[i];
                     literal l2 = lits[j];
-<<<<<<< HEAD
-                    literal excl[2] = {~l1, ~l2};
-                    justification * j_excl = 0;
-                    mk_clause(2, excl, j_excl);
-                }
-            }
-        } else {
-            literal_vector new_case_split; // TODO is it okay to allocate this on the stack?
-            for (unsigned i = 0; i < num_lits; ++i) {
-                literal l = lits[i];
-                // TODO do we need to enforce this invariant? can we make undo information work without it?
-=======
                     mk_clause(~l1, ~l2, (justification*) 0);
                 }
             }
@@ -3025,7 +2998,6 @@
             literal_vector new_case_split;
             for (unsigned i = 0; i < num_lits; ++i) {
                 literal l = lits[i];
->>>>>>> 48e37b0e
                 SASSERT(!m_all_th_case_split_literals.contains(l.index()));
                 m_all_th_case_split_literals.insert(l.index());
                 push_trail(case_split_insert_trail(l));
@@ -3041,20 +3013,6 @@
                 m_literal2casesplitsets[l.index()].push_back(new_case_split);
             }
             TRACE("theory_case_split", tout << "tracking case split literal set { ";
-<<<<<<< HEAD
-            for (unsigned i = 0; i < num_lits; ++i) {
-                tout << lits[i].index() << " ";
-            }
-            tout << "}" << std::endl;
-            );
-        }
-    }
-
-    void context::add_theory_aware_branching_info(bool_var v, double priority, lbool phase) {
-        m_case_split_queue->add_theory_aware_branching_info(v, priority, phase);
-    }
-
-=======
                   for (unsigned i = 0; i < num_lits; ++i) {
                       tout << lits[i].index() << " ";
                   }
@@ -3063,7 +3021,10 @@
         }
     }
 
->>>>>>> 48e37b0e
+    void context::add_theory_aware_branching_info(bool_var v, double priority, lbool phase) {
+        m_case_split_queue->add_theory_aware_branching_info(v, priority, phase);
+    }
+
     void context::undo_th_case_split(literal l) {
         m_all_th_case_split_literals.remove(l.index());
         if (m_literal2casesplitsets.contains(l.index())) {
@@ -3073,11 +3034,7 @@
         }
     }
 
-<<<<<<< HEAD
-    bool context::propagate_th_case_split() {
-=======
     bool context::propagate_th_case_split(unsigned qhead) {
->>>>>>> 48e37b0e
         if (m_all_th_case_split_literals.empty())
             return true;
 
@@ -3085,49 +3042,6 @@
         // not counting any literals that get assigned by this method
         // this relies on bcp() to give us its old m_qhead and therefore
         // bcp() should always be called before this method
-<<<<<<< HEAD
-        unsigned assigned_literal_idx = m_th_case_split_qhead;
-        unsigned assigned_literal_end = m_assigned_literals.size();
-        while(assigned_literal_idx < assigned_literal_end) {
-            literal l = m_assigned_literals[assigned_literal_idx];
-            TRACE("theory_case_split", tout << "check literal " << l.index() << std::endl; display_literal_verbose(tout, l); tout << std::endl;);
-            ++assigned_literal_idx;
-            // check if this literal participates in any theory case split
-            if (m_all_th_case_split_literals.contains(l.index())) {
-                TRACE("theory_case_split", tout << "assigned literal " << l.index() << " is a theory case split literal" << std::endl;);
-                // now find the sets of literals which contain l
-                vector<literal_vector> case_split_sets = m_literal2casesplitsets.get(l.index(), vector<literal_vector>());
-                for (vector<literal_vector>::const_iterator it = case_split_sets.begin(); it != case_split_sets.end(); ++it) {
-                    literal_vector case_split_set = *it;
-                    TRACE("theory_case_split", tout << "found case split set { ";
-                        for(literal_vector::iterator set_it = case_split_set.begin(); set_it != case_split_set.end(); ++set_it) {
-                            tout << set_it->index() << " ";
-                        }
-                        tout << "}" << std::endl;);
-                    for(literal_vector::iterator set_it = case_split_set.begin(); set_it != case_split_set.end(); ++set_it) {
-                        literal l2 = *set_it;
-                        if (l2 != l) {
-                            b_justification js(l);
-                            switch (get_assignment(l2)) {
-                            case l_false:
-                                TRACE("theory_case_split", tout << "case split literal " << l2.index() << " is already assigned False" << std::endl;);
-                                break;
-                            // TODO these next two cases can be combined. I'm doing this for debugging purposes
-                            case l_undef:
-                                TRACE("theory_case_split", tout << "case split literal " << l2.index() << " is not assigned" << std::endl;);
-                                assign(~l2, js);
-                                break;
-                            case l_true:
-                                TRACE("theory_case_split", tout << "case split literal " << l2.index() << " is already assigned True" << std::endl;);
-                                assign(~l2, js);
-                                break;
-                            }
-                            if (inconsistent()) {
-                                TRACE("theory_case_split", tout << "conflict detected!" << std::endl;);
-                                return false;
-                            }
-=======
-
         unsigned assigned_literal_end = m_assigned_literals.size();
         for (; qhead < assigned_literal_end; ++qhead) {
             literal l = m_assigned_literals[qhead];
@@ -3155,7 +3069,6 @@
                         if (inconsistent()) {
                             TRACE("theory_case_split", tout << "conflict detected!" << std::endl;);
                             return false;
->>>>>>> 48e37b0e
                         }
                     }
                 }
