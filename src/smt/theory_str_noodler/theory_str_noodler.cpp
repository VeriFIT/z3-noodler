/*
The skeleton of this code was obtained by Yu-Fang Chen from https://github.com/guluchen/z3.
Eternal glory to Yu-Fang.
*/

#include <algorithm>
#include <sstream>
#include <iostream>
#include <cmath>
#include "ast/ast_pp.h"
#include "smt/theory_str_noodler/theory_str_noodler.h"
#include "smt/smt_context.h"
#include "smt/smt_model_generator.h"
#include "smt/theory_lra.h"
#include "smt/theory_arith.h"
#include "smt/smt_context.h"
#include "ast/seq_decl_plugin.h"
#include "ast/reg_decl_plugins.h"
#include "decision_procedure.h"
#include <mata/nfa.hh>


namespace smt::noodler {
    bool theory_str_noodler::is_over_approximation = false;

    namespace {
        bool IN_CHECK_FINAL = false;
    }

    theory_str_noodler::theory_str_noodler(context& ctx, ast_manager & m, theory_str_noodler_params const & params):
        theory(ctx, ctx.get_manager().mk_family_id("seq")),
        m_params(params),
        m_rewrite(m),
        m_util_a(m),
        m_util_s(m),
        state_len(),
        m_length(m),
        axiomatized_instances() {
    }

    void theory_str_noodler::display(std::ostream &os) const {
        os << "theory_str display" << std::endl;
    }

    void theory_str_noodler::init() {
        theory::init();
        STRACE("str", if (!IN_CHECK_FINAL) tout << "init\n";);
    }

    enode *theory_str_noodler::ensure_enode(expr *e) {
        context &ctx = get_context();
        if (!ctx.e_internalized(e)) {
            ctx.internalize(e, false);
        }
        enode *n = ctx.get_enode(e);
        ctx.mark_as_relevant(n);
        return n;
    }

    theory_var theory_str_noodler::mk_var(enode *const n) {
        if (!m_util_s.is_seq(n->get_expr()) &&
            !m_util_s.is_re(n->get_expr())) {
            return null_theory_var;
        }
        if (is_attached_to_var(n)) {
            return n->get_th_var(get_id());
        } else {
            theory_var v = theory::mk_var(n);
            get_context().attach_th_var(n, this, v);
            get_context().mark_as_relevant(n);
            return v;
        }
    }


    bool theory_str_noodler::internalize_atom(app *const atom, const bool gate_ctx) {
        (void) gate_ctx;
        STRACE("str", tout << "internalize_atom: gate_ctx is " << gate_ctx << ", "
                           << mk_pp(atom, get_manager()) << '\n';);
        context &ctx = get_context();
        if (ctx.b_internalized(atom)) {
            STRACE("str", tout << "done before\n";);
            return true;
        }
        return internalize_term(atom);
    }

    bool theory_str_noodler::internalize_term(app *const term) {
        context &ctx = get_context();

        if (m_util_s.str.is_in_re(term)) {
            if (!ctx.e_internalized(term->get_arg(0))) {
                ctx.internalize(term->get_arg(0), false);
                enode* enode = ctx.get_enode(term->get_arg(0));
                mk_var(enode);
            }
        }

        if (ctx.e_internalized(term)) {
            enode *e = ctx.get_enode(term);
            mk_var(e);
            return true;
        }
        for (auto arg : *term) {
            mk_var(ensure_enode(arg));
        }
        if (m.is_bool(term)) {
            bool_var bv = ctx.mk_bool_var(term);
            ctx.set_var_theory(bv, get_id());
            //We do not want to mark as relevant because it involves
            // irrelevant RE solutions comming from the underlying SAT solver.
            //ctx.mark_as_relevant(bv);
        }

        enode *e = nullptr;
        if (ctx.e_internalized(term)) {
            e = ctx.get_enode(term);
        } else {
            e = ctx.mk_enode(term, false, m.is_bool(term), true);
        }
        mk_var(e);
        if (!ctx.relevancy()) {
            relevant_eh(term);
        }
        return true;
    }

    void theory_str_noodler::apply_sort_cnstr(enode *n, sort *s) {
        mk_var(n);
    }

    void theory_str_noodler::print_ctx(context &ctx) {  // test_hlin
        ast_manager m = get_manager();
        expr_ref_vector dis(m);
        expr_ref_vector vars(m);
        expr_ref_vector cons(m);
        expr_ref_vector unfixed(m);

        expr_ref_vector con(get_manager());
        expr_ref_vector un(get_manager());

        ctx.get_assignments(con);
        std::cout << "Assignment :" << con.size() << " " << un.size() << std::endl;
        for(expr* e : con) {
            std::cout << "OOO " << mk_pp(e, m) << " " << ctx.is_relevant(e) << " " << ctx.b_internalized(e) << " " << ctx.find_assignment(e);
            if(ctx.b_internalized(e)) {
                std::cout << ctx.get_bool_var(e);
            }
            std::cout << std::endl;
        }

        return;

        std::cout << ctx.get_unsat_core_size() << std::endl;
        std::cout << "~~~~~ print ctx start ~~~~~~~\n";
//        context& ctx = get_context();
        unsigned nFormulas = ctx.get_num_asserted_formulas();
        expr_ref_vector Literals(get_manager()), Assigns(get_manager());
        ctx.get_guessed_literals(Literals);
        ctx.get_assignments(Assigns);
        std::cout << "~~~~~~ from get_asserted_formulas ~~~~~~\n";
        for (unsigned i = 0; i < nFormulas; ++i) {
            expr *ex = ctx.get_asserted_formula(i);
            std::cout << mk_pp(ex, get_manager()) << " relevant? " << ctx.is_relevant(ex) << std::endl;
        }
        std::cout << "~~~~~~ from get_guessed_literals ~~~~~~\n";
        for (auto &e : Literals) {
            std::cout << mk_pp(e, get_manager()) << " relevant? " << ctx.is_relevant(e) << std::endl;
        }
        std::cout << "~~~~~~ from get_assignments ~~~~~~\n";
        for (auto &e : Assigns) {
//            print_ast(e);
            std::cout << mk_pp(e, get_manager()) << " relevant? " << ctx.is_relevant(e) << std::endl;
        }
        std::cout << "~~~~~ print ctx end ~~~~~~~~~\n";
    }

    void theory_str_noodler::print_ast(expr *e) {  // test_hlin
        ast_manager m = get_manager();
        unsigned int id = e->get_id();
        ast_kind ast = e->get_kind();
        sort *e_sort = e->get_sort();
        sort *bool_sort = m.mk_bool_sort();
        sort *str_sort = m_util_s.str.mk_string_sort();
        std::cout << "#e.id = " << id << std::endl;
        std::cout << "#e.kind = " << get_ast_kind_name(ast) << std::endl;
        std::cout << std::boolalpha << " sort? " << (e_sort == bool_sort) << std::endl;
        std::cout << std::boolalpha << "#is string sort? " << (e_sort == str_sort) << std::endl;
        std::cout << std::boolalpha << "#is string term? " << m_util_s.str.is_string(e) << std::endl;
        std::cout << std::boolalpha << "#is_numeral? " << m_util_a.is_numeral(e) << std::endl;
        std::cout << std::boolalpha << "#is_to_int? " << m_util_a.is_to_int(e) << std::endl;
        std::cout << std::boolalpha << "#is_int_expr? " << m_util_a.is_int_expr(e) << std::endl;
        std::cout << std::boolalpha << "#is_le? " << m_util_a.is_le(e) << std::endl;
        std::cout << std::boolalpha << "#is_ge? " << m_util_a.is_ge(e) << std::endl;
    }


    void theory_str_noodler::init_search_eh() {
        STRACE("str", tout << __LINE__ << " enter " << __FUNCTION__ << std::endl;);
        context &ctx = get_context();
        unsigned nFormulas = ctx.get_num_asserted_formulas();
        for (unsigned i = 0; i < nFormulas; ++i) {
            obj_hashtable<app> lens;
            util::get_len_exprs(to_app(ctx.get_asserted_formula(i)), m_util_s, m, lens);
            for (app* const a : lens) {
                util::get_str_variables(a, this->m_util_s, m, this->len_vars, &this->predicate_replace);
            }

            expr *ex = ctx.get_asserted_formula(i);
            ctx.mark_as_relevant(ex);
            string_theory_propagation(ex, true, false);
            
        }
        STRACE("str", tout << __LINE__ << " leave " << __FUNCTION__ << std::endl;);

    }

    void theory_str_noodler::string_theory_propagation(expr *expr, bool init, bool neg) {
        STRACE("str", tout << __LINE__ << " enter " << __FUNCTION__ << std::endl;);
        STRACE("str", tout << mk_pp(expr, get_manager()) << std::endl;);

        context &ctx = get_context();

        if (!ctx.e_internalized(expr)) {
            ctx.internalize(expr, false);
        }
        //We do not mark the expression as relevant since we do not want bias a
        //fresh SAT solution by the newly added theory axioms.
        // enode *n = ctx.get_enode(expr);
        // ctx.mark_as_relevant(n);

        if(m.is_not(expr)) {
            neg = !neg;
        }

        if(init && m.is_eq(expr) && neg) {
            ctx.mark_as_relevant(m.mk_not(expr));
        }

        sort *expr_sort = expr->get_sort();
        sort *str_sort = m_util_s.str.mk_string_sort();

        if (expr_sort == str_sort) {

            enode *n = ctx.get_enode(expr);
            propagate_basic_string_axioms(n);
            if (is_app(expr) && m_util_s.str.is_concat(to_app(expr))) {
                propagate_concat_axiom(n);
            }
        }
        // if expr is an application, recursively inspect all arguments
        if (is_app(expr) && !m_util_s.str.is_length(expr)) {
            app *term = to_app(expr);
            unsigned num_args = term->get_num_args();
            for (unsigned i = 0; i < num_args; i++) {
                string_theory_propagation(term->get_arg(i), init, neg);
            }
        }

        STRACE("str", tout << __LINE__ << " leave " << __FUNCTION__ << std::endl;);

    }

    void theory_str_noodler::propagate_concat_axiom(enode *cat) {
        STRACE("str", tout << __LINE__ << " enter " << __FUNCTION__ << std::endl;);

        bool on_screen = false;


        app *a_cat = cat->get_expr();
        SASSERT(m_util_s.str.is_concat(a_cat));
        ast_manager &m = get_manager();

        // build LHS
        expr_ref len_xy(m);
        len_xy = m_util_s.str.mk_length(a_cat);
        SASSERT(len_xy);

        // build RHS: start by extracting x and y from Concat(x, y)
        SASSERT(a_cat->get_num_args() == 2);
        app *a_x = to_app(a_cat->get_arg(0));
        app *a_y = to_app(a_cat->get_arg(1));
        expr_ref len_x(m);
        len_x = m_util_s.str.mk_length(a_x);
        SASSERT(len_x);

        expr_ref len_y(m);
        len_y = m_util_s.str.mk_length(a_y);
        SASSERT(len_y);

        // now build len_x + len_y
        expr_ref len_x_plus_len_y(m);
        len_x_plus_len_y = m_util_a.mk_add(len_x, len_y);
        SASSERT(len_x_plus_len_y);

        if (on_screen)
            std::cout << "[Concat Axiom] " << mk_pp(len_xy, m) << " = " << mk_pp(len_x, m) << " + " << mk_pp(len_y, m)
                      << std::endl;

        // finally assert equality between the two subexpressions
        app_ref eq(m.mk_eq(len_xy, len_x_plus_len_y), m);
        //ctx.internalize(eq, false);
        SASSERT(eq);
        add_axiom(eq);
        // std::cout << mk_pp(eq, m) << std::endl;
        this->axiomatized_len_axioms.push_back(eq);
        STRACE("str", tout << __LINE__ << " leave " << __FUNCTION__ << std::endl;);

    }

    void theory_str_noodler::propagate_basic_string_axioms(enode *str) {
        bool on_screen = false;

        // return;

        context &ctx = get_context();
        ast_manager &m = get_manager();

        {
            sort *a_sort = str->get_expr()->get_sort();
            sort *str_sort = m_util_s.str.mk_string_sort();
            if (a_sort != str_sort) {
                STRACE("str",
                       tout << "WARNING: not setting up string axioms on non-string term " << mk_pp(str->get_expr(), m)
                            << std::endl;);
                return;
            }
        }

        // TESTING: attempt to avoid a crash here when a variable goes out of scope
        if (str->get_iscope_lvl() > ctx.get_scope_level()) {
            STRACE("str", tout << "WARNING: skipping axiom setup on out-of-scope string term" << std::endl;);
            return;
        }

        // generate a stronger axiom for constant strings
        app_ref a_str(str->get_expr(), m);

        if (m_util_s.str.is_string(a_str)) {
            if (on_screen) std::cout << "[ConstStr Axiom] " << mk_pp(a_str, m) << std::endl;

            expr_ref len_str(m_util_s.str.mk_length(a_str), m);
            SASSERT(len_str);

            zstring strconst;
            m_util_s.str.is_string(str->get_expr(), strconst);
            unsigned int l = strconst.length();
            expr_ref len(m_util_a.mk_numeral(rational(l), true), m);

            expr_ref eq(m.mk_eq(len_str, len), m);
            add_axiom(eq);
            return;
        } else if(!m.is_ite(a_str)) {
            // build axiom 1: Length(a_str) >= 0
            { 
                /**
                 * FIXME: fix some day. Based on some expriments it is better to introduce this axiom when returning 
                 * length formula from the decision procedure. If the axiom was introduced here, it leads to solving 
                 * more equations (not exactly sure why, maybe due to the cooperation with LIA solver, maybe it is not 
                 * properly relevancy propagated...)
                 */
                //return; 
                if (on_screen) std::cout << "[Non-Zero Axiom] " << mk_pp(a_str, m) << std::endl;

                // build LHS
                expr_ref len_str(m);
                len_str = m_util_s.str.mk_length(a_str);
                SASSERT(len_str);
                // build RHS
                expr_ref zero(m);
                zero = m_util_a.mk_numeral(rational(0), true);
                SASSERT(zero);
                // build LHS >= RHS and assert
                app_ref lhs_ge_rhs(m_util_a.mk_ge(len_str, zero), m);
                ctx.internalize(lhs_ge_rhs, false);
                SASSERT(lhs_ge_rhs);
                STRACE("str", tout << "string axiom 1: " << mk_ismt2_pp(lhs_ge_rhs, m) << std::endl;);

                add_axiom({mk_literal(lhs_ge_rhs)});
                
 
                this->axiomatized_len_axioms.push_back(lhs_ge_rhs);
                    

                
                
                //return;
            }

            // build axiom 2: Length(a_str) == 0 <=> a_str == ""
            {
                // return;
                if (on_screen) std::cout << "[Zero iff Empty Axiom] " << mk_pp(a_str, m) << std::endl;

                // build LHS of iff
                expr_ref len_str(m);
                len_str = m_util_s.str.mk_length(a_str);
                SASSERT(len_str);
                expr_ref zero(m);
                zero = m_util_a.mk_numeral(rational(0), true);
                SASSERT(zero);
                expr_ref lhs(m);
                lhs = m_util_a.mk_le(len_str, zero);
                SASSERT(lhs);
                // build RHS of iff
                expr_ref empty_str(m);
                empty_str = m_util_s.str.mk_empty(a_str->get_sort());
                SASSERT(empty_str);
                expr_ref rhs(m);
                rhs = m.mk_eq(a_str, empty_str);
                ctx.internalize(rhs, false);
                ctx.internalize(lhs, false);
                // ctx.mark_as_relevant(rhs.get());
                // ctx.mark_as_relevant(lhs.get());
                SASSERT(rhs);
                // build LHS <=> RHS and assert
                add_axiom(m.mk_or(m.mk_not(lhs), rhs));
            }

        }
    }

    void theory_str_noodler::add_length_axiom(expr *n) {
        app_ref ln(m_util_a.mk_ge(n, m_util_a.mk_int(0)), m);
        ctx.internalize(ln, false);
        add_axiom(ln);
        this->axiomatized_len_axioms.push_back(ln);
    }

    void theory_str_noodler::relevant_eh(app *const n) {
        STRACE("str", tout << "relevant: " << mk_pp(n, get_manager()) << '\n';);

        if (m_util_s.str.is_length(n)) {
            STRACE("str", tout << "relevant-int: " << mk_pp(n, get_manager()) << '\n';);
            add_length_axiom(n);
        }
        if (m_util_s.str.is_extract(n)) {
            handle_substr(n);
        } else if (m_util_s.str.is_itos(n)) {
<<<<<<< HEAD
            util::throw_error("unsupported itos");
        } else if (m_util_s.str.is_stoi(n)) {
            util::throw_error("unsupported stoi");
=======
            util::throw_error("unsupported predicate: str.from_int");
        } else if (m_util_s.str.is_stoi(n)) {
            util::throw_error("unsupported predicate: str.to_int");
>>>>>>> 334c4c9e
        } else if (m_util_s.str.is_at(n)) {
            handle_char_at(n);
        } else if (m_util_s.str.is_replace(n)) {
            handle_replace(n);
        } else if (m_util_s.str.is_index(n)) {
            handle_index_of(n);
<<<<<<< HEAD
        } else if(m_util_s.str.is_prefix(n)) {
            handle_prefix(n);
            handle_not_prefix(n);
        } else if(m_util_s.str.is_suffix(n)) {
            handle_suffix(n);
            handle_not_suffix(n);
        } else if(m_util_s.str.is_contains(n)) {
            handle_contains(n);
            handle_not_contains(n);
        } else if(m_util_s.str.is_replace_all(n)) {
            util::throw_error("unsupported predicate");
        } else if(m_util_s.str.is_replace_re_all(n)) {
            util::throw_error("unsupported predicate");
        } else if(m_util_s.str.is_replace_re(n)) {
            util::throw_error("unsupported predicate");
=======
        } else if(m_util_s.str.is_replace_all(n)) {
            util::throw_error("unsupported predicate: str.replace_all");
        } else if(m_util_s.str.is_replace_re_all(n)) {
            util::throw_error("unsupported predicate: str.replace_re_all");
        } else if(m_util_s.str.is_replace_re(n)) {
            util::throw_error("unsupported predicate: str.replace_re");
>>>>>>> 334c4c9e
        }

        expr *arg;
        if (m_util_s.str.is_length(n, arg) && !has_length(arg) && get_context().e_internalized(arg)) {
            enforce_length(arg);
        }

    }

    /*
    ensure that all elements in equivalence class occur under an application of 'length'
    */
    void theory_str_noodler::enforce_length(expr *e) {
        enode *n = ensure_enode(e);
        enode *n1 = n;
        do {
            expr *o = n->get_expr();
            if (!has_length(o) && !m.is_ite(o)) {
                expr_ref len = mk_len(o);
                add_length_axiom(len);
            }
            n = n->get_next();
        } while (n1 != n);
    }

    void theory_str_noodler::assign_eh(bool_var v, const bool is_true) {
        ast_manager &m = get_manager();
        STRACE("str", tout << "assign: bool_var #" << v << " is " << is_true << ", "
                            << mk_pp(get_context().bool_var2expr(v), m) << "@ scope level:" << m_scope_level << '\n';);
        context &ctx = get_context();
        expr *e = ctx.bool_var2expr(v);
        expr *e1 = nullptr, *e2 = nullptr;
        if (m_util_s.str.is_prefix(e, e1, e2)) {
            // if (is_true) {
            //     handle_prefix(e);
            // } else {
            //     util::throw_error("unsupported predicate");
            //     //handle_not_prefix(e);
            // }
        } else if (m_util_s.str.is_suffix(e, e1, e2)) {
            // if (is_true) {
            //     handle_suffix(e);
            // } else {
            //     util::throw_error("unsupported predicate");
            //     // handle_not_suffix(e);
            // }
        } else if (m_util_s.str.is_contains(e, e1, e2)) {
            if (is_true) {
                handle_contains(e);
            } else {
                handle_not_contains(e);
            }
        } else if (m_util_s.str.is_in_re(e)) {
            handle_in_re(e, is_true);
        } else if(m.is_bool(e)) {
            ensure_enode(e);
            TRACE("str", tout << "bool literal " << mk_pp(e, m) << " " << is_true << "\n" );
            // UNREACHABLE();
        } else {
            TRACE("str", tout << "unhandled literal " << mk_pp(e, m) << "\n";);
            UNREACHABLE();
        }
    }

    void theory_str_noodler::new_eq_eh(theory_var x, theory_var y) {
        m_word_eq_var_todo.push_back({x, y});

        expr_ref l{get_enode(x)->get_expr(), m};
        expr_ref r{get_enode(y)->get_expr(), m};

        if (axiomatized_eq_vars.count(std::make_pair(x, y)) == 0) {
            axiomatized_eq_vars.insert(std::make_pair(x, y));

            if(!ctx.e_internalized(m.mk_eq(l, r))) {
                ctx.mark_as_relevant(m.mk_eq(l, r));
            }

            if(m_util_s.is_re(l) && m_util_s.is_re(r)) {
                this->m_lang_eq_todo.push_back({l, r});
                return;
            }

            if(ctx.is_relevant(m.mk_eq(l, r)) || ctx.is_relevant(m.mk_eq(r, l))) {
                literal l_eq_r = mk_literal(m.mk_eq(l, r));    //mk_eq(l, r, false);
                literal len_l_eq_len_r = mk_eq(m_util_s.str.mk_length(l), m_util_s.str.mk_length(r), false);
                add_axiom({~l_eq_r, len_l_eq_len_r});
            }
        }
        m_word_eq_todo.push_back({l, r});
        STRACE("str", tout << "new_eq: " << l <<  " = " << r << '\n';);
    }

    template<class T>
    static T *get_th_arith(context &ctx, theory_id afid, expr *e) {
        theory *th = ctx.get_theory(afid);
        if (th && ctx.e_internalized(e)) {
            return dynamic_cast<T *>(th);
        } else {
            return nullptr;
        }
    }

    void theory_str_noodler::new_diseq_eh(theory_var x, theory_var y) {
        ast_manager &m = get_manager();
        const expr_ref l{get_enode(x)->get_expr(), m};
        const expr_ref r{get_enode(y)->get_expr(), m};

        if(m_util_s.is_re(l) && m_util_s.is_re(r)) {
            this->m_lang_diseq_todo.push_back({l, r});
        } else {
            m_word_diseq_var_todo.push_back({x, y});
            m_word_diseq_todo.push_back({l, r});
        }

        app_ref l_eq_r(ctx.mk_eq_atom(l.get(), r.get()), m);
        app_ref neg(m.mk_not(l_eq_r), m);

        // This is to handle the case containing ite inside disequations
        if(!ctx.e_internalized(m.mk_eq(l, r))) {
            STRACE("str", tout << "relevanting: " << mk_pp(neg, m) << '\n';);
            ctx.mark_as_relevant(m.mk_not(m.mk_eq(l, r)));
        }
        ctx.internalize(neg, false);

        /**
         * this is quite a dirty workaround. Z3 for some reason do not mark disequalities 
         * that occurs in the first scope level as relevant. Therefore, we mark them as relevant 
         * explicitly, otherwise we would ignore them.
         */ 
        // if(m_scope_level == 0) {
        //     ctx.mark_as_relevant(neg.get());
        // }

        STRACE("str", tout << ctx.find_assignment(l_eq_r.get()) << " " << ctx.find_assignment(neg.get()) << '\n';);
        STRACE("str", tout << "new_diseq: " << l << " != " << r << " @" << m_scope_level<< " " << ctx.get_bool_var(l_eq_r.get()) << " " << ctx.is_relevant(neg.get()) << ":" << ctx.is_relevant(l_eq_r.get()) << '\n';);
    }

    bool theory_str_noodler::can_propagate() {
        return false;
    }

    void theory_str_noodler::propagate() {
        // STRACE("str", if (!IN_CHECK_FINAL) tout << "o propagate" << '\n';);

        // for(const expr_ref& ex : this->len_state_axioms)
        //     add_axiom(ex);
    }

    void theory_str_noodler::push_scope_eh() {
        m_scope_level += 1;
        m_word_eq_todo.push_scope();
        m_lang_eq_todo.push_scope();
        m_lang_diseq_todo.push_scope();
        m_word_diseq_todo.push_scope();
        m_word_eq_var_todo.push_scope();
        m_word_diseq_var_todo.push_scope();
        m_membership_todo.push_scope();
        m_not_contains_todo.push_scope();
        STRACE("str", if (!IN_CHECK_FINAL) tout << "push_scope: " << m_scope_level << '\n';);
    }

    void theory_str_noodler::pop_scope_eh(const unsigned num_scopes) {
        // remove all axiomatized terms
        axiomatized_terms.reset();
        m_scope_level -= num_scopes;
        m_word_eq_todo.pop_scope(num_scopes);
        m_lang_eq_todo.pop_scope(num_scopes);
        m_lang_diseq_todo.pop_scope(num_scopes);
        m_word_diseq_todo.pop_scope(num_scopes);
        m_word_eq_var_todo.pop_scope(num_scopes);
        m_word_diseq_var_todo.pop_scope(num_scopes);
        m_membership_todo.pop_scope(num_scopes);
        m_not_contains_todo.pop_scope(num_scopes);
        m_rewrite.reset();
        STRACE("str", if (!IN_CHECK_FINAL)
            tout << "pop_scope: " << num_scopes << " (back to level " << m_scope_level << ")\n";);
    }

    void theory_str_noodler::reset_eh() {
        STRACE("str", tout << "reset" << '\n';);
    }



    zstring theory_str_noodler::print_word_term(expr * e) const{
        zstring s;
        if (m_util_s.str.is_string(e, s)) {
            return s;
        }
        if (m_util_s.str.is_concat(e)) {
            //e is a concat of some elements
            for (unsigned i = 0; i < to_app(e)->get_num_args(); i++) {
                s = s+ print_word_term(to_app(e)->get_arg(i));
            }
            return s;
        }
        if (m_util_s.str.is_stoi(e)){
            return zstring("stoi");
        }
        if (m_util_s.str.is_itos(e)){
            return zstring("itos");
        }

        // e is a string variable
        std::stringstream ss;
        ss << "V("<<mk_pp(e, get_manager())<<")";
        s = zstring(ss.str().data());
        return s;

    }

    /**
    Remove irrelevant string constraints. In particular remove equations, disequations, and
    regular constraints that are not relevant for SAT checking.
    */
    void theory_str_noodler::remove_irrelevant_constr() {

        this->m_word_eq_todo_rel.clear();
        this->m_word_diseq_todo_rel.clear();
        this->m_membership_todo_rel.clear();
        this->m_lang_eq_todo_rel.clear();

        for (const auto& we : m_word_eq_todo) {
            app_ref eq(m.mk_eq(we.first, we.second), m);
            app_ref eq_rev(m.mk_eq(we.second, we.first), m);

            if(!ctx.is_relevant(eq.get()) && !ctx.is_relevant(eq_rev.get())) {
                STRACE("str", tout << "remove_irrelevant_eqs: " << mk_pp(eq.get(), m) << " relevant: " <<
                ctx.is_relevant(eq.get()) << " assign: " << ctx.find_assignment(eq.get()) << " " << ctx.is_relevant(eq_rev.get()) << '\n';);

                continue;
            }

            // if(ctx.is_relevant(eq_rev.get())) {
                if(!this->m_word_eq_todo_rel.contains({we.second, we.first})) {
                    this->m_word_eq_todo_rel.push_back({we.second, we.first});
                }
                continue;
            // }
            // if(ctx.is_relevant(eq.get())) {
                if(!this->m_word_eq_todo_rel.contains(we)) {
                    this->m_word_eq_todo_rel.push_back(we);
                }
                continue;
           //  }

            STRACE("str", tout << "remove_irrelevant_eqs: " << mk_pp(eq.get(), m) << " relevant: " <<
                ctx.is_relevant(eq.get()) << " assign: " << ctx.find_assignment(eq.get()) << " " << ctx.is_relevant(eq_rev.get()) << '\n';);
        }

        for (const auto& we : m_word_diseq_todo) {
            app_ref eq(m.mk_eq(we.first, we.second), m);
            app_ref dis(m.mk_not(eq), m);
            if(!ctx.is_relevant(dis.get())) {
                STRACE("str", tout << "remove_irrelevant NEQ: " << mk_pp(dis.get(), m) << " relevant: " <<
                    ctx.is_relevant(dis.get()) << " assign: " << ctx.find_assignment(dis.get()) << '\n';);
                continue;
            }

            // Sometimes we have both L != R and R != L; we keep only one of them
            if(!this->m_word_diseq_todo_rel.contains(we) && !this->m_word_diseq_todo_rel.contains({we.second, we.first})) {
                this->m_word_diseq_todo_rel.push_back(we);
            }
        }

        for (const auto& we : this->m_membership_todo) {
            app_ref in_app(m_util_s.re.mk_in_re(std::get<0>(we), std::get<1>(we)), m);
            app_ref in_app_prev(m_util_s.re.mk_in_re(std::get<0>(we), std::get<1>(we)), m);
            if(!std::get<2>(we)){
                in_app = m.mk_not(in_app);
            }
            if(ctx.is_relevant(in_app.get()) || ctx.is_relevant(in_app_prev.get())) {
                if(!this->m_membership_todo_rel.contains(we)) {
                    this->m_membership_todo_rel.push_back(we);
                }
                continue;
            } else {
                 STRACE("str", tout << "remove_irrelevant RE: " << mk_pp(in_app.get(), m) << " relevant: " <<
                    ctx.is_relevant(in_app.get()) << " assign: " << ctx.find_assignment(in_app.get()) << '\n';);
            }
        }

        for(const auto& we : m_lang_eq_todo) {
            this->m_lang_eq_todo_rel.push_back({we.first, we.second, true});
        }
        for(const auto& we : m_lang_diseq_todo) {
            this->m_lang_eq_todo_rel.push_back({we.first, we.second, false});
        }
    }

    /*
    Final check for an assignment of the underlying boolean skeleton.
    */
    final_check_status theory_str_noodler::final_check_eh() {
        TRACE("str", tout << "final_check starts\n";);

        remove_irrelevant_constr();

        STRACE("str", tout << "eq: " << this->m_word_eq_todo_rel.size() << " diseq: " << this->m_word_diseq_todo_rel.size() << " res: " << this->m_membership_todo_rel.size() << std::endl);

        // difficult not(contains) predicates -> unknown
        if(!this->m_not_contains_todo.empty()) {
            return FC_GIVEUP;
        }

        expr* fls = nullptr; // false term
        obj_hashtable<expr> conj;
        obj_hashtable<app> conj_instance;
        size_t new_symbs = this->m_word_diseq_todo_rel.size();
        expr_ref eq_prop(m);

        for (const auto &we: this->m_word_eq_todo_rel) {
            app *const e = ctx.mk_eq_atom(we.first, we.second);
            if(m.is_false(e)) {
                fls = m.mk_eq(we.first, we.second);
            }
            conj.insert(e);
            conj_instance.insert(e);
            if(eq_prop == nullptr) {
                eq_prop = e;
            } else {
                eq_prop = m.mk_and(eq_prop, e);
            }

            STRACE("str", tout << print_word_term(we.first) << std::flush);
            STRACE("str", tout << "="<<std::flush);
            STRACE("str", tout << print_word_term(we.second) << std::endl);
        }

        for (const auto& we : this->m_word_diseq_todo_rel) {

            app *const e = m.mk_not(ctx.mk_eq_atom(we.first, we.second));
            conj_instance.insert(e);

            STRACE("str", tout << print_word_term(we.first) <<std::flush);
            STRACE("str", tout << "!="<<std::flush);
            STRACE("str", tout << print_word_term(we.second)<< std::endl);
        }

        ast_manager &m = get_manager();
        for (const auto& we : this->m_membership_todo_rel) {
            if(!std::get<2>(we)){
                // similar to disequalities, we need dummy symbols for "not in"
                new_symbs++;
            }
            STRACE("str", tout << mk_pp(std::get<0>(we), m) << " in RE" << std::endl);
        }

        // if an equation is of the form "aa" = "bbb", we immediately quit
        if(fls != nullptr) {
            add_axiom(m.mk_not(fls));
            return FC_CONTINUE;
        }

        Formula instance;
        this->conj_instance(conj_instance, instance);
        for(const auto& f : instance.get_predicates()) {
            STRACE("str", tout << f.to_string() << std::endl);
        }

        // Get symbols in the whole formula.
        std::set<uint32_t> symbols_in_formula{ util::get_symbols_for_formula(
                m_word_eq_todo_rel, m_word_diseq_todo_rel, m_membership_todo_rel, m_lang_eq_todo_rel, m_util_s, m
        )};

        // Add dummy symbols for all disequations.
        // FIXME: we can possibly create more dummy symbols than the size of alphabet (196607 - from string theory standard), but it is edge-case that is nearly impossible to happen
        std::set<uint32_t> dummy_symbols{ util::get_dummy_symbols(std::max(new_symbs, size_t(3)), symbols_in_formula) };
        // Create automata assignment for the formula.
        AutAssignment aut_assignment{util::create_aut_assignment_for_formula(
                instance, m_membership_todo_rel, this->var_name, m_util_s, m, symbols_in_formula
        ) };

        expr_ref lengths(m);
        std::unordered_set<BasicTerm> init_length_sensitive_vars{ get_init_length_vars(aut_assignment) };

        AutAssignment lang_aut_ass;
        Formula lang_instance = conv_lang_instance(symbols_in_formula, lang_aut_ass);
        LangDecisionProcedure lang_proc{ lang_instance, lang_aut_ass, init_length_sensitive_vars, m, m_util_s, m_util_a, m_params };
        lang_proc.init_computation();
        if(!lang_proc.compute_next_solution()) {
            block_curr_lang();
            return FC_DONE;
        }

        // infinite loop prevention -- not sure if it is correct
        if(m_params.m_loop_protect) {
            expr_ref refine = construct_refinement();
            if(refine != nullptr) {
                if(this->axiomatized_instances.contains(refine)) {
                    if(this->axiomatized_instances[refine] > 1) {
                        block_curr_assignment();
                        return FC_CONTINUE;
                    } else {
                        this->axiomatized_instances[refine] += 1;
                    }
                } else {
                    this->axiomatized_instances.insert(refine, 1);
                }
            }
        }
        

        // use underapproximation to solve
        if(m_params.m_underapproximation && solve_underapprox(instance, aut_assignment, init_length_sensitive_vars) == l_true) {
            STRACE("str", tout << "underapprox sat \n";);
            return FC_DONE;
        }

        DecisionProcedure dec_proc = DecisionProcedure{ instance, aut_assignment, 
            init_length_sensitive_vars, m, m_util_s, m_util_a, 
            this->var_eqs.get_equivalence_bt(), m_params };
        dec_proc.preprocess();
        
        model_ref mod;
        if(init_length_sensitive_vars.size() > 0) {
            // check if the initial assignment is len unsat
            lengths = dec_proc.get_lengths(this->var_name);
            if(check_len_sat(lengths, mod) == l_false) {
                block_curr_len(lengths);
                return FC_DONE;
            }
        }

        expr_ref block_len(m.mk_false(), m);
        dec_proc.init_computation();
        while(dec_proc.compute_next_solution()) {
            lengths = dec_proc.get_lengths(this->var_name);
            if(dec_proc.get_init_length_vars().size() == 0 || check_len_sat(lengths, mod) == l_true) {
                STRACE("str", tout << "len sat " << mk_pp(lengths, m) << std::endl;);
                return FC_DONE;
            }
            if(dec_proc.get_init_length_vars().size() > 0) {
                block_len = m.mk_or(block_len, lengths);
            }
            STRACE("str", tout << "len unsat" <<  mk_pp(lengths, m) << std::endl;);
        }

        // all len solutions are unsat, we block the current assignment
        if(!block_curr_len(block_len)) {
            return FC_CONTINUE;
        }
        //block_curr_assignment();
        IN_CHECK_FINAL = false;
        TRACE("str", tout << "final_check ends\n";);
        return FC_CONTINUE;
    }

    /**
     * @brief Solve the given constraint using underapproximation.
     * 
     * @param instance Formula
     * @param aut_assignment Initial automata assignment
     * @param init_length_sensitive_vars Length sensitive variables
     * @return lbool SAT
     */
    lbool theory_str_noodler::solve_underapprox(const Formula& instance, const AutAssignment& aut_assignment, const std::unordered_set<BasicTerm>& init_length_sensitive_vars) {
        DecisionProcedure dec_proc = DecisionProcedure{ instance, aut_assignment, 
            init_length_sensitive_vars, m, m_util_s, m_util_a, 
            this->var_eqs.get_equivalence_bt(), m_params };
        dec_proc.preprocess(PreprocessType::UNDERAPPROX);
        
        expr_ref lengths(m);
        model_ref mod;
        dec_proc.init_computation();
        while(dec_proc.compute_next_solution()) {
            lengths = dec_proc.get_lengths(this->var_name);
            if(check_len_sat(lengths, mod) == l_true) {
                return l_true;
            }
        }
        return l_false;
    }

    model_value_proc *theory_str_noodler::mk_value(enode *const n, model_generator &mg) {
        app *const tgt = n->get_expr();
        (void) m;
        STRACE("str", tout << "mk_value: sort is " << mk_pp(tgt->get_sort(), m) << ", "
                           << mk_pp(tgt, m) << '\n';);
        return alloc(expr_wrapper_proc, tgt);
    }

    void theory_str_noodler::init_model(model_generator &mg) {
        STRACE("str", if (!IN_CHECK_FINAL) tout << "init_model\n";);
    }

    void theory_str_noodler::finalize_model(model_generator &mg) {
        STRACE("str", if (!IN_CHECK_FINAL) tout << "finalize_model\n";);
    }

    lbool theory_str_noodler::validate_unsat_core(expr_ref_vector &unsat_core) {
        return l_undef;
    }

    bool theory_str_noodler::is_of_this_theory(expr *const e) const {
        return is_app(e) && to_app(e)->get_family_id() == get_family_id();
    }

    bool theory_str_noodler::is_string_sort(expr *const e) const {
        return m_util_s.str.is_string_term(e);
    }

    bool theory_str_noodler::is_regex_sort(expr *const e) const {
        return m_util_s.is_re(e);
    }

    bool theory_str_noodler::is_const_fun(expr *const e) const {
        return is_app(e) && to_app(e)->get_decl()->get_arity() == 0;
    }

    bool theory_str_noodler::is_str_variable(const expr* expression) const {
        return util::is_str_variable(expression, m_util_s);
    }

    bool theory_str_noodler::is_variable(const expr* expression) const {
        return util::is_variable(expression, m_util_s);
    }

    expr_ref theory_str_noodler::mk_sub(expr *a, expr *b) {
        ast_manager &m = get_manager();

        expr_ref result(m_util_a.mk_sub(a, b), m);
        m_rewrite(result);
        return result;
    }


    expr_ref theory_str_noodler::mk_skolem(symbol const &name, expr *e1, expr *e2, expr *e3, expr *e4, sort *sort) {
        ast_manager &m = get_manager();
        expr *es[4] = {e1, e2, e3, e4};
        unsigned len = e4 ? 4 : (e3 ? 3 : (e2 ? 2 : 1));

        if (!sort) {
            sort = e1->get_sort();
        }
        app *a = m_util_s.mk_skolem(name, len, es, sort);

//        ctx.internalize(a, false);
//        mk_var(ctx.get_enode(a));
//        propagate_basic_string_axioms(ctx.get_enode(a));
//
//        enode* n = ctx.get_enode(a);
//
//        if (!is_attached_to_var(n)) {
//            const theory_var v = theory::mk_var(n);
//            ctx.attach_th_var(n, this, v);
//            ctx.mark_as_relevant(n);
//            STRACE("str", tout << "new theory_var #" << v << '\n';);
//        }

        expr_ref ret(a, m);
        string_theory_propagation(ret);

        return expr_ref(a, m);

    }

    literal theory_str_noodler::mk_literal(expr *const e) {
        ast_manager &m = get_manager();
        context &ctx = get_context();
        expr_ref ex{e, m};
        m_rewrite(ex);
        if (!ctx.e_internalized(ex)) {
            ctx.internalize(ex, false);
        }
        enode *const n = ctx.get_enode(ex);
        ctx.mark_as_relevant(n);
        return ctx.get_literal(ex);
    }

    bool_var theory_str_noodler::mk_bool_var(expr *const e) {
        ast_manager &m = get_manager();
        STRACE("str", tout << "mk_bool_var: " << mk_pp(e, m) << '\n';);
        if (!m.is_bool(e)) {
            return null_bool_var;
        }
        context &ctx = get_context();
        SASSERT(!ctx.b_internalized(e));
        const bool_var &bv = ctx.mk_bool_var(e);
        ctx.set_var_theory(bv, get_id());
        ctx.set_enode_flag(bv, true);
        return bv;
    }

    void theory_str_noodler::add_block_axiom(expr *const e) {
        STRACE("str", tout <<  __LINE__ << " " << __FUNCTION__ << mk_pp(e, get_manager()) << std::endl;);

        if (!axiomatized_terms.contains(e) || false) {
            axiomatized_terms.insert(e);
            if (e == nullptr || get_manager().is_true(e)) return;
            context &ctx = get_context();
            if (!ctx.b_internalized(e)) {
                ctx.internalize(e, false);
            }
            ctx.internalize(e, false);
            literal l{ctx.get_literal(e)};
            ctx.mk_th_axiom(get_id(), 1, &l);
            STRACE("str", ctx.display_literal_verbose(tout << "[Assert_e] block: \n", l) << '\n';);
        }
    }

    void theory_str_noodler::add_axiom(expr *const e) {
        bool on_screen = true;
        STRACE("str_axiom", tout << __LINE__ << " " << __FUNCTION__ << mk_pp(e, get_manager()) << std::endl;);

        if (on_screen) STRACE("str_axiom",
                              std::cout << __LINE__ << " " << __FUNCTION__ << mk_pp(e, get_manager()) << std::endl;);


        if (!axiomatized_terms.contains(e)) {
            axiomatized_terms.insert(e);
            if (e == nullptr || get_manager().is_true(e)) return;
//        string_theory_propagation(e);
            context &ctx = get_context();
//        SASSERT(!ctx.b_internalized(e));
            if (!ctx.b_internalized(e)) {
                ctx.internalize(e, false);
            }
            ctx.internalize(e, false);
            literal l{ctx.get_literal(e)};
            ctx.mark_as_relevant(l);
            ctx.mk_th_axiom(get_id(), 1, &l);
            STRACE("str", ctx.display_literal_verbose(tout << "[Assert_e]\n", l) << '\n';);
        } else {
            //STRACE("str", tout << __LINE__ << " " << __FUNCTION__ << "already contains " << mk_pp(e, m) << std::endl;);
        }
    }

    void theory_str_noodler::add_axiom(std::initializer_list<literal> ls) {
        bool on_screen = true;

        STRACE("str", tout << __LINE__ << " enter " << __FUNCTION__ << std::endl;);
        context &ctx = get_context();
        literal_vector lv;
        for (const auto &l : ls) {
            if (l != null_literal && l != false_literal) {
                ctx.mark_as_relevant(l);
                lv.push_back(l);
            }
        }
        ctx.mk_th_axiom(get_id(), lv, lv.size());
        if (on_screen) STRACE("str_axiom", std::cout << __LINE__ << " " << __FUNCTION__;);
        if (on_screen) STRACE("str_axiom", ctx.display_literals_verbose(std::cout, lv) << std::endl;);
        STRACE("str_axiom", ctx.display_literals_verbose(tout << "[Assert_c]\n", lv) << '\n';);
        STRACE("str", tout << __LINE__ << " leave " << __FUNCTION__ << std::endl;);
    }

    /**
     * @brief Handle str.at(s,i)
     *
     * Translates to the following theory axioms:
     * 0 <= i < |s| -> s = xvy
     * 0 <= i < |s| -> v in re.allchar
     * 0 <= i < |s| -> |x| = i
     * i < 0 -> v = eps
     * i >= |s| -> v = eps
     *
     * We store
     * str.at(s,i) = v
     *
     * @param e str.at(s, i)
     */
    void theory_str_noodler::handle_char_at(expr *e) {
        STRACE("str", tout << "handle-charat: " << mk_pp(e, m) << '\n';);
        if (axiomatized_persist_terms.contains(e))
            return;

        axiomatized_persist_terms.insert(e);
        ast_manager &m = get_manager();
        expr *s = nullptr, *i = nullptr, *res = nullptr;
        VERIFY(m_util_s.str.is_at(e, s, i));

        expr_ref fresh = mk_str_var("at");
        expr_ref re(m_util_s.re.mk_in_re(fresh, m_util_s.re.mk_full_char(nullptr)), m);
        expr_ref zero(m_util_a.mk_int(0), m);
        literal i_ge_0 = mk_literal(m_util_a.mk_ge(i, zero));
        literal i_ge_len_s = mk_literal(m_util_a.mk_ge(mk_sub(i, m_util_s.str.mk_length(s)), zero));
        expr_ref emp(m_util_s.str.mk_empty(e->get_sort()), m);

        rational r;
        if(m_util_a.is_numeral(i, r)) {
            int val = r.get_int32();

            expr_ref y = mk_str_var("at_right");

            for(int j = val; j >= 0; j--) {
                y = m_util_s.str.mk_concat(m_util_s.str.mk_at(s, m_util_a.mk_int(j)), y);
            }
            string_theory_propagation(y);

            add_axiom({i_ge_len_s, mk_eq(s, y, false)});
            add_axiom({i_ge_len_s, mk_literal(re)});
            add_axiom({i_ge_len_s, mk_eq(m_util_a.mk_int(1), m_util_s.str.mk_length(fresh), false) });
            add_axiom({mk_eq(fresh, e, false)});
            add_axiom({i_ge_0, mk_eq(fresh, emp, false)});
            add_axiom({~i_ge_len_s, mk_eq(fresh, emp, false)});

            predicate_replace.insert(e, fresh.get());
            return;
        }
        if(util::is_len_sub(i, s, m, m_util_s, m_util_a, res) && m_util_a.is_numeral(res, r)) {
            int val = r.get_int32();

            expr_ref y = mk_str_var("at_left");

            for(int j = val; j > 0; j++) {
                y = m_util_s.str.mk_concat(y, m_util_s.str.mk_at(s, m_util_a.mk_add(m_util_a.mk_int(j), m_util_s.str.mk_length(s))));
            }
            string_theory_propagation(y);

            add_axiom({~i_ge_0, mk_eq(s, y, false)});
            add_axiom({~i_ge_0, mk_eq(m_util_a.mk_int(1), m_util_s.str.mk_length(fresh), false) });
            add_axiom({mk_eq(fresh, e, false)});
            add_axiom({~i_ge_0, mk_literal(re)});
            add_axiom({i_ge_0, mk_eq(fresh, emp, false)});

            predicate_replace.insert(e, fresh.get());
            return;
        }

        expr_ref one(m_util_a.mk_int(1), m);
        expr_ref x = mk_str_var("at_left");
        expr_ref y = mk_str_var("at_right");
        expr_ref xey(m_util_s.str.mk_concat(x, m_util_s.str.mk_concat(fresh, y)), m);
        string_theory_propagation(xey);

        expr_ref len_x(m_util_s.str.mk_length(x), m);
 
        add_axiom({~i_ge_0, i_ge_len_s, mk_eq(s, xey, false)});
        add_axiom({~i_ge_0, i_ge_len_s, mk_eq(one, m_util_s.str.mk_length(fresh), false)});
        add_axiom({~i_ge_0, i_ge_len_s, mk_literal(re)});
        add_axiom({~i_ge_0, i_ge_len_s, mk_eq(i, len_x, false)});
        add_axiom({i_ge_0, mk_eq(fresh, emp, false)});
        add_axiom({~i_ge_len_s, mk_eq(fresh, emp, false)});
        add_axiom({mk_eq(fresh, e, false)});

        // add the replacement charat -> v
        predicate_replace.insert(e, fresh.get());
        // update length variables
        util::get_str_variables(s, this->m_util_s, m, this->len_vars);
        this->len_vars.insert(x);
    }

    void theory_str_noodler::handle_substr_int(expr *e) {
        expr *s = nullptr, *i = nullptr, *l = nullptr;
        VERIFY(m_util_s.str.is_extract(e, s, i, l));

        rational r;
        if(!m_util_a.is_numeral(i, r)) {
            return;
        }

        expr_ref ls(m_util_s.str.mk_length(s), m);
        expr_ref ls_minus_i_l(mk_sub(mk_sub(ls, i), l), m);
        expr_ref zero(m_util_a.mk_int(0), m);
        expr_ref eps(m_util_s.str.mk_string(""), m);

        literal i_ge_0 = mk_literal(m_util_a.mk_ge(i, zero));
        literal ls_le_i = mk_literal(m_util_a.mk_le(mk_sub(i, ls), zero));
        literal li_ge_ls = mk_literal(m_util_a.mk_ge(ls_minus_i_l, zero));
        literal l_ge_zero = mk_literal(m_util_a.mk_ge(l, zero));
        literal ls_le_0 = mk_literal(m_util_a.mk_le(ls, zero));

        expr_ref x(m_util_s.str.mk_string(""), m);
        expr_ref v = mk_str_var("substr");

        int val = r.get_int32();
        for(int i = 0; i < val; i++) {
            expr_ref var = mk_str_var("pre_substr");
            expr_ref re(m_util_s.re.mk_in_re(var, m_util_s.re.mk_full_char(nullptr)), m);
            x = m_util_s.str.mk_concat(x, var);
            add_axiom({~i_ge_0, ~ls_le_i, mk_literal(re)});
        }

        expr_ref le(m_util_s.str.mk_length(v), m);
        expr_ref y = mk_str_var("post_substr");
        expr_ref xe(m_util_s.str.mk_concat(x, v), m);
        expr_ref xey(m_util_s.str.mk_concat(x, v, y), m);
        
        rational rl;
        expr * num_len;
        if(m_util_a.is_numeral(l, rl)) {
            int lval = rl.get_int32();
            expr_ref substr_re(m);
            for(int i = 0; i < lval; i++) {
                if(substr_re == nullptr) {
                    substr_re = m_util_s.re.mk_full_char(nullptr);
                } else {
                    substr_re = m_util_s.re.mk_concat(substr_re, m_util_s.re.mk_full_char(nullptr));
                }  
            }
            expr_ref substr_in(m_util_s.re.mk_in_re(v, substr_re), m);

            // 0 <= i <= |s| && 0 <= l <= |s| - i -> |v| in substr_re
            add_axiom({~i_ge_0, ~ls_le_i, ~l_ge_zero, ~li_ge_ls, mk_eq(le, l, false)});
            add_axiom({~i_ge_0, ~ls_le_i, ~l_ge_zero, ~li_ge_ls, mk_literal(substr_in)});
            // 0 <= i <= |s| && |s| < l + i  -> s = x.v
            add_axiom({~i_ge_0, ~ls_le_i, li_ge_ls, mk_eq(xe, s, false)});
        } else if(util::is_len_sub(l, s, m, m_util_s, m_util_a, num_len) && m_util_a.is_numeral(num_len, rl) && rl == r) {
            xe = expr_ref(m_util_s.str.mk_concat(x, v), m);
            xey = expr_ref(m_util_s.str.mk_concat(x, v), m);
        } else {
            // 0 <= i <= |s| && 0 <= l <= |s| - i -> |v| = l
             add_axiom({~i_ge_0, ~ls_le_i, ~l_ge_zero, ~li_ge_ls, mk_eq(le, l, false)});
             // 0 <= i <= |s| && |s| < l + i  -> |v| = |s| - i
             add_axiom({~i_ge_0, ~ls_le_i, li_ge_ls, mk_eq(le, mk_sub(ls, i), false)});
             this->len_vars.insert(v);
        }

        string_theory_propagation(xe);
        string_theory_propagation(xey);
        // 0 <= i <= |s| -> xvy = s
        add_axiom({~i_ge_0, ~ls_le_i, mk_eq(xey, s, false)});
        // 0 <= i <= |s| && 0 <= l <= |s| - i -> |v| = l
        add_axiom({~i_ge_0, ~ls_le_i, ~l_ge_zero, ~li_ge_ls, mk_eq(le, l, false)});
        // 0 <= i <= |s| && l < 0 -> v = eps
        add_axiom({~i_ge_0, ~ls_le_i, l_ge_zero, mk_eq(v, eps, false)});
        // i < 0 -> v = eps
        add_axiom({i_ge_0, mk_eq(v, eps, false)});
        // not(0 <= l <= |s| - i) -> v = eps
        add_axiom({ls_le_i, mk_eq(v, eps, false)});
        // i > |s| -> v = eps
        add_axiom({~ls_le_0, mk_eq(v, eps, false)});
        // substr(s, i, n) = v
        add_axiom({mk_eq(v, e, false)});

        // add the replacement substr -> v
        this->predicate_replace.insert(e, v.get());
        // update length variables
        util::get_str_variables(s, this->m_util_s, m, this->len_vars);
        // add length |v| = l. This is not true entirely, because there could be a case that v = eps. 
        // but this case is handled by epsilon propagation preprocessing (this variable will not in the system
        // after that)
        this->var_eqs.add(expr_ref(l, m), v);
    }

    /**
     * @brief Handle str.substr(s,i,l)
     *
     * Translates to the following theory axioms:
     * 0 <= i <= |s| -> x.v.y = s
     * 0 <= i <= |s| -> |x| = i
     * 0 <= i <= |s| && 0 <= l <= |s| - i -> |v| = l
     * 0 <= i <= |s| && |s| < l + i  -> |v| = |s| - i
     * 0 <= i <= |s| && l < 0 -> v = eps
     * i < 0 -> v = eps
     * not(0 <= l <= |s| - i) -> v = eps
     * i > |s| -> v = eps
     *
     * We store
     * substr(s, i, n) = v
     *
     * @param e str.substr(s, i, l)
     */
    void theory_str_noodler::handle_substr(expr *e) {
        STRACE("str", tout << "handle-substr: " << mk_pp(e, m) << '\n';);
        if (axiomatized_persist_terms.contains(e))
            return;

        axiomatized_persist_terms.insert(e);

        ast_manager &m = get_manager();
        expr *s = nullptr, *i = nullptr, *l = nullptr;
        VERIFY(m_util_s.str.is_extract(e, s, i, l));

        expr* num = nullptr;
        expr* pred = nullptr;
        rational r;
        if(m_util_a.is_numeral(i)) {
            handle_substr_int(e);
            return;
        }

        expr_ref post_bound(m_util_a.mk_ge(m_util_a.mk_add(i, l), m_util_s.str.mk_length(s)), m);
        m_rewrite(post_bound); // simplify

        expr_ref v = mk_str_var("substr");
        expr_ref xvar = mk_str_var("pre_substr");
        expr_ref x = xvar;
        expr_ref y = mk_str_var("post_substr");

        // if i + l >= |s|, we can set post_substr to eps
        if(m.is_true(post_bound)) {
            y = expr_ref(m_util_s.str.mk_string(""), m);
        }
        std::vector<expr_ref> vars;
        // if i is of the form i = n + ...., create pre_substr . in_substr1 ... in_substrn to be x
        if(m_util_a.is_add(i, num, pred) && m_util_a.is_numeral(num, r)) {
            for(int i = 0; i < r.get_int32(); i++) {
                expr_ref fv = mk_str_var("in_substr");
                x = m_util_s.str.mk_concat(x, fv);
                vars.push_back(fv);
            }    
        }
        expr_ref xe(m_util_s.str.mk_concat(x, v), m);
        expr_ref xey(m_util_s.str.mk_concat(x, v, y), m);

       
        expr_ref ls(m_util_s.str.mk_length(s), m);
        expr_ref lx(m_util_s.str.mk_length(x), m);
        expr_ref le(m_util_s.str.mk_length(v), m);
        expr_ref ls_minus_i_l(mk_sub(mk_sub(ls, i), l), m);

        expr_ref zero(m_util_a.mk_int(0), m);
        expr_ref eps(m_util_s.str.mk_string(""), m);

        literal i_ge_0 = mk_literal(m_util_a.mk_ge(i, zero));
        literal ls_le_i = mk_literal(m_util_a.mk_le(mk_sub(i, ls), zero));
        literal li_ge_ls = mk_literal(m_util_a.mk_ge(ls_minus_i_l, zero));
        literal l_ge_zero = mk_literal(m_util_a.mk_ge(l, zero));
        literal ls_le_0 = mk_literal(m_util_a.mk_le(ls, zero));

        string_theory_propagation(xe);
        string_theory_propagation(xey);

        // create axioms in_substri is Sigma
        for(const expr_ref& val : vars) {
            expr_ref re(m_util_s.re.mk_in_re(val, m_util_s.re.mk_full_char(nullptr)), m);
            add_axiom({~i_ge_0, ~ls_le_i, mk_literal(re)});
        }
        // 0 <= i <= |s| -> xvy = s
        add_axiom({~i_ge_0, ~ls_le_i, mk_eq(xey, s, false)});
        // 0 <= i <= |s| -> |x| = i
        add_axiom({~i_ge_0, ~ls_le_i, mk_eq(lx, i, false)});
        // 0 <= i <= |s| && 0 <= l <= |s| - i -> |v| = l
        add_axiom({~i_ge_0, ~ls_le_i, ~l_ge_zero, ~li_ge_ls, mk_eq(le, l, false)});
        // 0 <= i <= |s| && |s| < l + i  -> |v| = |s| - i
        add_axiom({~i_ge_0, ~ls_le_i, li_ge_ls, mk_eq(le, mk_sub(ls, i), false)});
        // 0 <= i <= |s| && l < 0 -> v = eps
        add_axiom({~i_ge_0, ~ls_le_i, l_ge_zero, mk_eq(v, eps, false)});
        // i < 0 -> v = eps
        add_axiom({i_ge_0, mk_eq(v, eps, false)});
        // not(0 <= l <= |s| - i) -> v = eps
        add_axiom({ls_le_i, mk_eq(v, eps, false)});
        // i > |s| -> v = eps
        add_axiom({~ls_le_0, mk_eq(v, eps, false)});
        // substr(s, i, n) = v
        add_axiom({mk_eq(v, e, false)});

        // add the replacement substr -> v
        this->predicate_replace.insert(e, v.get());
        // update length variables
        util::get_str_variables(s, this->m_util_s, m, this->len_vars);
        this->len_vars.insert(v);
        if(vars.size() > 0) {
            this->var_eqs.add(expr_ref(pred, m), xvar);
            this->len_vars.insert(xvar);
        } else {
            this->var_eqs.add(expr_ref(i, m), x);
            this->len_vars.insert(x);
        }        
    }

    /**
     * @brief Handling of str.replace(a,s,t) = v ... a where to replace, s what to find, t replacement.
     * Translates to the following theory axioms:
     * replace(a,s,t) = v
     * a = eps && s != eps -> v = a
     * (not(contains(a,s))) -> v = a
     * s = eps -> v = t.a
     * contains(a,s) && a != eps && s != eps -> a = x.s.y
     * contains(a,s) && a != eps && s != eps -> v = x.t.y
     * tighttestprefix(s,t)
     *
     * @param r replace term
     */
    void theory_str_noodler::handle_replace(expr *r) {
        STRACE("str", tout << "handle-replace: " << mk_pp(r, m) << '\n';);

        if(axiomatized_persist_terms.contains(r))
            return;

        axiomatized_persist_terms.insert(r);
        context& ctx = get_context();
        expr* a = nullptr, *s = nullptr, *t = nullptr;
        VERIFY(m_util_s.str.is_replace(r, a, s, t));
        expr_ref v = mk_str_var("replace");
        expr_ref x = mk_str_var("replace_left");
        expr_ref y = mk_str_var("replace_right");
        expr_ref xty = mk_concat(x, mk_concat(t, y));
        expr_ref xsy = mk_concat(x, mk_concat(s, y));
        literal a_emp = mk_eq_empty(a, true);
        literal s_emp = mk_eq_empty(s, true);
        literal cnt = mk_literal(m_util_s.str.mk_contains(a, s));

        // replace(a,s,t) = v
        add_axiom({mk_eq(v, r, false)});
        // a = eps && s != eps -> v = a
        add_axiom({~a_emp, s_emp, mk_eq(v, a, false)});
        // (not(contains(a,s))) -> v = a
        add_axiom({cnt, mk_eq(v, a, false)});
        // s = eps -> v = t.a
        add_axiom({~s_emp, mk_eq(v, mk_concat(t, a),false)});
        // contains(a,s) && a != eps && s != eps -> a = x.s.y
        add_axiom({~cnt, a_emp, s_emp, mk_eq(a, xsy,false)});
        // contains(a,s) && a != eps && s != eps -> v = x.t.y
        add_axiom({~cnt, a_emp, s_emp, mk_eq(v, xty,false)});
        ctx.force_phase(cnt);
        // tighttestprefix(s,t)
        tightest_prefix(s, x);

        predicate_replace.insert(r, v.get());
    }

    /**
     * @brief Handling of str.indexof(t, s, offset) = indexof
     * Translates to the following theory axioms:
     * The case of offset = 0
     * not(contains(t,s)) -> indexof = -1
     * t = eps && s != eps -> indexof = -1
     * s = eps -> indexof = 0
     * contains(t, s) && s != eps -> t = x.s.y
     * contains(t, s) && s != eps -> indexof = |x|
     * contains(t, s) -> indexof >= 0
     * tightestprefix(s,x)
     *
     * The case of offset > 0
     * not(contains(t,s)) -> indexof = -1
     * t = eps && s != eps -> indexof = -1
     * offset >= |t| && s != eps -> indexof = -1
     * offset > |t| -> indexof = -1
     * offset >= |t| && offset <= |t| && s = eps -> indexof = offset
     * offset >= 0 && offset < |t| -> t = xy
     * offset >= 0 && offset < |t| -> |x| = offset
     * offset >= 0 && offset < |t| && indexof(y,s,0) = -1 -> indexof = -1
     * offset >= 0 && offset < |t| && indexof(y,s,0) >= 0 -> offset + indexof(y,s,0) = indexof
     * offset < 0 -> indexof = -1
     *
     * @param i indexof term
     */
    void theory_str_noodler::handle_index_of(expr *i) {
        STRACE("str", tout << "handle-indexof: " << mk_pp(i, m) << '\n';);
        if(axiomatized_persist_terms.contains(i))
            return;

        axiomatized_persist_terms.insert(i);
        ast_manager &m = get_manager();
        expr *s = nullptr, *t = nullptr, *offset = nullptr;
        rational r;
        VERIFY(m_util_s.str.is_index(i, t, s) || m_util_s.str.is_index(i, t, s, offset));

        expr_ref minus_one(m_util_a.mk_int(-1), m);
        expr_ref zero(m_util_a.mk_int(0), m);
        expr_ref emp(m_util_s.str.mk_empty(t->get_sort()), m);
        literal cnt = mk_literal(m_util_s.str.mk_contains(t, s));

        literal i_eq_m1 = mk_eq(i, minus_one, false);
        literal i_eq_0 = mk_eq(i, zero, false);
        literal s_eq_empty = mk_eq(s, emp, false);
        literal t_eq_empty = mk_eq(t, emp, false);

        // not(contains(t,s)) -> indexof = -1
        add_axiom({cnt, i_eq_m1});
        // t = eps && s != eps -> indexof = -1
        add_axiom({~t_eq_empty, s_eq_empty, i_eq_m1});

        if (!offset || (m_util_a.is_numeral(offset, r) && r.is_zero())) {
            expr_ref x = mk_str_var("index_left");
            expr_ref y = mk_str_var("index_right");
            expr_ref xsy(m_util_s.str.mk_concat(x, s, y), m);
            string_theory_propagation(xsy);

            expr_ref lenx(m_util_s.str.mk_length(x), m);
            // s = eps -> indexof = 0
            add_axiom({~s_eq_empty, i_eq_0});
            // contains(t, s) && s != eps -> t = x.s.y
            add_axiom({~cnt, s_eq_empty, mk_eq(t, xsy, false)});
            // contains(t, s) && s != eps -> indexof = |x|
            add_axiom({~cnt, s_eq_empty, mk_eq(i, lenx, false)});
            // contains(t, s) -> indexof >= 0
            add_axiom({~cnt, mk_literal(m_util_a.mk_ge(i, zero))});
            tightest_prefix(s, x);

            // update length variables
            this->len_vars.insert(x);
            this->var_eqs.add(expr_ref(i, m), x);

        } else {
            expr_ref len_t(m_util_s.str.mk_length(t), m);
            literal offset_ge_len = mk_literal(m_util_a.mk_ge(mk_sub(offset, len_t), zero));
            literal offset_le_len = mk_literal(m_util_a.mk_le(mk_sub(offset, len_t), zero));
            literal i_eq_offset = mk_eq(i, offset, false);
            // offset >= |t| && s != eps -> indexof = -1
            add_axiom({~offset_ge_len, s_eq_empty, i_eq_m1});
            // offset > |t| -> indexof = -1
            add_axiom({offset_le_len, i_eq_m1});
            // offset >= |t| && offset <= |t| && s = eps -> indexof = offset
            add_axiom({~offset_ge_len, ~offset_le_len, ~s_eq_empty, i_eq_offset});

            expr_ref x = mk_str_var("index_left");
            expr_ref y = mk_str_var("index_right");
            expr_ref xy(m_util_s.str.mk_concat(x, y), m);
            string_theory_propagation(xy);

            expr_ref indexof0(m_util_s.str.mk_index(y, s, zero), m);
            expr_ref offset_p_indexof0(m_util_a.mk_add(offset, indexof0), m);
            literal offset_ge_0 = mk_literal(m_util_a.mk_ge(offset, zero));
            // offset >= 0 && offset < |t| -> t = xy
            add_axiom({~offset_ge_0, offset_ge_len, mk_eq(t, xy, false)});
            // offset >= 0 && offset < |t| -> |x| = offset
            add_axiom({~offset_ge_0, offset_ge_len, mk_eq(m_util_s.str.mk_length(x), offset, false)});
            // offset >= 0 && offset < |t| && indexof(y,s,0) = -1 -> indexof = -1
            add_axiom({~offset_ge_0, offset_ge_len, ~mk_eq(indexof0, minus_one, false), i_eq_m1});
            // offset >= 0 && offset < |t| && indexof(y,s,0) >= 0 -> offset + indexof(y,s,0) = indexof
            add_axiom({~offset_ge_0, offset_ge_len, ~mk_literal(m_util_a.mk_ge(indexof0, zero)),
                            mk_eq(offset_p_indexof0, i, false)});
            // offset < 0 -> indexof = -1
            add_axiom({offset_ge_0, i_eq_m1});

            // update length variables
            util::get_str_variables(t, this->m_util_s, m, this->len_vars);
            this->len_vars.insert(x);
        }
    }

    /**
     * @brief String term @p x does not contain @p s as a substring.
     * Translates to the following theory axioms:
     * not(s = eps) -> s = s1.s2 where s1 = s[0,-2], s2 = s[-1] in the case of @p s being a string
     * not(s = eps) -> not(contains(x.s1, s))
     * not(s = eps) -> s2 in re.allchar (is a single character)
     *
     * @param s Substring that should not be present
     * @param x String term
     */
    void theory_str_noodler::tightest_prefix(expr* s, expr* x) {
        expr_ref s1 = mk_first(s);
        expr_ref c  = mk_last(s);
        expr_ref s1c = mk_concat(s1, c);
        literal s_eq_emp = mk_eq_empty(s);
        expr_ref re(m_util_s.re.mk_in_re(c, m_util_s.re.mk_full_char(nullptr)), m);

        add_axiom({s_eq_emp, mk_literal(re) });
        add_axiom({s_eq_emp, mk_literal(m.mk_eq(s, s1c))});
        add_axiom({s_eq_emp, ~mk_literal(m_util_s.str.mk_contains(mk_concat(x, s1), s))});
    }

    /**
     * @brief Get string term representing first |s| - 1 characters of @p s.
     *
     * @param s String term
     * @return expr_ref String term
     */
    expr_ref theory_str_noodler::mk_first(expr* s) {
        zstring str;
        if (m_util_s.str.is_string(s, str) && str.length() > 0) {
            return expr_ref(m_util_s.str.mk_string(str.extract(0, str.length()-1)), m);
        }
        return mk_str_var("index_first");
    }

    /**
     * @brief Get string term representing last character of @p s.
     *
     * @param s String term
     * @return expr_ref String term
     */
    expr_ref theory_str_noodler::mk_last(expr* s) {
        zstring str;
        if (m_util_s.str.is_string(s, str) && str.length() > 0) {
            return expr_ref(m_util_s.str.mk_string(str.extract(str.length()-1, 1)), m);
        }
        return mk_str_var("index_last");
    }

    expr_ref theory_str_noodler::mk_concat(expr* e1, expr* e2) {
        return expr_ref(m_util_s.str.mk_concat(e1, e2), m);
    }

    literal theory_str_noodler::mk_eq_empty(expr* _e, bool phase) {
        context& ctx = get_context();
        expr_ref e(_e, m);
        SASSERT(m_util_s.is_seq(e));
        expr_ref emp(m);
        zstring s;
        if (m_util_s.str.is_empty(e)) {
            return true_literal;
        }
        expr_ref_vector concats(m);
        m_util_s.str.get_concat(e, concats);
        for (auto c : concats) {
            if (m_util_s.str.is_unit(c)) {
                return false_literal;
            }
            if (m_util_s.str.is_string(c, s) && s.length() > 0) {
                return false_literal;
            }
        }
        emp = m_util_s.str.mk_empty(e->get_sort());

        literal lit = mk_eq(e, emp, false);
        ctx.force_phase(phase?lit:~lit);
        ctx.mark_as_relevant(lit);
        return lit;
    }


    /**
     * @brief Handling of str.prefix(x, y) = e (x is a prefix of y)
     * Translates to the following theory axioms:
     * e -> y = x.v
     *
     * @param e prefix term
     */
    void theory_str_noodler::handle_prefix(expr *e) {
        if(axiomatized_persist_terms.contains(e))
            return;

        axiomatized_persist_terms.insert(e);
        ast_manager &m = get_manager();
        expr *x = nullptr, *y = nullptr;
        VERIFY(m_util_s.str.is_prefix(e, x, y));

        expr_ref fresh = mk_str_var("prefix");
        expr_ref xs(m_util_s.str.mk_concat(x, fresh), m);
        string_theory_propagation(xs);
        literal not_e = mk_literal(e);
        add_axiom({~not_e, mk_eq(y, xs, false)});
    }

    /**
     * @brief Handle not(prefix(x,y)); prefix(x,y) = @p e
     * Translates to the following theory axioms:
     * not(e) && |x| <= |y| -> x = p.mx.qx
     * not(e) && |x| <= |y| -> y = p.my.qy
     * not(e) && |x| <= |y| -> mx in re.allchar
     * not(e) && |x| <= |y| -> my in re.allchar
     * not(e) && |x| <= |y| -> mx != my
     *
     * @param e prefix term
     */
    void theory_str_noodler::handle_not_prefix(expr *e) {
        if(axiomatized_persist_terms.contains(m.mk_not(e)))
            return;

        axiomatized_persist_terms.insert(m.mk_not(e));
        ast_manager &m = get_manager();
        expr *x = nullptr, *y = nullptr;
        VERIFY(m_util_s.str.is_prefix(e, x, y));

        expr_ref p = mk_str_var("nprefix_left");
        expr_ref mx = mk_str_var("nprefix_midx");
        expr_ref my = mk_str_var("nprefix_midy");
        expr_ref qx = mk_str_var("nprefix_rightx");
        expr_ref qy = mk_str_var("nprefix_righty");

        expr_ref len_x_gt_len_y{m_util_a.mk_gt(m_util_a.mk_sub(m_util_s.str.mk_length(x),m_util_s.str.mk_length(y)), m_util_a.mk_int(0)),m};
        literal len_y_gt_len_x = mk_literal(len_x_gt_len_y);
        expr_ref pmx(m_util_s.str.mk_concat(p, mx), m);
        string_theory_propagation(pmx);
        expr_ref pmxqx(m_util_s.str.mk_concat(pmx, qx), m);
        string_theory_propagation(pmxqx);
        expr_ref pmy(m_util_s.str.mk_concat(p, my), m);
        string_theory_propagation(pmy);
        expr_ref pmyqy(m_util_s.str.mk_concat(pmy, qy), m);
        string_theory_propagation(pmyqy);

        literal x_eq_pmq = mk_eq(x,pmxqx,false);
        literal y_eq_pmq = mk_eq(y,pmyqy,false);
        literal eq_mx_my = mk_literal(m.mk_not(ctx.mk_eq_atom(mx,my)));

        expr_ref rex(m_util_s.re.mk_in_re(mx, m_util_s.re.mk_full_char(nullptr)), m);
        expr_ref rey(m_util_s.re.mk_in_re(my, m_util_s.re.mk_full_char(nullptr)), m);

        literal lit_e = mk_literal(e);
        // not(e) && |x| <= |y| -> x = p.mx.qx
        add_axiom({lit_e, len_y_gt_len_x, x_eq_pmq});
        // not(e) && |x| <= |y| -> y = p.my.qy
        add_axiom({lit_e, len_y_gt_len_x, y_eq_pmq});
        // not(e) && |x| <= |y| -> mx in re.allchar
        add_axiom({lit_e, len_y_gt_len_x, mk_literal(rex)});
        // not(e) && |x| <= |y| -> my in re.allchar
        add_axiom({lit_e, len_y_gt_len_x, mk_literal(rey)});
        // not(e) && |x| <= |y| -> mx != my
        add_axiom({lit_e, len_y_gt_len_x, eq_mx_my});

        // update length variables
        util::get_str_variables(x, this->m_util_s, m, this->len_vars);
        util::get_str_variables(y, this->m_util_s, m, this->len_vars);
    }

    /**
     * @brief Handling of str.suffix(x, y) = e (x is a suffix of y)
     * Translates to the following theory axioms:
     * e -> y = v.x
     *
     * @param e suffix term
     */
    void theory_str_noodler::handle_suffix(expr *e) {
        if(axiomatized_persist_terms.contains(e))
            return;

        axiomatized_persist_terms.insert(e);
        ast_manager &m = get_manager();
        expr *x = nullptr, *y = nullptr;
        VERIFY(m_util_s.str.is_suffix(e, x, y));

        expr_ref fresh = mk_str_var("suffix");
        expr_ref px(m_util_s.str.mk_concat(fresh, x), m);
        string_theory_propagation(px);
        literal not_e = mk_literal(e);
        add_axiom({~not_e, mk_eq(y, px, false)});
    }

    /**
     * @brief Handle not(suffix(x,y)); suffix(x,y) = @p e
     * Translates to the following theory axioms:
     * not(e) && |x| <= |y| -> x = px.mx.q
     * not(e) && |x| <= |y| -> y = py.my.q
     * not(e) && |x| <= |y| -> mx in re.allchar
     * not(e) && |x| <= |y| -> my in re.allchar
     * not(e) && |x| <= |y| -> mx != my
     *
     * @param e prefix term
     */
    void theory_str_noodler::handle_not_suffix(expr *e) {
        if(axiomatized_persist_terms.contains(m.mk_not(e)))
            return;

        axiomatized_persist_terms.insert(m.mk_not(e));
        ast_manager &m = get_manager();
        expr *x = nullptr, *y = nullptr;
        VERIFY(m_util_s.str.is_suffix(e, x, y));

        expr_ref q = mk_str_var("nsuffix_right");
        expr_ref mx = mk_str_var("nsuffix_midx");
        expr_ref my = mk_str_var("nsuffix_midy");
        expr_ref px = mk_str_var("nsuffix_leftx");
        expr_ref py = mk_str_var("nsuffix_lefty");

        expr_ref len_x_gt_len_y{m_util_a.mk_gt(m_util_a.mk_sub(m_util_s.str.mk_length(x),m_util_s.str.mk_length(y)), m_util_a.mk_int(0)),m};
        literal len_y_gt_len_x = mk_literal(len_x_gt_len_y);
        expr_ref pxmx(m_util_s.str.mk_concat(px, mx), m);
        string_theory_propagation(pxmx);
        expr_ref pxmxq(m_util_s.str.mk_concat(pxmx, q), m);
        string_theory_propagation(pxmxq);
        expr_ref pymy(m_util_s.str.mk_concat(py, my), m);
        string_theory_propagation(pymy);
        expr_ref pymyq(m_util_s.str.mk_concat(pymy, q), m);
        string_theory_propagation(pymyq);

        literal x_eq_pmq = mk_eq(x,pxmxq,false);
        literal y_eq_pmq = mk_eq(y,pymyq,false);
        literal eq_mx_my = mk_literal(m.mk_not(ctx.mk_eq_atom(mx,my)));
        literal lit_e = mk_literal(e);

        expr_ref rex(m_util_s.re.mk_in_re(mx, m_util_s.re.mk_full_char(nullptr)), m);
        expr_ref rey(m_util_s.re.mk_in_re(my, m_util_s.re.mk_full_char(nullptr)), m);

        // not(e) && |x| <= |y| -> x = px.mx.q
        add_axiom({lit_e, len_y_gt_len_x, x_eq_pmq});
        // not(e) && |x| <= |y| -> y = py.my.q
        add_axiom({lit_e, len_y_gt_len_x, y_eq_pmq});
        // not(e) && |x| <= |y| -> mx in re.allchar
        add_axiom({lit_e, len_y_gt_len_x, mk_literal(rex)});
        // not(e) && |x| <= |y| -> my in re.allchar
        add_axiom({lit_e, len_y_gt_len_x, mk_literal(rey)});
        // not(e) && |x| <= |y| -> mx != my
        add_axiom({lit_e, len_y_gt_len_x, eq_mx_my});

        // update length variables
        util::get_str_variables(x, this->m_util_s, m, this->len_vars);
        util::get_str_variables(y, this->m_util_s, m, this->len_vars);
    }

    /**
     * @brief Handle contains
     * Translates to the following theory axioms:
     * str.contains(x,y) -> x = pys
     *
     * @param e str.contains(x,y)
     */
    void theory_str_noodler::handle_contains(expr *e) {
        if(axiomatized_persist_terms.contains(e))
            return;

        axiomatized_persist_terms.insert(e);
        STRACE("str", tout  << "handle contains " << mk_pp(e, m) << std::endl;);
        ast_manager &m = get_manager();
        expr *x = nullptr, *y = nullptr;
        VERIFY(m_util_s.str.is_contains(e, x, y));
        expr_ref p = mk_str_var("contains_left");
        expr_ref s = mk_str_var("contains_right");
        expr_ref pys(m_util_s.str.mk_concat(m_util_s.str.mk_concat(p, y), s), m);

        string_theory_propagation(pys);
        literal not_e = mk_literal(mk_not({e, m}));
        add_axiom({not_e, mk_eq(x, pys, false)});
    }


    /**
     * @brief Heuristics for handling not contains: not(contains(s, t)).
     * So far only the case when t is a string literal is implemented.
     *
     * @param e contains term.
     */
    void theory_str_noodler::handle_not_contains(expr *e) {
        expr* cont = this->m.mk_not(e);
        expr *x = nullptr, *y = nullptr;
        VERIFY(m_util_s.str.is_contains(e, x, y));

        STRACE("str", tout  << "handle not(contains) " << mk_pp(e, m) << std::endl;);
        zstring s;
        if(m_util_s.str.is_string(y, s)) {
            // if(axiomatized_persist_terms.contains(cont))
            //     return;
            // axiomatized_persist_terms.insert(cont);

            expr_ref re(m_util_s.re.mk_in_re(x, m_util_s.re.mk_concat(m_util_s.re.mk_star(m_util_s.re.mk_full_char(nullptr)),
                m_util_s.re.mk_concat(m_util_s.re.mk_to_re(m_util_s.str.mk_string(s)),
                m_util_s.re.mk_star(m_util_s.re.mk_full_char(nullptr)))) ), m);
          
            add_axiom({mk_literal(e), ~mk_literal(re)});
        } else {
            m_not_contains_todo.push_back({{x, m},{y, m}});
        }
    }

    void theory_str_noodler::handle_in_re(expr *const e, const bool is_true) {
        expr *s = nullptr, *re = nullptr;
        VERIFY(m_util_s.str.is_in_re(e, s, re));
        ast_manager& m = get_manager();
        STRACE("str", tout  << "handle_in_re " << mk_pp(e, m) << " " << is_true << std::endl;);

        app_ref re_constr(to_app(s), m);
        expr_ref re_atom(e, m);
        /// Check if @p re_constr is a simple variable. If not (it is, e.g., concatenation of string terms),
        /// this complex term T is replaced by a fresh variable X. The following axioms are hence added: X = T && X in RE.
        if(re_constr->get_num_args() != 0) {
            expr_ref var(m);
            if(this->predicate_replace.contains(re_constr)) {
                var = expr_ref(this->predicate_replace[re_constr], m);
            } else {
                var = mk_str_var("revar");
                this->predicate_replace.insert(re_constr.get(), var.get());
            }
            
            // app_ref fv(this->m_util_s.mk_skolem(this->m.mk_fresh_var_name(), 0, nullptr, this->m_util_s.mk_string_sort()), m);
            expr_ref eq_fv(mk_eq_atom(var.get(), s), m);
            expr_ref n_re(this->m_util_s.re.mk_in_re(var, re), m);
            expr_ref re_orig(e, m);

            // propagate_basic_string_axioms(ctx.get_enode(eq_fv));
            
            if(!is_true) {
                n_re = m.mk_not(n_re);
                re_orig = m.mk_not(re_orig);
            }
            add_axiom({mk_literal(eq_fv)});
            add_axiom({~mk_literal(re_orig), mk_literal(n_re)});
            
            re_constr = to_app(var); 
            re_atom = n_re;
        } 

        // generate length formula for the regular expression
        // if(ctx.is_relevant(e) && is_true && false) { // turn it off for now
        //     std::set<uint32_t> alphabet;
        //     util::extract_symbols(re, this->m_util_s, this->m, alphabet);
        //     util::get_dummy_symbols(2, alphabet);
        //     Mata::Nfa::Nfa aut = util::conv_to_nfa(to_app(re), this->m_util_s, this->m, alphabet, !is_true);
        //     auto aut_lens = Mata::Strings::get_word_lengths(aut);

        //     expr_ref len_re(m_util_s.str.mk_length(re_constr), m);
        //     expr_ref len_formula = this->dec_proc.mk_len_aut(len_re, aut_lens);
        //     add_axiom({~mk_literal(re_atom), mk_literal(len_formula)});
        //     STRACE("str", tout << "re-axiom: " << mk_pp(len_formula, m) << "\n"; );
        // }
        
        expr_ref r{re, m};
        this->m_membership_todo.push_back(std::make_tuple(expr_ref(re_constr, m), r, is_true));
    }

    void theory_str_noodler::set_conflict(const literal_vector& lv) {
        context& ctx = get_context();
        const auto& js = ext_theory_conflict_justification{
                get_id(), ctx, lv.size(), lv.data(), 0, nullptr, 0, nullptr};
        ctx.set_conflict(ctx.mk_justification(js));
        STRACE("str", ctx.display_literals_verbose(tout << "[Conflict]\n", lv) << '\n';);
    }

    void theory_str_noodler::block_curr_assignment() {
        STRACE("str", tout << __LINE__ << " enter " << __FUNCTION__ << std::endl;);

        bool on_screen=false;
        context& ctx = get_context();

        if(on_screen) std::cout<<"[block] ";
        for (const auto& we : m_word_eq_var_todo) {
            if(on_screen) std::cout<<"("<<we.first<<"="<<we.second<<")";
        }
        for (const auto& we : m_word_diseq_var_todo) {
            if(on_screen) std::cout<<"("<<we.first<<"!="<<we.second<<")";
        }
        if(on_screen) std::cout<<std::endl;

        ast_manager& m = get_manager();
        expr *refinement = nullptr;
        STRACE("str", tout << "[Refinement]\nformulas:\n";);
        for (const auto& we : this->m_word_eq_todo_rel) {
            // we create the equation according to we
            //expr *const e = m.mk_not(m.mk_eq(we.first, we.second));
            expr *const e = m.mk_not(ctx.mk_eq_atom(we.first, we.second));
            refinement = refinement == nullptr ? e : m.mk_or(refinement, e);
            STRACE("str", tout << we.first << " = " << we.second << '\n';);
        }

        literal_vector ls;
        for (const auto& wi : this->m_word_diseq_todo_rel) {
//            expr *const e = mk_eq_atom(wi.first, wi.second);
            expr_ref e(ctx.mk_eq_atom(wi.first, wi.second), m);
            refinement = refinement == nullptr ? e : m.mk_or(refinement, e);
            STRACE("str", tout << wi.first << " != " << wi.second << " " << ctx.get_bool_var(e)<< '\n';);
        }

        for (const auto& in : this->m_membership_todo_rel) {
            app_ref in_app(m_util_s.re.mk_in_re(std::get<0>(in), std::get<1>(in)), m);
            if(std::get<2>(in)){
                in_app = m.mk_not(in_app);
                if(!ctx.e_internalized(in_app)) {
                    ctx.internalize(in_app, false);
                }
            }
            refinement = refinement == nullptr ? in_app : m.mk_or(refinement, in_app);
            //STRACE("str", tout << wi.first << " != " << wi.second << '\n';);
        }

        if (refinement != nullptr) {
            add_axiom(refinement);
        }
        STRACE("str", tout << __LINE__ << " leave " << __FUNCTION__ << std::endl;);

    }

    expr_ref theory_str_noodler::construct_refinement() {
        context& ctx = get_context();

        ast_manager& m = get_manager();
        expr *refinement = nullptr;
        STRACE("str", tout << "[Refinement]\nformulas:\n";);
        for (const auto& we : this->m_word_eq_todo_rel) {
            // we create the equation according to we
            //expr *const e = m.mk_not(m.mk_eq(we.first, we.second));
            expr *const e = ctx.mk_eq_atom(we.first, we.second);
            refinement = refinement == nullptr ? e : m.mk_and(refinement, e);
        }

        literal_vector ls;
        for (const auto& wi : this->m_word_diseq_todo_rel) {
//            expr *const e = mk_eq_atom(wi.first, wi.second);
            expr_ref e(m.mk_not(ctx.mk_eq_atom(wi.first, wi.second)), m);
            refinement = refinement == nullptr ? e : m.mk_and(refinement, e);
            //STRACE("str", tout << wi.first << " != " << wi.second << " " << ctx.get_bool_var(e)<< '\n';);
        }

        for (const auto& in : this->m_membership_todo_rel) {
            app_ref in_app(m_util_s.re.mk_in_re(std::get<0>(in), std::get<1>(in)), m);
            if(!std::get<2>(in)){
                in_app = m.mk_not(in_app);
                if(!ctx.e_internalized(in_app)) {
                    ctx.internalize(in_app, false);
                }
            }
            refinement = refinement == nullptr ? in_app : m.mk_and(refinement, in_app);
            //STRACE("str", tout << wi.first << " != " << wi.second << '\n';);
        }

        return expr_ref(refinement, m);
    }

    bool theory_str_noodler::block_curr_len(expr_ref len_formula) {
        STRACE("str", tout << __LINE__ << " enter " << __FUNCTION__ << std::endl;);

        bool on_screen=false;
        context& ctx = get_context();

        ast_manager& m = get_manager();
        expr *refinement = nullptr;
        STRACE("str", tout << "[Refinement]\nformulas:\n";);
        for (const auto& we : this->m_word_eq_todo_rel) {
            // we create the equation according to we
            //expr *const e = m.mk_not(m.mk_eq(we.first, we.second));
            expr *const e = ctx.mk_eq_atom(we.first, we.second);
            refinement = refinement == nullptr ? e : m.mk_and(refinement, e);
        }

        literal_vector ls;
        for (const auto& wi : this->m_word_diseq_todo_rel) {
//            expr *const e = mk_eq_atom(wi.first, wi.second);
            expr_ref e(m.mk_not(ctx.mk_eq_atom(wi.first, wi.second)), m);
            refinement = refinement == nullptr ? e : m.mk_and(refinement, e);
            //STRACE("str", tout << wi.first << " != " << wi.second << " " << ctx.get_bool_var(e)<< '\n';);
        }

        for (const auto& in : this->m_membership_todo_rel) {
            app_ref in_app(m_util_s.re.mk_in_re(std::get<0>(in), std::get<1>(in)), m);
            if(!std::get<2>(in)){
                in_app = m.mk_not(in_app);
            }
            if(!ctx.e_internalized(in_app)) {
                ctx.internalize(in_app, false);
            }
            refinement = refinement == nullptr ? in_app : m.mk_and(refinement, in_app);
            //STRACE("str", tout << wi.first << " != " << wi.second << '\n';);
        }

        // if(axiomatized_instances.contains(refinement)) {
        //     return false;
        // }
        // axiomatized_instances.push_back(refinement);
        if (refinement != nullptr) {
            add_axiom(m.mk_or(m.mk_not(refinement), len_formula));
        }
        STRACE("str", tout << __LINE__ << " leave " << __FUNCTION__ << std::endl;);
        return true;
    }

    void theory_str_noodler::block_curr_lang() {
        context& ctx = get_context();
        expr *refinement = nullptr;

        for (const auto& in : this->m_lang_eq_todo_rel) {
            app_ref in_app(ctx.mk_eq_atom(std::get<0>(in), std::get<1>(in)), m);
            if(!std::get<2>(in)){
                in_app = m.mk_not(in_app);
            }
            refinement = refinement == nullptr ? in_app : m.mk_and(refinement, in_app);
        }

        if (refinement != nullptr) {
            add_axiom(m.mk_not(refinement));
        }
    }

    void theory_str_noodler::block_len(int n_cnt) {
        STRACE("str", tout << __LINE__ << " enter " << __FUNCTION__ << std::endl;);

        context& ctx = get_context();
        ast_manager& m = get_manager();
        expr *refinement = nullptr;
        expr *refinement_len_1 = nullptr;
        expr *refinement_len = nullptr;
        expr *refinement_len_2 = nullptr;
        expr *refinement_len_3 = nullptr;

        STRACE("str", tout << "[Len Refinement]\nformulas:\n";);
        for (const auto& we : this->m_word_eq_todo_rel) {

            obj_hashtable<expr> vars;
            util::get_str_variables(to_app(we.first.get()), m_util_s, m, vars);
            util::get_str_variables(to_app(we.second.get()), m_util_s, m, vars);

            for(expr * const var : vars) {
                std::cout << mk_pp(var, m) << std::endl;
                expr_ref len_str_l(m_util_s.str.mk_length(var), m);
                SASSERT(len_str_l);
                // build RHS
                expr_ref num(m);
                num = m_util_a.mk_numeral(rational(n_cnt), true);
                app *lhs_eq_rhs_1 = m_util_a.mk_le(len_str_l, num);

                refinement_len_1 = refinement_len_1 == nullptr ? lhs_eq_rhs_1 : m.mk_and(refinement_len_1, lhs_eq_rhs_1);

                expr_ref len_str_2(m_util_s.str.mk_length(var), m);
                SASSERT(len_str_2);
                // build RHS
                expr_ref num2(m);
                num2 = m_util_a.mk_numeral(rational(n_cnt+1), true);
                app *lhs_eq_rhs_2 = m_util_a.mk_le(len_str_2, num2);
                refinement_len_2 = refinement_len_2 == nullptr ? lhs_eq_rhs_2 : m.mk_and(refinement_len_2, lhs_eq_rhs_2);

                expr_ref len_str_3(m_util_s.str.mk_length(var), m);
                SASSERT(len_str_3);
                // build RHS
                expr_ref num3(m);
                num3 = m_util_a.mk_numeral(rational(n_cnt+2), true);
                app *lhs_eq_rhs_3 = m_util_a.mk_le(len_str_3, num3);
                refinement_len_3 = refinement_len_3 == nullptr ? lhs_eq_rhs_3 : m.mk_and(refinement_len_3, lhs_eq_rhs_3);
            }

            expr *const e = ctx.mk_eq_atom(we.first, we.second);
            refinement = refinement == nullptr ? e : m.mk_and(refinement, e);
        }

        refinement_len = refinement_len_2 == nullptr ? refinement_len_1 : m.mk_or(refinement_len_1, m.mk_or(refinement_len_2, refinement_len_3));
        refinement = m.mk_or(m.mk_not(refinement), refinement_len);
        std::cout << mk_pp(refinement, m) << std::endl;

        add_axiom(refinement);
    }

    void theory_str_noodler::block_len_single(int n_cnt, const app_ref& bool_var, expr_ref& refine) {
        STRACE("str", tout << __LINE__ << " enter " << __FUNCTION__ << std::endl;);

        context& ctx = get_context();
        ast_manager& m = get_manager();
        expr *refinement = nullptr;
        expr_ref refinement_len(m);
        app* atom;

        STRACE("str", tout << "[Len Refinement]\nformulas:\n";);
        for (const auto& we : this->m_word_eq_todo_rel) {

            obj_hashtable<expr> vars;
            util::get_str_variables(to_app(we.first.get()), m_util_s, m, vars);
            util::get_str_variables(to_app(we.second.get()), m_util_s, m, vars);

            for(expr * const var : vars) {
                // std::cout << mk_pp(var, m) << std::endl;
                expr_ref len_str_l(m_util_s.str.mk_length(var), m);
                SASSERT(len_str_l);
                // build RHS
                expr_ref num(m);
                num = m_util_a.mk_numeral(rational(n_cnt), true);
                atom = m_util_a.mk_le(len_str_l, num);
                refinement_len = refinement_len == nullptr ? atom : m.mk_and(refinement_len, atom);
                // refinement_len = m_util_a.mk_le(len_str_l, num);
            }

            // std::cout << "DONE" << std::endl;

            expr *const e = ctx.mk_eq_atom(we.first, we.second);
            refinement = refinement == nullptr ? e : m.mk_and(refinement, e);
        }

        if(bool_var == nullptr) {
            UNREACHABLE();
        }
        refinement = m.mk_and(refinement, bool_var);

        refinement = m.mk_or(m.mk_not(refinement), refinement_len);
        // if(axiom != nullptr) {
        //     std::cout << "NULL" << std::endl;
        //     refinement = m.mk_and(refinement, axiom);
        // }
        std::cout << mk_pp(refinement, m) << std::endl;

        //refine = refinement;
        add_axiom(refinement);
    }

    void theory_str_noodler::dump_assignments() const {
        STRACE("str", \
                ast_manager& m = get_manager();
                context& ctx = get_context();
                std::cout << "dump all assignments:\n";
                expr_ref_vector assignments{m};


                ctx.get_assignments(assignments);
                for (expr *const e : assignments) {
                   // ctx.mark_as_relevant(e);
                    std::cout <<"**"<< mk_pp(e, m) << (ctx.is_relevant(e) ? "\n" : " (not relevant)\n");
                }
        );
    }

    /**
     * @brief Create fresh string variable
     *
     * @param name Static part of the name (will be concatenated with other parts
     *  distinguishing the name)
     * @return expr_ref Fresh string variable
     */
    expr_ref theory_str_noodler::mk_str_var(const std::string& name) {
        expr_ref var(this->m_util_s.mk_skolem(this->m.mk_fresh_var_name(name.c_str()), 0,
            nullptr, this->m_util_s.mk_string_sort()), m);
        return var;
    }

    /**
     * @brief Create fresh int variable
     *
     * @param name Static part of the name (will be concatenated with other parts
     *  distinguishing the name)
     * @return expr_ref Fresh int variable
     */
    expr_ref theory_str_noodler::mk_int_var(const std::string& name) {
        sort * int_sort = m.mk_sort(m_util_a.get_family_id(), INT_SORT);
        expr_ref var(this->m_util_s.mk_skolem(this->m.mk_fresh_var_name(name.c_str()), 0,
            nullptr, int_sort), m);
        return var;
    }

    /**
    Convert equation/disaequation @p ex to the instance of Predicate. As a side effect updates mapping of
    variables (BasicTerm) to the corresponding z3 expr.
    @param ex Z3 expression to be converted to Predicate.
    @return Instance of predicate
    */
    Predicate theory_str_noodler::conv_eq_pred(app* const ex) {
        const app* eq = ex;
        PredicateType ptype = PredicateType::Equation;
        if(m.is_not(ex)) {
            SASSERT(is_app(ex->get_arg(0)));
            SASSERT(ex->get_num_args() == 1);
            eq = to_app(ex->get_arg(0));
            ptype = PredicateType::Inequation;
        }
        SASSERT(eq->get_num_args() == 2);
        SASSERT(eq->get_arg(0));
        SASSERT(eq->get_arg(1));

        obj_hashtable<expr> vars;
        util::get_str_variables(ex, this->m_util_s, this->m, vars);
        for(expr * const v : vars) {

            BasicTerm vterm(BasicTermType::Variable, to_app(v)->get_name().str());
            this->var_name.insert({vterm, expr_ref(v, this->m)});
        }

        std::vector<BasicTerm> left, right;
        util::collect_terms(to_app(eq->get_arg(0)), m, this->m_util_s, this->predicate_replace, this->var_name, left);
        util::collect_terms(to_app(eq->get_arg(1)), m, this->m_util_s, this->predicate_replace, this->var_name, right);

        return Predicate(ptype, std::vector<std::vector<BasicTerm>>{left, right});
    }

    Formula theory_str_noodler::conv_lang_instance(const std::set<Mata::Symbol>& alphabet, AutAssignment& out) {
        Formula res;
        int cnt = 0;

        for(const auto& item : this->m_lang_eq_todo_rel) {
            Mata::Nfa::Nfa nfa1 = util::conv_to_nfa(to_app(std::get<0>(item)), m_util_s, m, alphabet, false );
            Mata::Nfa::Nfa nfa2 = util::conv_to_nfa(to_app(std::get<1>(item)), m_util_s, m, alphabet, false );
            PredicateType tp = std::get<2>(item) ? PredicateType::Equation : PredicateType::Inequation;

            BasicTerm t1(BasicTermType::Lang, "__lang__tmp" + std::to_string(cnt++));
            BasicTerm t2(BasicTermType::Lang, "__lang__tmp" + std::to_string(cnt++));

            out[t1] = std::make_shared<Mata::Nfa::Nfa>(nfa1);
            out[t2] = std::make_shared<Mata::Nfa::Nfa>(nfa2);
            res.add_predicate(Predicate(tp, {Concat({t1}), Concat({t2})}));
        }

        return res;
    }

    /**
    Convert conjunction of equations/disequations to the instance of @c Formula.
    @param conj Conjunction in the form of a set of (dis)equations
    @param[out] res Resulting formula
    */
    void theory_str_noodler::conj_instance(const obj_hashtable<app>& conj, Formula &res) {
        for(app *const pred : conj) {
            //print_ast(pred);
            Predicate inst = this->conv_eq_pred(pred);
            STRACE("str", tout  << "instance conversion " << inst.to_string() << std::endl;);
            res.add_predicate(inst);
        }
    }

    std::unordered_set<BasicTerm> theory_str_noodler::get_init_length_vars(AutAssignment& ass) {
        std::unordered_set<BasicTerm> init_lengths{};
        for (const auto& len : len_vars) {
            BasicTerm v = util::get_variable_basic_term(len);
            if(ass.find(v) != ass.end())
                init_lengths.emplace(v);
        }
        return init_lengths;
    }

    /**
     * @brief Check if the length formula @p len_formula is satisfiable.
     * 
     * @param len_formula Formula to be check
     * @return lbool Sat
     */
    lbool theory_str_noodler::check_len_sat(expr_ref len_formula, model_ref &mod) {
        int_expr_solver m_int_solver(get_manager(), get_context().get_fparams());
        // do we solve only regular constraints? If yes, skip other temporary length constraints (they are not necessary)
        bool include_ass = true;
        if(this->m_word_diseq_todo_rel.size() == 0 && this->m_word_eq_todo_rel.size() == 0) {
            include_ass = false;
        }
        m_int_solver.initialize(get_context(), include_ass);
        auto ret = m_int_solver.check_sat(len_formula);
        return ret;
    }
}<|MERGE_RESOLUTION|>--- conflicted
+++ resolved
@@ -437,22 +437,15 @@
         if (m_util_s.str.is_extract(n)) {
             handle_substr(n);
         } else if (m_util_s.str.is_itos(n)) {
-<<<<<<< HEAD
             util::throw_error("unsupported itos");
         } else if (m_util_s.str.is_stoi(n)) {
             util::throw_error("unsupported stoi");
-=======
-            util::throw_error("unsupported predicate: str.from_int");
-        } else if (m_util_s.str.is_stoi(n)) {
-            util::throw_error("unsupported predicate: str.to_int");
->>>>>>> 334c4c9e
         } else if (m_util_s.str.is_at(n)) {
             handle_char_at(n);
         } else if (m_util_s.str.is_replace(n)) {
             handle_replace(n);
         } else if (m_util_s.str.is_index(n)) {
             handle_index_of(n);
-<<<<<<< HEAD
         } else if(m_util_s.str.is_prefix(n)) {
             handle_prefix(n);
             handle_not_prefix(n);
@@ -468,14 +461,6 @@
             util::throw_error("unsupported predicate");
         } else if(m_util_s.str.is_replace_re(n)) {
             util::throw_error("unsupported predicate");
-=======
-        } else if(m_util_s.str.is_replace_all(n)) {
-            util::throw_error("unsupported predicate: str.replace_all");
-        } else if(m_util_s.str.is_replace_re_all(n)) {
-            util::throw_error("unsupported predicate: str.replace_re_all");
-        } else if(m_util_s.str.is_replace_re(n)) {
-            util::throw_error("unsupported predicate: str.replace_re");
->>>>>>> 334c4c9e
         }
 
         expr *arg;
