/*
The skeleton of this code was obtained by Yu-Fang Chen from https://github.com/guluchen/z3.
Eternal glory to Yu-Fang.
*/

#include <algorithm>
#include <sstream>
#include <iostream>
#include <cmath>

#include "ast/ast_pp.h"
#include "smt/smt_context.h"
#include "smt/smt_model_generator.h"
#include "smt/theory_lra.h"
#include "smt/theory_arith.h"
#include "smt/smt_context.h"
#include "ast/seq_decl_plugin.h"
#include "ast/reg_decl_plugins.h"

#include "decision_procedure.h"
#include "theory_str_noodler.h"
#include "memb_heuristics_procedures.h"

namespace smt::noodler {

    theory_str_noodler::theory_str_noodler(context& ctx, ast_manager & m, theory_str_noodler_params const & params):
        theory(ctx, ctx.get_manager().mk_family_id("seq")),
        m_params(params),
        m_rewrite(m),
        m_util_a(m),
        m_util_s(m),
        var_eqs(m_util_a),
        m_length(m),
        axiomatized_instances()  {
    }

    void theory_str_noodler::display(std::ostream &os) const {
        os << "theory_str display" << std::endl;
    }

    void theory_str_noodler::init() {
        theory::init();
        STRACE("str", tout << "init" << std::endl;);
    }

    enode *theory_str_noodler::ensure_enode(expr *e) {
        if (!ctx.e_internalized(e)) {
            ctx.internalize(e, false);
        }
        enode *n = ctx.get_enode(e);
        ctx.mark_as_relevant(n);
        return n;
    }

    theory_var theory_str_noodler::mk_var(enode *const n) {
        if (!m_util_s.is_seq(n->get_expr()) &&
            !m_util_s.is_re(n->get_expr())) {
            return null_theory_var;
        }
        if (is_attached_to_var(n)) {
            return n->get_th_var(get_id());
        } else {
            theory_var v = theory::mk_var(n);
            get_context().attach_th_var(n, this, v);
            get_context().mark_as_relevant(n);
            return v;
        }
    }


    bool theory_str_noodler::internalize_atom(app *const atom, const bool gate_ctx) {
        (void) gate_ctx;
        STRACE("str", tout << "internalize_atom: gate_ctx is " << gate_ctx << ", "
                           << mk_pp(atom, get_manager()) << '\n';);
        context &ctx = get_context();
        if (ctx.b_internalized(atom)) {
            STRACE("str", tout << "done before\n";);
            return true;
        }
        return internalize_term(atom);
    }

    bool theory_str_noodler::internalize_term(app *const term) {
        context &ctx = get_context();

        if (m_util_s.str.is_in_re(term)) {
            if (!ctx.e_internalized(term->get_arg(0))) {
                ctx.internalize(term->get_arg(0), false);
                enode* enode = ctx.get_enode(term->get_arg(0));
                mk_var(enode);
            }
        }

        if (ctx.e_internalized(term)) {
            enode *e = ctx.get_enode(term);
            mk_var(e);
            return true;
        }
        for (auto arg : *term) {
            mk_var(ensure_enode(arg));
        }
        if (m.is_bool(term)) {
            bool_var bv = ctx.mk_bool_var(term);
            ctx.set_var_theory(bv, get_id());
            //We do not want to mark as relevant because it involves
            // irrelevant RE solutions comming from the underlying SAT solver.
            //ctx.mark_as_relevant(bv);
        }

        enode *e = nullptr;
        if (ctx.e_internalized(term)) {
            e = ctx.get_enode(term);
        } else {
            e = ctx.mk_enode(term, false, m.is_bool(term), true);
        }
        mk_var(e);
        if (!ctx.relevancy()) {
            relevant_eh(term);
        }
        return true;
    }

    void theory_str_noodler::apply_sort_cnstr(enode *n, sort *s) {
        mk_var(n);
    }

    void theory_str_noodler::init_search_eh() {
        STRACE("str", tout << __LINE__ << " enter " << __FUNCTION__ << std::endl;);
        context &ctx = get_context();
        unsigned nFormulas = ctx.get_num_asserted_formulas();
        for (unsigned i = 0; i < nFormulas; ++i) {
            STRACE("str-init-formula", tout << "Initial asserted formula " << i << ": " << expr_ref(ctx.get_asserted_formula(i), m) << std::endl;);
            obj_hashtable<app> lens;
            util::get_len_exprs(to_app(ctx.get_asserted_formula(i)), m_util_s, m, lens);
            for (app* const a : lens) {
                util::get_str_variables(a, this->m_util_s, m, this->len_vars, &this->predicate_replace);
            }

            expr *ex = ctx.get_asserted_formula(i);
            ctx.mark_as_relevant(ex);
            string_theory_propagation(ex, true, false);
            
        }
        add_conversion_num_axioms();
        add_len_num_axioms();
        STRACE("str", tout << __LINE__ << " leave " << __FUNCTION__ << std::endl;);

    }

    void theory_str_noodler::string_theory_propagation(expr *expr, bool init, bool neg, bool var_lengths) {
        STRACE("str", tout << __LINE__ << " enter " << __FUNCTION__ << std::endl;);
        STRACE("str", tout << mk_pp(expr, get_manager()) << std::endl;);

        context &ctx = get_context();

        if (!ctx.e_internalized(expr)) {
            ctx.internalize(expr, false);
        }
        //We do not mark the expression as relevant since we do not want bias a
        //fresh SAT solution by the newly added theory axioms.
        // enode *n = ctx.get_enode(expr);
        // ctx.mark_as_relevant(n);

        if(m.is_not(expr)) {
            neg = !neg;
        }

        // TODO weird, we have to do it because inequations are handled differently as equations, and they might not have been set as relevant
        if(init && m.is_eq(expr) && neg) {
            ctx.mark_as_relevant(m.mk_not(expr));
        }

        // Check if we already axiomatized the expr
        if (propagated_string_theory.contains(expr)) {
            return;
        }     
        propagated_string_theory.insert(expr);

        sort *expr_sort = expr->get_sort();
        sort *str_sort = m_util_s.str.mk_string_sort();

        if (expr_sort == str_sort) {
            enode *n = ctx.get_enode(expr);
            propagate_basic_string_axioms(n, var_lengths);
            if (is_app(expr) && m_util_s.str.is_concat(to_app(expr))) {
                propagate_concat_axiom(n);
            }
        }
        // if expr is an application, recursively inspect all arguments
        if (is_app(expr) && !m_util_s.str.is_length(expr)) {
            app *term = to_app(expr);
            unsigned num_args = term->get_num_args();
            for (unsigned i = 0; i < num_args; i++) {
                string_theory_propagation(term->get_arg(i), init, neg, var_lengths);
            }
        }

        STRACE("str", tout << __LINE__ << " leave " << __FUNCTION__ << std::endl;);

    }

    // for concatenation xy create axiom |xy| = |x| + |y| where x, y are some string expressions
    void theory_str_noodler::propagate_concat_axiom(enode *cat) {
        STRACE("str", tout << __LINE__ << " enter " << __FUNCTION__ << std::endl;);


        app *a_cat = cat->get_expr();
        SASSERT(m_util_s.str.is_concat(a_cat));
        ast_manager &m = get_manager();

        // build LHS
        expr_ref len_xy(m);
        len_xy = m_util_s.str.mk_length(a_cat);
        SASSERT(len_xy);

        // build RHS: start by extracting x and y from Concat(x, y)
        SASSERT(a_cat->get_num_args() == 2);
        app *a_x = to_app(a_cat->get_arg(0));
        app *a_y = to_app(a_cat->get_arg(1));
        expr_ref len_x(m);
        len_x = m_util_s.str.mk_length(a_x);
        SASSERT(len_x);

        expr_ref len_y(m);
        len_y = m_util_s.str.mk_length(a_y);
        SASSERT(len_y);

        // now build len_x + len_y
        expr_ref len_x_plus_len_y(m);
        len_x_plus_len_y = m_util_a.mk_add(len_x, len_y);
        SASSERT(len_x_plus_len_y);

        STRACE("str-concat",
            tout << "[Concat Axiom] " << mk_pp(len_xy, m) << " = " << mk_pp(len_x, m) << " + " << mk_pp(len_y, m)
                 << std::endl;
        );

        // finally assert equality between the two subexpressions
        app_ref eq(m.mk_eq(len_xy, len_x_plus_len_y), m);
        //ctx.internalize(eq, false);
        SASSERT(eq);
        add_axiom(eq);
        // std::cout << mk_pp(eq, m) << std::endl;
        this->axiomatized_len_axioms.push_back(eq);
        STRACE("str", tout << __LINE__ << " leave " << __FUNCTION__ << std::endl;);

    }

    void theory_str_noodler::propagate_basic_string_axioms(enode *str, bool var_lengths) {
        context &ctx = get_context();
        ast_manager &m = get_manager();

        {
            sort *a_sort = str->get_expr()->get_sort();
            sort *str_sort = m_util_s.str.mk_string_sort();
            if (a_sort != str_sort) {
                STRACE("str",
                       tout << "WARNING: not setting up string axioms on non-string term " << mk_pp(str->get_expr(), m)
                            << std::endl;);
                return;
            }
        }

        // TESTING: attempt to avoid a crash here when a variable goes out of scope
        if (str->get_iscope_lvl() > ctx.get_scope_level()) {
            STRACE("str", tout << "WARNING: skipping axiom setup on out-of-scope string term" << std::endl;);
            return;
        }

        // generate a stronger axiom for constant strings
        app_ref a_str(str->get_expr(), m);

        if (m_util_s.str.is_string(a_str)) {
            STRACE("str-axiom", tout << "[ConstStr Axiom] " << mk_pp(a_str, m) << std::endl);

            expr_ref len_str(m_util_s.str.mk_length(a_str), m);
            SASSERT(len_str);

            zstring strconst;
            m_util_s.str.is_string(str->get_expr(), strconst);
            unsigned int l = strconst.length();
            expr_ref len(m_util_a.mk_numeral(rational(l), true), m);

            expr_ref eq(m.mk_eq(len_str, len), m);
            add_axiom(eq);
            return;
        } else if(!m.is_ite(a_str)) {
            // build axiom 1: Length(a_str) >= 0
            { 
                /**
                 * FIXME: fix some day. Based on some expriments it is better to introduce this axiom when returning 
                 * length formula from the decision procedure. If the axiom was introduced here, it leads to solving 
                 * more equations (not exactly sure why, maybe due to the cooperation with LIA solver, maybe it is not 
                 * properly relevancy propagated...)
                 */
                //return; 
                STRACE("str-axiom", tout << "[Non-Zero Axiom] " << mk_pp(a_str, m) << std::endl);

                // build LHS
                expr_ref len_str(m);
                len_str = m_util_s.str.mk_length(a_str);
                SASSERT(len_str);
                // build RHS
                expr_ref zero(m);
                zero = m_util_a.mk_numeral(rational(0), true);
                SASSERT(zero);
                // build LHS >= RHS and assert
                app_ref lhs_ge_rhs(m_util_a.mk_ge(len_str, zero), m);
                ctx.internalize(lhs_ge_rhs, false);
                SASSERT(lhs_ge_rhs);
                STRACE("str", tout << "string axiom 1: " << mk_ismt2_pp(lhs_ge_rhs, m) << std::endl;);

                add_axiom({mk_literal(lhs_ge_rhs)});
                
 
                this->axiomatized_len_axioms.push_back(lhs_ge_rhs);
                    

                
                
                //return;
            }

            // build axiom 2: Length(a_str) == 0 <=> a_str == ""
            {
                // return;
                STRACE("str-axiom", tout << "[Zero iff Empty Axiom] " << mk_pp(a_str, m) << std::endl);

                // build LHS of iff
                expr_ref len_str(m);
                len_str = m_util_s.str.mk_length(a_str);
                SASSERT(len_str);
                expr_ref zero(m);
                zero = m_util_a.mk_numeral(rational(0), true);
                SASSERT(zero);
                expr_ref lhs(m);
                lhs = m_util_a.mk_le(len_str, zero);
                SASSERT(lhs);
                // build RHS of iff
                expr_ref empty_str(m);
                empty_str = m_util_s.str.mk_empty(a_str->get_sort());
                SASSERT(empty_str);
                expr_ref rhs(m);
                rhs = m.mk_eq(a_str, empty_str);
                ctx.internalize(rhs, false);
                ctx.internalize(lhs, false);
                // ctx.mark_as_relevant(rhs.get());
                // ctx.mark_as_relevant(lhs.get());
                SASSERT(rhs);
                // build LHS <=> RHS and assert
                add_axiom(m.mk_or(m.mk_not(lhs), rhs));
                if(var_lengths) {
                    add_axiom(m.mk_or(m.mk_not(rhs), lhs));
                }
            }

        } else {
            // INFO do nothing if ite, because this function is called only in string_theory_propagation where ite is processed
        }
    }

    void theory_str_noodler::add_length_axiom(expr *n) {
        app_ref ln(m_util_a.mk_ge(n, m_util_a.mk_int(0)), m);
        ctx.internalize(ln, false);
        add_axiom(ln);
        this->axiomatized_len_axioms.push_back(ln);
    }

    void theory_str_noodler::relevant_eh(app *const n) {
        STRACE("str", tout << "relevant: " << mk_pp(n, get_manager()) << " with family id " << n->get_family_id() << ", sort " << n->get_sort()->get_name() << " and decl kind " << n->get_decl_kind() << std::endl;);

        if (m_util_s.str.is_length(n)) { // str.len
            add_length_axiom(n);

            // FIXME what is this? is it important? can we delete this?
            expr *arg;
            if (m_util_s.str.is_length(n, arg) && !has_length(arg) && get_context().e_internalized(arg)) {
                enforce_length(arg);
            }
        } else if(m_util_s.str.is_lt(n)) { // str.<
            handle_lex_lt(n);
        } else if(m_util_s.str.is_le(n)) { // str.<=
            handle_lex_leq(n);
        } else if (m_util_s.str.is_at(n)) { // str.at
            handle_char_at(n);
        } else if (m_util_s.str.is_extract(n)) { // str.substr
            handle_substr(n);
        } else if(m_util_s.str.is_prefix(n)) { // str.prefixof
            handle_prefix(n);
            handle_not_prefix(n);
        } else if(m_util_s.str.is_suffix(n)) { // str.suffixof
            handle_suffix(n);
            handle_not_suffix(n);
        } else if(m_util_s.str.is_contains(n)) { // str.contains
            handle_contains(n);
            handle_not_contains(n);
        } else if (m_util_s.str.is_index(n)) { // str.indexof
            handle_index_of(n);
        } else if (m_util_s.str.is_replace(n)) { // str.replace
            handle_replace(n);
        } else if(m_util_s.str.is_replace_all(n)) { // str.replace_all
            util::throw_error("str.replace_all is not supported");
        } else if(m_util_s.str.is_replace_re(n)) { // str.replace_re
            handle_replace_re(n);
        } else if(m_util_s.str.is_replace_re_all(n)) { // str.replace_re_all
            util::throw_error("str.replace_re_all is not supported");
        } else if (m_util_s.str.is_is_digit(n)) { // str.is_digit
            handle_is_digit(n);
        } else if (
            m_util_s.str.is_stoi(n) || // str.to_int
            m_util_s.str.is_itos(n) || // str.from_int
            m_util_s.str.is_to_code(n) || // str.to_code
            m_util_s.str.is_from_code(n) // str.from_code
        ) {
            handle_conversion(n);
        } else if (
            m_util_s.str.is_concat(n) || // str.++
            m_util_s.re.is_to_re(n) || // str.to_re
            m_util_s.str.is_in_re(n) || // str.in_re
            m_util_s.is_re(n) || // one of re. command (re.none, re.all, re.comp, ...)
            util::is_str_variable(n, m_util_s) || // string variable
            // RegLan variables should never occur here, they are always eliminated by rewriter I think
            m_util_s.str.is_string(n) // string literal
        ) {
            // we do not need to handle these, concatenation is handled differently (TODO: explain better?)
            // and everything else will be handled during final_check_eh
        } else {
            std::stringstream error_msg;
            error_msg << "Unknown predicate/function " << mk_pp(n, get_manager()) << " in relevant_eh()";
            util::throw_error(error_msg.str());
        }

    }

    /*
    ensure that all elements in equivalence class occur under an application of 'length'
    */
    void theory_str_noodler::enforce_length(expr *e) {
        enode *n = ensure_enode(e);
        enode *n1 = n;
        do {
            expr *o = n->get_expr();
            // TODO is this needed? what happens if we get ite, it does not do anything
            if (!has_length(o) && !m.is_ite(o)) {
                expr_ref len = expr_ref(m_util_s.str.mk_length(o), m);
                add_length_axiom(len);
            }
            n = n->get_next();
        } while (n1 != n);
    }

    void theory_str_noodler::assign_eh(bool_var v, const bool is_true) {
        ast_manager &m = get_manager();
        STRACE("str", tout << "assign: bool_var #" << v << " is " << is_true << ", "
                            << mk_pp(get_context().bool_var2expr(v), m) << "@ scope level:" << m_scope_level << '\n';);
        context &ctx = get_context();
        expr *e = ctx.bool_var2expr(v);
        expr *e1 = nullptr, *e2 = nullptr;
        if (m_util_s.str.is_prefix(e, e1, e2)) {
            // INFO done in relevant_eh, because there was some problem with adding axioms, Z3 added wrong axiom if it was done here and not in relevant_eh for some reason
            // INFO in seq_theory they do similar stuff, and they do it here and not in relevant_eh, they also use skolem functions to handle it, might be worth to investigate

            // if (is_true) {
            //     handle_prefix(e);
            // } else {
            //     util::throw_error("unsupported predicate");
            //     //handle_not_prefix(e);
            // }
        } else if (m_util_s.str.is_suffix(e, e1, e2)) {
            // INFO done in relevant_eh, because there was some problem with adding axioms, Z3 added wrong axiom if it was done here and not in relevant_eh for some reason
            // INFO in seq_theory they do similar stuff, and they do it here and not in relevant_eh, they also use skolem functions to handle it, might be worth to investigate

            // if (is_true) {
            //     handle_suffix(e);
            // } else {
            //     util::throw_error("unsupported predicate");
            //     // handle_not_suffix(e);
            // }
        } else if (m_util_s.str.is_contains(e, e1, e2)) {
            // FIXME could the problem from previous two also occur here? if yes, handle_contains and handle_not_contains should be in relevant_eh BUT m_not_contains_todo should be updated probably here (if applicable), so we can return unknown
            if (is_true) {
                handle_contains(e);
            } else {
                assign_not_contains(e);
            }
        } else if(m_util_s.str.is_le(e) || m_util_s.str.is_lt(e)) {
            // handled in relevant_eh
        } else if (m_util_s.str.is_in_re(e)) {
            // INFO the problem from previous cannot occur here - Vojta
            handle_in_re(e, is_true);
        } else if(m.is_bool(e)) {
            ensure_enode(e);
            TRACE("str", tout << "bool literal " << mk_pp(e, m) << " " << is_true << "\n" );
            // UNREACHABLE();
        } else {
            TRACE("str", tout << "unhandled literal " << mk_pp(e, m) << "\n";);
            UNREACHABLE();
        }
    }

    void theory_str_noodler::new_eq_eh(theory_var x, theory_var y) {
        // get the expressions for left and right side of equation
        expr_ref l{get_enode(x)->get_expr(), m};
        expr_ref r{get_enode(y)->get_expr(), m};

        STRACE("str", tout << "new_eq: " << l <<  " = " << r << std::endl;);

        app* equation = m.mk_eq(l, r);

        // TODO explain what is happening here
        if(!ctx.e_internalized(equation)) {
            ctx.mark_as_relevant(equation);
        }

        if(m_util_s.is_re(l) && m_util_s.is_re(r)) { // language equation
            m_lang_eq_todo.push_back({l, r});
        } else { // word equation
            // mk_eq_atom can check if equation trivially holds (by having the
            // same thing on both sides) or not (by having two distintict
            // string literals)
            app* equation_atom = ctx.mk_eq_atom(l, r);
            if (m.is_false(equation_atom)) {
                // if we have two distinct literals, we immediately stop by not allowing this equation
                add_axiom({mk_literal(m.mk_not(equation))});
            } else if (!m.is_true(equation_atom)) {
                // if equation is not trivially true, we add it for later check
                m_word_eq_todo.push_back({l, r});

                // Optimization: If equation holds, then the lengths of both sides must be the same.
                // We do this only if the equation (or its inverse) is already for sure relevant,
                // otherwise adding the axiom might make the equation relevant (even though it is not).
                // Used for quick check for arith solver, to immediately realise that sides cannot be
                // ever equal based on lengths.
                // This does NOT add the variables from the equation to len_vars.
                if (ctx.is_relevant(equation) || ctx.is_relevant(m.mk_eq(r, l))) {
                    literal l_eq_r = mk_literal(equation);    //mk_eq(l, r, false);
                    literal len_l_eq_len_r = mk_eq(m_util_s.str.mk_length(l), m_util_s.str.mk_length(r), false);
                    add_axiom({~l_eq_r, len_l_eq_len_r});
                }
            }
        }
    }

    void theory_str_noodler::new_diseq_eh(theory_var x, theory_var y) {
        // get the expressions for left and right side of disequation
        const expr_ref l{get_enode(x)->get_expr(), m};
        const expr_ref r{get_enode(y)->get_expr(), m};

        app* equation = m.mk_eq(l, r);
        app* disequation = m.mk_not(equation);

        // This is to handle the case containing ite inside disequations
        // TODO explain better
        if(!ctx.e_internalized(equation)) {
            STRACE("str", tout << "relevanting: " << mk_pp(disequation, m) << std::endl;);
            ctx.mark_as_relevant(disequation);
        }
        ctx.internalize(disequation, false);

        if(m_util_s.is_re(l) && m_util_s.is_re(r)) { // language disequation
            m_lang_diseq_todo.push_back({l, r});
        } else { // word disequation
            // mk_eq_atom can check if equation trivially holds (by having the
            // same thing on both sides) or not (by having two distintict
            // string literals)
            app* equation_atom = ctx.mk_eq_atom(l, r);
            if (m.is_true(equation_atom)) {
                // if equation trivially holds (i.e. this disequation does not),
                // we immediately stop by always forcing it
                add_axiom({mk_literal(equation)});
            } else if (!m.is_false(equation_atom)) {
                // if equation is not trivially false, we add it for later check
                m_word_diseq_todo.push_back({l, r});
            }
        }

        STRACE("str",
            tout << ctx.find_assignment(equation) << " " << ctx.find_assignment(disequation) << std::endl
                 << "new_diseq: " << l << " != " << r
                 << " @" << m_scope_level<< " " << ctx.get_bool_var(equation) << " "
                 << ctx.is_relevant(disequation) << ":" << ctx.is_relevant(equation) << std::endl;
        );
    }

    bool theory_str_noodler::can_propagate() {
        return false;
    }

    void theory_str_noodler::propagate() {
        // STRACE("str", out << "o propagate" << '\n';);

        // for(const expr_ref& ex : this->len_state_axioms)
        //     add_axiom(ex);
    }

    void theory_str_noodler::push_scope_eh() {
        m_scope_level += 1;
        m_word_eq_todo.push_scope();
        m_lang_eq_todo.push_scope();
        m_lang_diseq_todo.push_scope();
        m_word_diseq_todo.push_scope();
        m_membership_todo.push_scope();
        m_not_contains_todo.push_scope();
        m_conversion_todo.push_scope();
        STRACE("str", tout << "push_scope: " << m_scope_level << '\n';);
    }

    void theory_str_noodler::pop_scope_eh(const unsigned num_scopes) {
        // remove all axiomatized terms
        axiomatized_terms.reset();
        propagated_string_theory.reset();
        m_scope_level -= num_scopes;
        m_word_eq_todo.pop_scope(num_scopes);
        m_lang_eq_todo.pop_scope(num_scopes);
        m_lang_diseq_todo.pop_scope(num_scopes);
        m_word_diseq_todo.pop_scope(num_scopes);
        m_membership_todo.pop_scope(num_scopes);
        m_not_contains_todo.pop_scope(num_scopes);
        m_conversion_todo.pop_scope(num_scopes);
        m_rewrite.reset();
        STRACE("str",
            tout << "pop_scope: " << num_scopes << " (back to level " << m_scope_level << ")\n";);
    }

    void theory_str_noodler::reset_eh() {
        // FIXME should here be something?
        STRACE("str", tout << "reset" << '\n';);
    }

    void theory_str_noodler::remove_irrelevant_constr() {
        STRACE("str", tout << "Remove irrevelant" << std::endl);

        this->m_word_eq_todo_rel.clear();
        this->m_word_diseq_todo_rel.clear();
        this->m_membership_todo_rel.clear();
        this->m_lang_eq_or_diseq_todo_rel.clear();
        this->m_not_contains_todo_rel.clear();

        for (const auto& we : m_word_eq_todo) {
            app_ref eq(m.mk_eq(we.first, we.second), m);
            app_ref eq_rev(m.mk_eq(we.second, we.first), m);

            STRACE("str",
                tout << "  Eq " << mk_pp(eq.get(), m) << " is " << (ctx.is_relevant(eq.get()) ? "" : "not ") << "relevant"
                     << " with assignment " << ctx.find_assignment(eq.get())
                     << " and its reverse is " << (ctx.is_relevant(eq_rev.get()) ? "" : "not ") << "relevant" << std::endl;
            );
            
            // check if equation or its reverse are relevant (we check reverse to be safe) and...
            if((ctx.is_relevant(eq.get()) || ctx.is_relevant(eq_rev.get())) &&
               // ...neither equation nor its reverse are saved as relevant yet
               !this->m_word_eq_todo_rel.contains(we) && !this->m_word_eq_todo_rel.contains({we.second, we.first})
               ) {
                // save it as relevant
                this->m_word_eq_todo_rel.push_back(we);
            }
        }

        for (const auto& wd : m_word_diseq_todo) {
            app_ref dis(m.mk_not(m.mk_eq(wd.first, wd.second)), m);
            app_ref dis_rev(m.mk_not(m.mk_eq(wd.second, wd.first)), m);

            STRACE("str",
                tout << "  Diseq " << mk_pp(dis.get(), m) << " is " << (ctx.is_relevant(dis.get()) ? "" : "not ") << "relevant"
                     << " with assignment " << ctx.find_assignment(dis.get())
                     << " and its reverse is " << (ctx.is_relevant(dis_rev.get()) ? "" : "not ") << "relevant" << std::endl;
            );
            
            // check if disequation or its reverse are relevant (we check reverse to be safe) and...
            if((ctx.is_relevant(dis.get()) || ctx.is_relevant(dis_rev.get())) &&
               // ...neither disequation nor its reverse are saved as relevant yet
               !this->m_word_diseq_todo_rel.contains(wd) && !this->m_word_diseq_todo_rel.contains({wd.second, wd.first})
               ) {
                // save it as relevant
                this->m_word_diseq_todo_rel.push_back(wd);
            }
        }

        for (const auto& memb : this->m_membership_todo) {
            app_ref memb_app(m_util_s.re.mk_in_re(std::get<0>(memb), std::get<1>(memb)), m);
            app_ref memb_app_orig(m_util_s.re.mk_in_re(std::get<0>(memb), std::get<1>(memb)), m);
            if(!std::get<2>(memb)){
                memb_app = m.mk_not(memb_app);

            }
            
            STRACE("str",
                tout << "  " << mk_pp(memb_app.get(), m) << " is " << (ctx.is_relevant(memb_app.get()) ? "" : "not ") << "relevant"
                     << " with assignment " << ctx.find_assignment(memb_app.get())
                     << ", " << mk_pp(memb_app_orig.get(), m) << " is " << (ctx.is_relevant(memb_app_orig.get()) ? "" : "not ") << "relevant"
                     << std::endl;
            );

            // check if membership (or if we have negation, its negated form) is relevant and...
            if((ctx.is_relevant(memb_app.get()) || ctx.is_relevant(memb_app_orig.get())) &&
               // this membership constraint is not added to relevant yet
               !this->m_membership_todo_rel.contains(memb)
               ) {
                this->m_membership_todo_rel.push_back(memb);
            }
        }

        // not contains
        for(const auto& not_con_pair: this->m_not_contains_todo) {
            app_ref con_expr(m_util_s.str.mk_contains(not_con_pair.first, not_con_pair.second), m);
            app_ref not_con_expr(m.mk_not(con_expr), m);

            STRACE("str",
                tout << "  NOT contains " << mk_pp(con_expr.get(), m) << " is " << (ctx.is_relevant(con_expr.get()) ? "" : "not ") << "relevant"
                     << " with assignment " << ctx.find_assignment(con_expr.get())
                     << ", " << mk_pp(not_con_expr.get(), m) << " is " << (ctx.is_relevant(not_con_expr.get()) ? "" : "not ") << "relevant"
                     << std::endl;
            );

            if((ctx.is_relevant(con_expr.get()) || ctx.is_relevant(not_con_expr.get())) && 
                !this->m_not_contains_todo_rel.contains(not_con_pair)) {
                this->m_not_contains_todo_rel.push_back(not_con_pair);
            }
        }

        // TODO check for relevancy of language (dis)equations, right now we assume everything is relevant
        for(const auto& le : m_lang_eq_todo) {
            this->m_lang_eq_or_diseq_todo_rel.push_back({le.first, le.second, true});
        }
        for(const auto& ld : m_lang_diseq_todo) {
            this->m_lang_eq_or_diseq_todo_rel.push_back({ld.first, ld.second, false});
        }
    }

    /**
     * @brief Checks satisfiability of constraints in _todo member variables (e.g. m_word_eq_todo, m_membership_todo,...)
     * 
     * It follows these steps:
     *   1) Remove constraints that are not relevant for the solution, adding all relevant constraints to *_todo_rel, ending with
     *        - language equations and diseqations (m_lang_eq_or_diseq_todo_rel)
     *        - word equations and diseqations (m_word_eq_todo_rel and m_word_diseq_todo_rel)
     *        - membership constraints (m_membership_todo_rel)
     *        - not contains constraints (m_not_contains_todo, currently cannot be handled and we return unknown) 
     *   2) Check if all language eqations and disequations are true (the sides are given as regexes)
     *   3) Create the formula instance and automata assignment from word (dis)eqautions and membership constraints
     *   4) Check if it is satisfiable which consists of
     *        - preprocessing the formula (simplifying (dis)equations, reducing the number of variables etc.)
     *        - iteratively running the decision procedure until a satisfiable solution and length constraint is found or until
     *          it finishes wihtout result
     */
    final_check_status theory_str_noodler::final_check_eh() {
        TRACE("str", tout << "final_check starts" << std::endl;);

        if (last_run_was_sat) {
            // if we returned previously sat, then we should always return sat (final_check_eh should not be called again, but for some reason Z3 calls it)
            return FC_DONE;
        }
        
        arith_model = nullptr;
        dec_proc = nullptr;

        remove_irrelevant_constr();

        STRACE("str",
            tout << "Relevant predicates:" << std::endl;
            tout << "  eqs(" << this->m_word_eq_todo_rel.size() << "):" << std::endl;
            for (const auto &we: this->m_word_eq_todo_rel) {
                tout << "    " << mk_pp(we.first, m) << " == " << mk_pp(we.second, m) << std::endl;
            }
            tout << "  diseqs(" << this->m_word_diseq_todo_rel.size() << "):" << std::endl;
            for (const auto &wd: this->m_word_diseq_todo_rel) {
                tout << "    " << mk_pp(wd.first, m) << " != " << mk_pp(wd.second, m) << std::endl;
            }
            tout << "  membs(" << this->m_membership_todo_rel.size() << "):" << std::endl;
            for (const auto &memb: this->m_membership_todo_rel) {
                tout << "    " << mk_pp(std::get<0>(memb), m) << (std::get<2>(memb) ? "" : " not") << " in " << mk_pp(std::get<1>(memb), m) << std::endl;
            }
            tout << "  lang (dis)eqs(" << this->m_lang_eq_or_diseq_todo_rel.size() << "):" << std::endl;
            for (const auto &led: this->m_lang_eq_or_diseq_todo_rel) {
                tout << "    " << mk_pp(std::get<0>(led), m) << (std::get<2>(led) ? " == " : " != ") << mk_pp(std::get<1>(led), m) << std::endl;
            }
            tout << "  not_contains(" << this->m_not_contains_todo_rel.size() << "):" << std::endl;
            for (const auto &notc: this->m_not_contains_todo_rel) {
                tout << "    " << mk_pp(notc.first, m) << "; " << mk_pp(notc.second, m) << std::endl;
            }
            tout << " conversions(" << this->m_conversion_todo.size() << "):" << std::endl;
            for (const auto &conv: this->m_conversion_todo) {
                tout << "    " << get_conversion_name(conv.type) << " with string var " << conv.string_var << " and int var " << conv.int_var << std::endl;
            }
        );

        // Solve Language (dis)equations
        if (!solve_lang_eqs_diseqs()) {
            // one of the (dis)equations is unsat
            return FC_CONTINUE;
        }

        /***************************** SOLVE WORD (DIS)EQUATIONS + REGULAR MEMBERSHIPS ******************************/

        // cache for storing already solved instances. For each instance we store the length formula obtained from the decision procedure.
        // if we get an instance that we have already solved, we use this stored length formula (if we run the procedure 
        // we get the same formula up to alpha reduction).
        if(m_params.m_loop_protect) {
            lbool result = run_loop_protection();
            if(result == l_true) {
                return FC_DONE;
            } else if (result == l_false) {
                return FC_CONTINUE;
            }
        }

        bool contains_word_equations = !this->m_word_eq_todo_rel.empty();
        bool contains_word_disequations = !this->m_word_diseq_todo_rel.empty();
        bool contains_conversions = !this->m_conversion_todo.empty();

        // As a heuristic, for the case we have exactly one constraint, which is of type 'x (not)in RE', we use universality/emptiness
        // checking of the regex (using some heuristics) instead of constructing the automaton of RE. The construction (especially complement)
        // can sometimes blow up, so the check should be faster.
        if(this->m_membership_todo_rel.size() == 1 && !contains_word_equations && !contains_word_disequations && !contains_conversions && this->m_not_contains_todo_rel.size() == 0) {
            const auto& reg_data = this->m_membership_todo_rel[0];
            // TODO: check if "xyz in RE" works correctly
            expr_ref var = std::get<0>(reg_data);
            if (util::is_str_variable(var, m_util_s) && !this->len_vars.contains(var)) { // the variable cannot be length one
                STRACE("str", tout << "trying one membership heuristics\n";);
                dec_proc = std::make_unique<MembHeuristicProcedure>(
                    util::get_variable_basic_term(var),
                    std::get<1>(reg_data),
                    std::get<2>(reg_data),
                    m_util_s
                );
                lbool result = dec_proc->compute_next_solution();
                if(result == l_true) {
                    return FC_DONE;
                } else if(result == l_false) {
                    block_curr_len(expr_ref(this->m.mk_false(), this->m)); // the variable is not legnth one, so we block fully
                    return FC_CONTINUE;
                }
            }
        }

        if (is_mult_membership_suitable()) {
            lbool result = run_mult_membership_heur();
            if(result == l_true) {
                return FC_DONE;
            } else if(result == l_false) {
                block_curr_len(expr_ref(this->m.mk_false(), this->m)); // there should not be any length vars, so we block fully
                return FC_CONTINUE;
            }
        }

        // Gather relevant word (dis)equations to noodler formula
        Formula instance = get_word_formula_from_relevant();
        STRACE("str",
            for(const auto& f : instance.get_predicates()) {
                tout << f.to_string() << std::endl;
            }
        );

        // Gather symbols from relevant (dis)equations and from regular expressions of relevant memberships
        std::set<mata::Symbol> symbols_in_formula = get_symbols_from_relevant();
        // For the case that it is possible we have to_int/from_int, we keep digits (0-9) as explicit symbols, so that they are not represented by dummy_symbol and it is easier to handle to_int/from_int
        if (!m_conversion_todo.empty()) {
            for (mata::Symbol s = 48; s <= 57; ++s) {
                symbols_in_formula.insert(s);
            }
        }

        // Create automata assignment for the formula
        AutAssignment aut_assignment{create_aut_assignment_for_formula(instance, symbols_in_formula)};

        std::vector<TermConversion> conversions = get_conversions_as_basicterms(aut_assignment, symbols_in_formula);

        // Get the initial length vars that are needed here (i.e they are in aut_assignment)
        std::unordered_set<BasicTerm> init_length_sensitive_vars{ get_init_length_vars(aut_assignment) };


        // There is only one symbol in the equation. The system is SAT iff lengths are SAT
        if(symbols_in_formula.size() == 2 && !contains_word_disequations && !contains_conversions && this->m_not_contains_todo_rel.size() == 0 && this->m_membership_todo_rel.empty()) { // dummy symbol + 1
            lbool result = run_length_sat(instance, aut_assignment, init_length_sensitive_vars, conversions);
            if(result == l_true) {
                return FC_DONE;
            } else if(result == l_false) {
                return FC_CONTINUE;
            }
        }

        // try Nielsen transformation (if enabled) to solve
        if(m_params.m_try_nielsen && is_nielsen_suitable(instance, init_length_sensitive_vars)) {
            lbool result = run_nielsen(instance, aut_assignment, init_length_sensitive_vars);
            if(result == l_true) {
                return FC_DONE;
            } else if(result == l_false) {
                return FC_CONTINUE;
            }
        }

        DecisionProcedure dec_proc = DecisionProcedure{ instance, aut_assignment, init_length_sensitive_vars, m_params, conversions };
        // is formula length unsatisfiable?
        bool length_unsat = false;

        // the skip_len_sat preprocessing rule requires that the input formula is length satisfiable
        // --> before we apply the preprocessing, we need to be sure that it is indeed true.
        // length constraints from initial assignment
        // we want to include all variables from the formula --> e.g.
        // s.t = u where u \in ab, |s| > 100. The only length variable is s, but we need 
        // to include also length of |u| to propagate the value to |s|
        expr_ref lengths = len_node_to_z3_formula(dec_proc.get_initial_lengths(true));
        if(check_len_sat(lengths) == l_false) {
            STRACE("str", tout << "Unsat from initial lengths" << std::endl);
            // we postpone the decision. If the instance is both length unsatisfiable and 
            // unsatisfiable from preprocessing, we want to kill it after preprocessing as it
            //  generates stronger theory lemma (negation of the string part).
            length_unsat = true;
        }

        // now we know that the initial formula is length-satisfiable
        // try underapproximation (if enabled) to solve
        if(!length_unsat && m_params.m_underapproximation && is_underapprox_suitable(instance, aut_assignment, conversions)) {
            STRACE("str", tout << "Try underapproximation" << std::endl);
            if (solve_underapprox(instance, aut_assignment, init_length_sensitive_vars, conversions) == l_true) {
                STRACE("str", tout << "Sat from underapproximation" << std::endl;);
                return FC_DONE;
            }
        }

<<<<<<< HEAD
        dec_proc = std::make_unique<DecisionProcedure>(instance, aut_assignment, init_length_sensitive_vars, m_params, conversions);

=======
>>>>>>> dad21338
        STRACE("str", tout << "Starting preprocessing" << std::endl);
        lbool result = dec_proc->preprocess(PreprocessType::PLAIN, this->var_eqs.get_equivalence_bt(aut_assignment));
        if (result == l_false) {
            STRACE("str", tout << "Unsat from preprocessing" << std::endl);
            block_curr_len(expr_ref(m.mk_false(), m), false, true); // we do not store for loop protection
            return FC_CONTINUE;
        } // we do not check for l_true, because we will get it in get_another_solution() anyway TODO: should we check?

        // instance is length unsat --> generate theory lemma
        if(length_unsat) {
            block_curr_len(lengths, true, true);
            return FC_CONTINUE;
        }
        // it is possible that the arithmetic formula becomes unsatisfiable already by adding the (underapproximating)
        // length constraints from initial assignment
<<<<<<< HEAD
        expr_ref lengths = len_node_to_z3_formula(dec_proc->get_initial_lengths());
=======
        lengths = len_node_to_z3_formula(dec_proc.get_initial_lengths());
>>>>>>> dad21338
        if(check_len_sat(lengths) == l_false) {
            STRACE("str", tout << "Unsat from initial lengths" << std::endl);
            block_curr_len(lengths, true, true);
            return FC_CONTINUE;
        }

        STRACE("str", tout << "Starting main decision procedure" << std::endl);
        dec_proc->init_computation();

        expr_ref block_len(m.mk_false(), m);
        while (true) {
            result = dec_proc->compute_next_solution();
            if (result == l_true) {
                auto [noodler_lengths, precision] = dec_proc->get_lengths();
                lengths = len_node_to_z3_formula(noodler_lengths);
                lbool is_lengths_sat = check_len_sat(lengths);

                // we assume that precision != LenNodePrecision::OVERAPPROX
                
                if (is_lengths_sat == l_true) {
                    STRACE("str", tout << "len sat " << mk_pp(lengths, m) << std::endl;);
                    last_run_was_sat = true;
                    return FC_DONE;
                } else if (is_lengths_sat == l_false) {
                    STRACE("str", tout << "len unsat " <<  mk_pp(lengths, m) << std::endl;);
                    block_len = m.mk_or(block_len, lengths);

                    if(precision == LenNodePrecision::UNDERAPPROX) {
                        ctx.get_fparams().is_underapprox = true;
                    }
                }
            } else if (result == l_false) {
                // we did not find a solution (with satisfiable length constraints)
                // we need to block current assignment
                STRACE("str", tout << "assignment unsat " << mk_pp(block_len, m) << std::endl;);

                if(m.is_false(block_len)) {
                    block_curr_len(block_len, false, true);
                } else {
                    block_curr_len(block_len);
                }
                return FC_CONTINUE;
            } else {
                // we could not decide if there is solution, let's just give up
                STRACE("str", tout << "giving up" << std::endl);
                return FC_GIVEUP;
            }
        }
    }

    zstring theory_str_noodler::model_of_string_expr(app* str_expr) {
        // function that returns either the length of str var or model of int var from arith_model
        std::function<rational(BasicTerm)> get_arith_model_of_var = [this](BasicTerm var) -> rational {
            expr_ref arg(m);
            // the following is similar to code in util::len_to_expr()
            if(!var_name.contains(var)) {
                // if the variable is not found, it was introduced in the preprocessing/decision procedure
                // (either as a string or int var), i.e. we can just create a new z3 variable with the same name 
                arg = util::mk_int_var(var.get_name().encode(), m, m_util_a);
            } else {
                arg = var_name.at(var); // for int vars, we just take the var
                if (m_util_s.is_string(arg->get_sort())) {
                    // for string vars, we want its length
                    arg = expr_ref(m_util_s.str.mk_length(arg), m);
                }
            }
            expr_ref model(m);
            arith_model->eval_expr(arg, model);
            bool is_int;
            rational val(0);
            VERIFY(m_util_a.is_numeral(model, val, is_int) && is_int);
            return val;
        };

        zstring res;
        if (m_util_s.str.is_string(str_expr, res)) {
            // for string literal, we just return the string
            return res;
        } else if (util::is_str_variable(str_expr, m_util_s)) {
            // for string var, we get the model from the decision procedure that returned sat
            return dec_proc->get_model(util::get_variable_basic_term(str_expr), get_arith_model_of_var);
        } else if (m_util_s.str.is_concat(str_expr)) {
            // for concatenation, we just recursively get the models for arguments and then concatenate them
            expr_ref_vector concats(m);
            m_util_s.str.get_concat(str_expr, concats);
            for (auto concat : concats) {
                res = res + model_of_string_expr(to_app(concat));
            }
            return res;
        } else {
            // for complex string functions, we should be able to find vars that replace them in predicate_replace
            if (predicate_replace.contains(str_expr)) {
                expr* str_var = predicate_replace[to_expr(str_expr)];
                return model_of_string_expr(to_app(str_var));
            } else {
                // we should not get some string complex function that is not in predicate_replace
                UNREACHABLE();
                return zstring();
            }
        }
    }
    
    model_value_proc *theory_str_noodler::mk_value(enode *const n, model_generator &mg) {
        // it seems here we only get string literals/vars, concats (whose arguments can be something more complex, but should be replacable by a var), from_int/from_code and regex literals/vars (vars probably not, only if we fix disequations with unrestricted regex vars)
        app *tgt = n->get_expr();
        STRACE("str", tout << "mk_value: getting model for " << mk_pp(tgt, m) << " sort is " << mk_pp(tgt->get_sort(), m) << "\n";);

        if (!m_params.m_produce_models) {
            // if producing models is not enabled, we just return the target, the model is then not valid
            return alloc(expr_wrapper_proc, tgt);
        }

        app* res = nullptr;
        if (m_util_s.is_re(tgt)) {
            // if tgt is regular
            if (util::is_variable(tgt)) {
                util::throw_error("unrestricted regex vars unsupported"); // (should not be able to come here, as this should be handled by dec proc)
            } else {
                // for regex literal (regex stuff in z3 is either regex var or literal), we just return the regex
                res = tgt;
            }
        } else {
            // if tgt is string (nothing else should be able to come into mk_value)
            res = m_util_s.str.mk_string(model_of_string_expr(tgt));
        }
        STRACE("str", tout << "model for " << mk_pp(tgt, m) << " is " << mk_pp(res,m) << "\n";);
        return alloc(expr_wrapper_proc, res);
    }

    void theory_str_noodler::init_model(model_generator &mg) {
        STRACE("str", tout << "init_model\n";);
    }

    void theory_str_noodler::finalize_model(model_generator &mg) {
        STRACE("str", tout << "finalize_model\n";);
    }

    lbool theory_str_noodler::validate_unsat_core(expr_ref_vector &unsat_core) {
        return l_undef;
    }

    expr_ref theory_str_noodler::mk_sub(expr *a, expr *b) {
        ast_manager &m = get_manager();

        expr_ref result(m_util_a.mk_sub(a, b), m);
        m_rewrite(result);
        return result;
    }

    literal theory_str_noodler::mk_literal(expr *const e) {
        ast_manager &m = get_manager();
        context &ctx = get_context();
        expr_ref ex{e, m};
        // simplify the expression. This was commented before and it caused 
        // problems at some point, I am not pretty sure of what kind.
        m_rewrite(ex);

        // since ex might be different to e, propagate basic string axioms
        string_theory_propagation(ex, true);

        if (!ctx.e_internalized(ex)) {
            ctx.internalize(ex, false);
        }
        enode *const n = ctx.get_enode(ex);
        ctx.mark_as_relevant(n);
        return ctx.get_literal(ex);
    }

    bool_var theory_str_noodler::mk_bool_var(expr *const e) {
        ast_manager &m = get_manager();
        STRACE("str", tout << "mk_bool_var: " << mk_pp(e, m) << '\n';);
        if (!m.is_bool(e)) {
            return null_bool_var;
        }
        context &ctx = get_context();
        SASSERT(!ctx.b_internalized(e));
        const bool_var &bv = ctx.mk_bool_var(e);
        ctx.set_var_theory(bv, get_id());
        ctx.set_enode_flag(bv, true);
        return bv;
    }

    void theory_str_noodler::add_axiom(expr *const e) {
        STRACE("str_axiom", tout << __LINE__ << " " << __FUNCTION__ << mk_pp(e, get_manager()) << std::endl;);


        if (!axiomatized_terms.contains(e)) {
            axiomatized_terms.insert(e);
            if (e == nullptr || get_manager().is_true(e)) return;
//        string_theory_propagation(e);
            context &ctx = get_context();
//        SASSERT(!ctx.b_internalized(e));
            if (!ctx.b_internalized(e)) {
                ctx.internalize(e, false);
            }
            ctx.internalize(e, false);
            literal l{ctx.get_literal(e)};
            ctx.mark_as_relevant(l);
            ctx.mk_th_axiom(get_id(), 1, &l);
            STRACE("str", ctx.display_literal_verbose(tout << "[Assert_e]\n", l) << '\n';);
        } else {
            //STRACE("str", tout << __LINE__ << " " << __FUNCTION__ << "already contains " << mk_pp(e, m) << std::endl;);
        }
    }

    void theory_str_noodler::add_axiom(std::vector<literal> ls) {
        STRACE("str", tout << __LINE__ << " enter " << __FUNCTION__ << std::endl;);
        context &ctx = get_context();
        literal_vector lv;
        for (const auto &l : ls) {
            if (l != null_literal && l != false_literal) {
                ctx.mark_as_relevant(l);
                lv.push_back(l);
            }
        }
        ctx.mk_th_axiom(get_id(), lv, lv.size());
        STRACE("str_axiom", ctx.display_literals_verbose(tout << "[Assert_c]\n", lv) << '\n';);
        STRACE("str", tout << __LINE__ << " leave " << __FUNCTION__ << std::endl;);
    }

    /**
     * @brief Handle str.at(s,i)
     *
     * Translates to the following theory axioms:
     * 0 <= i < |s| -> s = xvy
     * 0 <= i < |s| -> v in re.allchar
     * 0 <= i < |s| -> |x| = i
     * i < 0 -> v = eps
     * i >= |s| -> v = eps
     *
     * We store
     * str.at(s,i) = v
     *
     * @param e str.at(s, i)
     */
    void theory_str_noodler::handle_char_at(expr *e) {
        STRACE("str", tout << "handle-charat: " << mk_pp(e, m) << '\n';);
        if (axiomatized_persist_terms.contains(e))
            return;

        axiomatized_persist_terms.insert(e);
        ast_manager &m = get_manager();
        expr *s = nullptr, *i = nullptr, *res = nullptr;
        VERIFY(m_util_s.str.is_at(e, s, i));

        expr_ref fresh = mk_str_var_fresh("at");
        expr_ref re(m_util_s.re.mk_in_re(fresh, m_util_s.re.mk_full_char(nullptr)), m);
        expr_ref zero(m_util_a.mk_int(0), m);
        literal i_ge_0 = mk_literal(m_util_a.mk_ge(i, zero));
        literal i_ge_len_s = mk_literal(m_util_a.mk_ge(mk_sub(i, m_util_s.str.mk_length(s)), zero));
        expr_ref emp(m_util_s.str.mk_empty(e->get_sort()), m);

        rational r;
        
        zstring str;
        // handle the case str.at "A" i
        if(m_util_s.str.is_string(s, str) && str.length() == 1) {
            add_axiom({~mk_literal(m.mk_eq(i, m_util_a.mk_int(0))), mk_eq(fresh, s, false)});
            add_axiom({mk_literal(m.mk_eq(i, m_util_a.mk_int(0))), mk_eq(fresh, emp, false)});
            add_axiom({mk_eq(fresh, e, false)});
            predicate_replace.insert(e, fresh.get());
            return;
        }
        if(m_util_a.is_numeral(i, r)) {
            int val = r.get_int32();

            expr_ref y = mk_str_var_fresh("at_right");

            for(int j = val; j >= 0; j--) {
                y = m_util_s.str.mk_concat(m_util_s.str.mk_at(s, m_util_a.mk_int(j)), y);
            }
            string_theory_propagation(y);

            add_axiom({i_ge_len_s, mk_eq(s, y, false)});
            add_axiom({i_ge_len_s, mk_literal(re)});
            add_axiom({i_ge_len_s, mk_eq(m_util_a.mk_int(1), m_util_s.str.mk_length(fresh), false) });
            add_axiom({mk_eq(fresh, e, false)});
            add_axiom({i_ge_0, mk_eq(fresh, emp, false)});
            add_axiom({~i_ge_len_s, mk_eq(fresh, emp, false)});

            predicate_replace.insert(e, fresh.get());
            return;
        }
        if(util::is_len_sub(i, s, m, m_util_s, m_util_a, res) && m_util_a.is_numeral(res, r)) {
            int val = r.get_int32();

            expr_ref y = mk_str_var_fresh("at_left");

            for(int j = val; j < 0; j++) {
                y = m_util_s.str.mk_concat(y, m_util_s.str.mk_at(s, m_util_a.mk_add(m_util_a.mk_int(j), m_util_s.str.mk_length(s))));
            }
            string_theory_propagation(y);

            add_axiom({~i_ge_0, mk_eq(s, y, false)});
            add_axiom({~i_ge_0, mk_eq(m_util_a.mk_int(1), m_util_s.str.mk_length(fresh), false) });
            add_axiom({mk_eq(fresh, e, false)});
            add_axiom({~i_ge_0, mk_literal(re)});
            add_axiom({i_ge_0, mk_eq(fresh, emp, false)});

            predicate_replace.insert(e, fresh.get());
            return;
        }

        expr_ref one(m_util_a.mk_int(1), m);
        expr_ref x = mk_str_var_fresh("at_left");
        expr_ref y = mk_str_var_fresh("at_right");
        expr_ref xey(m_util_s.str.mk_concat(x, m_util_s.str.mk_concat(fresh, y)), m);
        string_theory_propagation(xey);

        expr_ref len_x(m_util_s.str.mk_length(x), m);
 
        add_axiom({~i_ge_0, i_ge_len_s, mk_eq(s, xey, false)});
        add_axiom({~i_ge_0, i_ge_len_s, mk_eq(one, m_util_s.str.mk_length(fresh), false)});
        add_axiom({~i_ge_0, i_ge_len_s, mk_literal(re)});
        add_axiom({~i_ge_0, i_ge_len_s, mk_eq(i, len_x, false)});
        add_axiom({i_ge_0, mk_eq(fresh, emp, false)});
        add_axiom({~i_ge_len_s, mk_eq(fresh, emp, false)});
        add_axiom({mk_eq(fresh, e, false)});

        // add the replacement charat -> v
        predicate_replace.insert(e, fresh.get());
        // update length variables
        util::get_str_variables(s, this->m_util_s, m, this->len_vars, &this->predicate_replace);
        this->len_vars.insert(x);
    }

    void theory_str_noodler::handle_substr_int(expr *e) {
        expr *s = nullptr, *i = nullptr, *l = nullptr;
        VERIFY(m_util_s.str.is_extract(e, s, i, l));

        rational r;
        if(!m_util_a.is_numeral(i, r)) {
            return;
        }

        expr_ref ls(m_util_s.str.mk_length(s), m);
        expr_ref ls_minus_i_l(mk_sub(mk_sub(ls, i), l), m);
        expr_ref zero(m_util_a.mk_int(0), m);
        expr_ref eps(m_util_s.str.mk_string(""), m);

        literal i_ge_0 = mk_literal(m_util_a.mk_ge(i, zero));
        literal ls_le_i = mk_literal(m_util_a.mk_le(mk_sub(i, ls), zero));
        literal li_ge_ls = mk_literal(m_util_a.mk_ge(ls_minus_i_l, zero));
        literal l_ge_zero = mk_literal(m_util_a.mk_ge(l, zero));
        literal ls_le_0 = mk_literal(m_util_a.mk_le(ls, zero));
        
        expr* num_val, *ind_val;
        rational num_val_rat;
        if(r.is_zero() && expr_cases::is_indexof_add(l, s, m, m_util_s, m_util_a, num_val, ind_val) && m_util_a.is_numeral(num_val, num_val_rat) && num_val_rat.is_one()) {
            literal l_gt_zero = mk_literal(m_util_a.mk_le(l, zero));
            expr_ref v = mk_str_var_fresh("substr");
            expr_ref sub(m_util_a.mk_add(l, m_util_a.mk_int(-1)), m);
            m_rewrite(sub);
            expr_ref substr(m_util_s.str.mk_substr(s, i, sub), m);
            expr_ref conc = mk_concat(substr, ind_val);
            string_theory_propagation(conc);

            add_axiom({l_gt_zero, mk_eq(e, conc, false)});
            add_axiom({mk_eq(v, e, false)});

            // add the replacement substr -> v
            this->predicate_replace.insert(e, v.get());
            util::get_str_variables(s, this->m_util_s, m, this->len_vars);
            return;
        }

        expr_ref x(m_util_s.str.mk_string(""), m);
        expr_ref v = mk_str_var_fresh("substr");

        int val = r.get_int32();
        for(int v = 0; v < val; v++) {
            expr_ref var = mk_str_var_fresh("pre_substr");
            expr_ref re(m_util_s.re.mk_in_re(var, m_util_s.re.mk_full_char(nullptr)), m);
            x = m_util_s.str.mk_concat(x, var);
            add_axiom({~i_ge_0, ~ls_le_i, mk_literal(re)});
            add_axiom({~i_ge_0, ~ls_le_i, mk_eq(m_util_s.str.mk_length(var), m_util_a.mk_int(1), false)});
        }

        expr_ref le(m_util_s.str.mk_length(v), m);
        expr_ref y = mk_str_var_fresh("post_substr");

        rational rl;
        expr * num_len;
        expr_ref xe(m_util_s.str.mk_concat(x, v), m);
        expr_ref xey(m_util_s.str.mk_concat(x, v, y), m);

        if(m_util_a.is_numeral(l, rl)) {
            int lval = rl.get_int32();
            expr_ref substr_re(m);
            for(int i = 0; i < lval; i++) {
                if(substr_re == nullptr) {
                    substr_re = m_util_s.re.mk_full_char(nullptr);
                } else {
                    substr_re = m_util_s.re.mk_concat(substr_re, m_util_s.re.mk_full_char(nullptr));
                }  
            }
            expr_ref substr_in(m_util_s.re.mk_in_re(v, substr_re), m);

            string_theory_propagation(xey);
            // 0 <= i <= |s| && 0 <= l <= |s| - i -> |v| = l
            add_axiom({~i_ge_0, ~ls_le_i, ~l_ge_zero, ~li_ge_ls, mk_eq(le, l, false)});
            // 0 <= i <= |s| && 0 <= l <= |s| - i -> |v| in substr_re
            add_axiom({~i_ge_0, ~ls_le_i, ~l_ge_zero, ~li_ge_ls, mk_literal(substr_in)});
            // 0 <= i <= |s| && |s| < l + i  -> s = x.v
            add_axiom({~i_ge_0, ~ls_le_i, li_ge_ls, mk_eq(y, eps, false)});
            // 0 <= i <= |s| && l < 0 -> v = eps
            add_axiom({~i_ge_0, ~ls_le_i, l_ge_zero, mk_eq(v, eps, false)});
            // 0 <= i <= |s| -> xey = s (e = v in fact)
            add_axiom({~i_ge_0, ~ls_le_i, mk_eq(xey, s, false)});
            // i < 0 -> v = eps
            add_axiom({i_ge_0, mk_eq(v, eps, false)});
            // |s| < 0 -> v = eps
            add_axiom({~ls_le_0, mk_eq(v, eps, false)});
            // i > |s| -> v = eps
            add_axiom({ls_le_i, mk_eq(v, eps, false)});
                // substr(s, i, n) = v
            add_axiom({mk_eq(v, e, false)});
             // add the replacement substr -> v
            this->predicate_replace.insert(e, v.get());
            // update length variables
            util::get_str_variables(s, this->m_util_s, m, this->len_vars);
            // add length |v| = l. This is not true entirely, because there could be a case that v = eps. 
            // but this case is handled by epsilon propagation preprocessing (this variable will not in the system
            // after that)
            this->var_eqs.add(expr_ref(l, m), v);
            return;

        } else if(util::is_len_sub(l, s, m, m_util_s, m_util_a, num_len) && m_util_a.is_numeral(num_len, rl) && rl == r) {
            xe = expr_ref(m_util_s.str.mk_concat(x, v), m);
            xey = expr_ref(m_util_s.str.mk_concat(x, v), m);
        } else if(m_util_a.is_zero(i) && util::is_len_sub(l, s, m, m_util_s, m_util_a, num_len) && m_util_a.is_numeral(num_len, rl)  && rl.is_minus_one()) {
            expr_ref substr_re(m_util_s.re.mk_full_char(nullptr), m);
            expr_ref substr_in(m_util_s.re.mk_in_re(y, substr_re), m);
            expr_ref ly(m_util_s.str.mk_length(y), m);

            literal l_ge_zero = mk_literal(m_util_a.mk_ge(l, zero));
            string_theory_propagation(xey);
            add_axiom({~l_ge_zero, mk_literal(substr_in)});
            add_axiom({~l_ge_zero, mk_eq(ly, m_util_a.mk_int(1), false)});
            add_axiom({~l_ge_zero, mk_eq(xey, s, false)});
            add_axiom({~l_ge_zero, mk_eq(le, l, false)});
            add_axiom({l_ge_zero, mk_eq(v, eps, false)});
            add_axiom({mk_eq(v, e, false)});
            this->predicate_replace.insert(e, v.get());
            // update length variables
            util::get_str_variables(s, this->m_util_s, m, this->len_vars);
            this->var_eqs.add(expr_ref(l, m), v);
            return;
        } else {
            expr_ref post_bound(m_util_a.mk_ge(m_util_a.mk_add(i, l), m_util_s.str.mk_length(s)), m);
            m_rewrite(post_bound); // simplify
            // if i + l >= |s|, we can set post_substr to eps
            if(m.is_true(post_bound)) {
                y = expr_ref(m_util_s.str.mk_string(""), m);
            }
            // 0 <= i <= |s| && 0 <= l <= |s| - i -> |v| = l
             add_axiom({~i_ge_0, ~ls_le_i, ~l_ge_zero, ~li_ge_ls, mk_eq(le, l, false)});
             // 0 <= i <= |s| && |s| < l + i  -> |v| = |s| - i
             add_axiom({~i_ge_0, ~ls_le_i, li_ge_ls, mk_eq(le, mk_sub(ls, i), false)});
             this->len_vars.insert(v);
        }

        string_theory_propagation(xe);
        string_theory_propagation(xey);
        // 0 <= i <= |s| -> xvy = s
        add_axiom({~i_ge_0, ~ls_le_i, mk_eq(xey, s, false)});
        // 0 <= i <= |s| && 0 <= l <= |s| - i -> |v| = l
        add_axiom({~i_ge_0, ~ls_le_i, ~l_ge_zero, ~li_ge_ls, mk_eq(le, l, false)});
        // 0 <= i <= |s| && l < 0 -> v = eps
        add_axiom({~i_ge_0, ~ls_le_i, l_ge_zero, mk_eq(v, eps, false)});
        // i < 0 -> v = eps
        add_axiom({i_ge_0, mk_eq(v, eps, false)});
        // not(0 <= l <= |s| - i) -> v = eps
        add_axiom({ls_le_i, mk_eq(v, eps, false)});
        // i > |s| -> v = eps
        add_axiom({~ls_le_0, mk_eq(v, eps, false)});
        // substr(s, i, n) = v
        add_axiom({mk_eq(v, e, false)});

        // add the replacement substr -> v
        this->predicate_replace.insert(e, v.get());
        // update length variables
        util::get_str_variables(s, this->m_util_s, m, this->len_vars);
        // add length |v| = l. This is not true entirely, because there could be a case that v = eps. 
        // but this case is handled by epsilon propagation preprocessing (this variable will not in the system
        // after that)
        this->var_eqs.add(expr_ref(l, m), v);
    }

    /**
     * @brief Handle str.substr(s,i,l)
     *
     * Translates to the following theory axioms:
     * 0 <= i <= |s| -> x.v.y = s
     * 0 <= i <= |s| -> |x| = i
     * 0 <= i <= |s| && 0 <= l <= |s| - i -> |v| = l
     * 0 <= i <= |s| && |s| < l + i  -> |v| = |s| - i
     * 0 <= i <= |s| && l < 0 -> v = eps
     * i < 0 -> v = eps
     * not(0 <= l <= |s| - i) -> v = eps
     * i > |s| -> v = eps
     *
     * We store
     * substr(s, i, n) = v
     *
     * @param e str.substr(s, i, l)
     */
    void theory_str_noodler::handle_substr(expr *e) {
        STRACE("str", tout << "handle-substr: " << mk_pp(e, m) << '\n';);
        if (axiomatized_persist_terms.contains(e))
            return;

        axiomatized_persist_terms.insert(e);

        ast_manager &m = get_manager();
        expr *s = nullptr, *i = nullptr, *l = nullptr;
        VERIFY(m_util_s.str.is_extract(e, s, i, l));

        expr_ref v = mk_str_var_fresh("substr");

        // Check if the substring is of the form str.substr x k 1 and rewrite to str.at x k
        rational num_l;
        if(m_util_a.is_numeral(l, num_l) && num_l == 1) {
            expr_ref at(m_util_s.str.mk_at(s, i), m);
            add_axiom({mk_eq(v, e, false)});
            add_axiom({mk_eq(v, at, false)});
            // set an additional constraint that v in eps union sigma
            expr_ref re(m_util_s.re.mk_in_re(v, m_util_s.re.mk_union( m_util_s.re.mk_to_re(m_util_s.str.mk_string("")),  m_util_s.re.mk_full_char(nullptr))) , m);
            add_axiom({mk_literal(re)});
            this->predicate_replace.insert(e, v.get());
            return;
        }

        // check the form str.substr "B" i l
        zstring str_s;
        if(m_util_s.str.is_string(s, str_s) && str_s.length() == 1) {
            expr_ref zero(m_util_a.mk_int(0), m);
            expr_ref one(m_util_a.mk_int(1), m);
            expr_ref eps(m_util_s.str.mk_string(""), m);

            literal i_eq_0 = mk_literal(m_util_a.mk_eq(i, zero));
            literal i_ge_0 = mk_literal(m_util_a.mk_ge(i, zero));
            literal l_eq_0 = mk_literal(m_util_a.mk_eq(l, zero));
            literal i_ge_1 = mk_literal(m_util_a.mk_ge(i, one));
            literal l_ge_1 = mk_literal(m_util_a.mk_ge(l, one));
            literal l_ge_0 = mk_literal(m_util_a.mk_ge(l, zero));

            // i < 0 -> v = eps
            add_axiom({i_ge_0, mk_eq(v, eps, false)});
            // l < 0 -> v = eps
            add_axiom({l_ge_0, mk_eq(v, eps, false)});
            // l >= 0 && i = 0 && i >= 1 -> v = eps
            add_axiom({~l_ge_0, ~i_eq_0, ~l_ge_1, mk_eq(v, s, false)});
            // l >= 0 && i >= 1 -> v = eps
            add_axiom({~l_ge_0, ~i_ge_1, mk_eq(v, eps, false)});
            // l >= 0 && i = 0 && l < 1 -> v = eps
            add_axiom({~l_ge_0, ~i_eq_0, l_ge_1, mk_eq(v, eps, false)});
            // substr(s, i, l) = v
            add_axiom({mk_eq(v, e, false)});
            this->predicate_replace.insert(e, v.get());
            return;
        }
        // check the form str.substr "" x y --> str.substr "" x y == ""
        if(m_util_s.str.is_string(s, str_s) && str_s.length() == 0) {
            expr_ref eps(m_util_s.str.mk_string(""), m);
            add_axiom({mk_eq(v, eps, false)});
            add_axiom({mk_eq(v, e, false)});
            this->predicate_replace.insert(e, v.get());
            return;
        }

        expr* num = nullptr;
        expr* pred = nullptr;
        rational r;
        if(m_util_a.is_numeral(i)) {
            handle_substr_int(e);
            return;
        }

        expr_ref post_bound(m_util_a.mk_ge(m_util_a.mk_add(i, l), m_util_s.str.mk_length(s)), m);
        m_rewrite(post_bound); // simplify

        expr_ref xvar = mk_str_var_fresh("pre_substr");
        expr_ref x = xvar;
        expr_ref y = mk_str_var_fresh("post_substr");

        // if i + l >= |s|, we can set post_substr to eps
        if(m.is_true(post_bound)) {
            y = expr_ref(m_util_s.str.mk_string(""), m);
        }
        std::vector<expr_ref> vars;
        // if i is of the form i = n + ...., create pre_substr . in_substr1 ... in_substrn to be x
        if(m_util_a.is_add(i, num, pred) && m_util_a.is_numeral(num, r)) {
            for(int i = 0; i < r.get_int32(); i++) {
                expr_ref fv = mk_str_var_fresh("in_substr");
                x = m_util_s.str.mk_concat(x, fv);
                vars.push_back(fv);
            }    
        }
        expr_ref xe(m_util_s.str.mk_concat(x, v), m);
        expr_ref xey(m_util_s.str.mk_concat(x, v, y), m);

       
        expr_ref ls(m_util_s.str.mk_length(s), m);
        expr_ref lx(m_util_s.str.mk_length(x), m);
        expr_ref le(m_util_s.str.mk_length(v), m);
        expr_ref ls_minus_i_l(mk_sub(mk_sub(ls, i), l), m);
        expr_ref zero(m_util_a.mk_int(0), m);
        expr_ref eps(m_util_s.str.mk_string(""), m);

        literal i_ge_0 = mk_literal(m_util_a.mk_ge(i, zero));
        literal ls_le_i = mk_literal(m_util_a.mk_le(mk_sub(i, ls), zero));
        literal li_ge_ls = mk_literal(m_util_a.mk_ge(ls_minus_i_l, zero));
        literal l_ge_zero = mk_literal(m_util_a.mk_ge(l, zero));
        literal ls_le_0 = mk_literal(m_util_a.mk_le(ls, zero));

        string_theory_propagation(xe);
        string_theory_propagation(xey);

        // create axioms in_substri is Sigma
        for(const expr_ref& val : vars) {
            expr_ref re(m_util_s.re.mk_in_re(val, m_util_s.re.mk_full_char(nullptr)), m);
            literal pred_ge = mk_literal(m_util_a.mk_ge(pred, m_util_a.mk_int(0)));
            add_axiom({~i_ge_0, ~ls_le_i, ~pred_ge, mk_literal(re)});
            add_axiom({~i_ge_0, ~ls_le_i, ~pred_ge, mk_eq(m_util_s.str.mk_length(val), m_util_a.mk_int(1), false)});
        }
        // 0 <= i <= |s| -> xvy = s
        add_axiom({~i_ge_0, ~ls_le_i, mk_eq(xey, s, false)});
        // 0 <= i <= |s| -> |x| = i
        add_axiom({~i_ge_0, ~ls_le_i, mk_eq(lx, i, false)});
        // 0 <= i <= |s| && 0 <= l <= |s| - i -> |v| = l
        add_axiom({~i_ge_0, ~ls_le_i, ~l_ge_zero, ~li_ge_ls, mk_eq(le, l, false)});
        // 0 <= i <= |s| && |s| < l + i  -> |v| = |s| - i
        add_axiom({~i_ge_0, ~ls_le_i, li_ge_ls, mk_eq(le, mk_sub(ls, i), false)});
        // 0 <= i <= |s| && l < 0 -> v = eps
        add_axiom({~i_ge_0, ~ls_le_i, l_ge_zero, mk_eq(v, eps, false)});
        // i < 0 -> v = eps
        add_axiom({i_ge_0, mk_eq(v, eps, false)});
        // not(0 <= l <= |s| - i) -> v = eps
        add_axiom({ls_le_i, mk_eq(v, eps, false)});
        // i > |s| -> v = eps
        add_axiom({~ls_le_0, mk_eq(v, eps, false)});
        // substr(s, i, n) = v
        add_axiom({mk_eq(v, e, false)});

        // add the replacement substr -> v
        this->predicate_replace.insert(e, v.get());
        // update length variables
        util::get_str_variables(s, this->m_util_s, m, this->len_vars);
        this->len_vars.insert(v);
        if(vars.size() > 0) {
            this->var_eqs.add(expr_ref(pred, m), xvar);
            this->len_vars.insert(xvar);
        } else {
            this->var_eqs.add(expr_ref(i, m), x);
            this->len_vars.insert(x);
        }        
    }

    /**
     * @brief Handling of str.replace(a,s,t) = v ... a where to replace, s what to find, t replacement.
     * Translates to the following theory axioms:
     * replace(a,s,t) = v
     * a = eps && s != eps -> v = a
     * (not(contains(a,s))) -> v = a
     * s = eps -> v = t.a
     * contains(a,s) && a != eps && s != eps -> a = x.s.y
     * contains(a,s) && a != eps && s != eps -> v = x.t.y
     * tighttestprefix(s, x, not(contains(a,s) && a != eps && s != eps))
     *
     * @param r replace term
     */
    void theory_str_noodler::handle_replace(expr *r) {
        STRACE("str", tout << "handle-replace: " << mk_pp(r, m) << '\n';);

        if(axiomatized_persist_terms.contains(r))
            return;

        axiomatized_persist_terms.insert(r);
        context& ctx = get_context();
        expr* a = nullptr, *s = nullptr, *t = nullptr;
        VERIFY(m_util_s.str.is_replace(r, a, s, t));

        expr_ref v = mk_str_var_fresh("replace");
        expr_ref x = mk_str_var_fresh("replace_left");
        expr_ref y = mk_str_var_fresh("replace_right");
        expr_ref xty = mk_concat(x, mk_concat(t, y));
        expr_ref xsy = mk_concat(x, mk_concat(s, y));
        expr_ref eps(m_util_s.str.mk_string(""), m);
        literal a_emp = mk_eq_empty(a);
        literal s_emp = mk_eq_empty(s);

        // if s = t -> the result is unchanged
        add_axiom({~mk_eq(s, t, false), mk_eq(v, a,false)});
        // s = eps -> |v| = |a| + |t|
        add_axiom({~s_emp, mk_literal(m.mk_eq(m_util_s.str.mk_length(v), m_util_a.mk_add(m_util_s.str.mk_length(a), m_util_s.str.mk_length(t))))});

        // axioms for the case str.replace x (y.x) z
        expr* t1 = nullptr, *t2 = nullptr;
        if(m_util_s.str.is_concat(s, t1, t2) && (t1 == a || t2 == a)) {
            if(t1 == a) {
                add_axiom({~mk_eq_empty(t2), mk_eq(v, t,false)});
                add_axiom({mk_eq_empty(t2), mk_eq(v, a ,false)});
            } else {
                add_axiom({~mk_eq_empty(t1), mk_eq(v, t,false)});
                add_axiom({mk_eq_empty(t1), mk_eq(v, a,false)});
            }

            add_axiom({mk_eq(v, r, false)});
            predicate_replace.insert(r, v.get());
            return;
        }

        expr* indexof = nullptr;
        if(expr_cases::is_replace_indexof(a, s, m, m_util_s, m_util_a, indexof)) {
            expr_ref minus_one(m_util_a.mk_int(-1), m);
            expr_ref v = mk_str_var_fresh("replace");
            expr_ref eps(m_util_s.str.mk_string(""), m);
            literal ind_eq_m1 = mk_eq(indexof, minus_one, false);
            expr_ref len_a_m1(m_util_a.mk_sub(m_util_s.str.mk_length(a), m_util_a.mk_int(1)), m);
            expr_ref substr(m_util_s.str.mk_substr(a, m_util_a.mk_int(0), len_a_m1), m);


            // s = eps -> v = t.a
            add_axiom({~s_emp, mk_eq(v, mk_concat(t, a),false)});
            add_axiom({ind_eq_m1, mk_eq(v, mk_concat(substr, t),false)});
            add_axiom({~ind_eq_m1, mk_eq(v, eps, false)});
            add_axiom({mk_eq(v, r, false)});
            predicate_replace.insert(r, v.get());
            return;
        }

        zstring str_a, str_b;
        // str.replace "A" s t where a = "A"
        if(m_util_s.str.is_string(a, str_a) && str_a.length() == 1) {
            // s = emp -> v = t.a
            // NOTE: if we use ~s_emp, this diseqation does not become relevant
            add_axiom({mk_literal(m.mk_not(m.mk_eq(s, eps))), mk_literal(m.mk_eq(r, mk_concat(t, a)))});
            // s = a -> v = t
            // NOTE: if we use ~mk_eq(s, a), this diseqation does not become relevant
            add_axiom({mk_literal(m.mk_not(m.mk_eq(s, a))), mk_eq(v, t,false)});
            // add_axiom({~mk_eq(s, a, false), mk_eq(v, t,false)});
            // s != eps && s != a -> v = a
            add_axiom({mk_eq(s, a, false), s_emp, mk_eq(v, a,false)});
            

            // The following axioms are redundant in the sense of completeness, but in the nested replace calls 
            // they can relate the contains predicate from the general replace (and thence the SAT solver can help a lot).
            literal cnt = mk_literal(m_util_s.str.mk_contains(s, a));
            add_axiom({~cnt, mk_eq(v, t,false)});
            add_axiom({cnt, s_emp, mk_eq(v, a,false)});
            ctx.force_phase(cnt);

            // replace(a,s,t) = v
            add_axiom({mk_eq(v, r, false)});
            predicate_replace.insert(r, v.get());
            return;
        // str.replace "" s t where a = ""
        } else if(m_util_s.str.is_string(a, str_a) && str_a.length() == 0) {
            // s = emp -> v = t.a
            add_axiom({mk_literal(m.mk_not(m.mk_eq(s, eps))), mk_eq(v,t,false)});
            // s = emp -> v = t.a
            add_axiom({s_emp, mk_eq_empty(v)});
            // replace(a,s,t) = v
            add_axiom({mk_eq(v, r, false)});
            predicate_replace.insert(r, v.get());
            return;
        }

        literal cnt = mk_literal(m_util_s.str.mk_contains(a, s));
        // replace(a,s,t) = v
        add_axiom({mk_eq(v, r, false)});
        // a = eps && s != eps -> v = a
        add_axiom({~a_emp, s_emp, mk_eq(v, a, false)});
        // (not(contains(a,s))) -> v = a
        add_axiom({cnt, mk_eq(v, a, false)});

        // if both strings are explicit and cnt holds, extract exact lengths of the result.
        if(m_util_s.str.is_string(s, str_a) && m_util_s.str.is_string(t, str_b) && str_a.length() >= str_b.length()) {
            add_axiom({~cnt, mk_literal(m.mk_eq(m_util_s.str.mk_length(v), m_util_a.mk_sub(m_util_s.str.mk_length(a), m_util_a.mk_int(str_a.length() - str_b.length()) )))});
        }
        
        // s = eps -> v = t.a
        add_axiom({~s_emp, mk_eq(v, mk_concat(t, a),false)});
        // contains(a,s) && a != eps && s != eps -> a = x.s.y
        add_axiom({~cnt, a_emp, s_emp, mk_eq(a, xsy,false)});
        // contains(a,s) && a != eps && s != eps -> v = x.t.y
        add_axiom({~cnt, a_emp, s_emp, mk_eq(v, xty,false)});
        ctx.force_phase(cnt);
        // tighttestprefix(s, x, not(contains(a,s) && a != eps && s != eps))
        tightest_prefix(s, x, {~cnt, a_emp, s_emp});

        predicate_replace.insert(r, v.get());
    }

    /**
     * @brief Handling of str.replace(s,R,t) = v ... s where to replace, R regex what to find, t replacement.
     * Translates to the following theory axioms:
     * replace(s,R,t) = v
     * s \not\in \Sigma*R\Sigma* -> v = s
     * (s = x.y.z && x \not\in \Sigma*R\Sigma* && y \in R) -> v = x.t.z
     *
     * @param e replace_re term
     */
    void theory_str_noodler::handle_replace_re(expr *e) {
        STRACE("str", tout << "handle-replace: " << mk_pp(e, m) << '\n';);

        if(axiomatized_persist_terms.contains(e))
            return;
        axiomatized_persist_terms.insert(e);

        context& ctx = get_context();
        expr *s = nullptr, *R = nullptr, *t = nullptr;
        VERIFY(m_util_s.str.is_replace_re(e, s, R, t));
        expr_ref v = mk_str_var_fresh("replace_re");
        expr_ref x = mk_str_var_fresh("replace_re_left");
        expr_ref y = mk_str_var_fresh("replace_re_middle");
        expr_ref z = mk_str_var_fresh("replace_re_right");
        expr_ref xyz = mk_concat(x, mk_concat(y, z));
        expr_ref xtz = mk_concat(x, mk_concat(t, z));
        expr_ref sigma_star(m_util_s.re.mk_full_seq(R->get_sort()), m);
        expr_ref SRS(m_util_s.re.mk_concat(sigma_star, m_util_s.re.mk_concat(R, sigma_star)), m);

        // s \not\in \Sigma*R\Sigma* -> v = s
        add_axiom({mk_literal(m_util_s.re.mk_in_re(s, SRS)), mk_eq(v, s, false)});
        // (s = x.y.z && x \not\in \Sigma*R\Sigma* && y \in R) -> v = x.t.z
        add_axiom({mk_literal(m.mk_not(m.mk_eq(s, xyz))), mk_literal(m_util_s.re.mk_in_re(x, SRS)), mk_literal(m_util_s.re.mk_in_re(x, SRS)), mk_eq(v, xtz, false)});
        
        add_axiom({mk_eq(v, e, false)});
        predicate_replace.insert(e, v.get());
    }

    /**
     * @brief Handling of str.indexof(t, s, offset) = indexof
     * Translates to the following theory axioms:
     * The case of offset = 0
     * not(contains(t,s)) -> indexof = -1
     * t = eps && s != eps -> indexof = -1
     * s = eps -> indexof = 0
     * contains(t, s) -> indexof >= 0
     * contains(t, s) && s != eps -> t = x.s.y
     * contains(t, s) && s != eps -> indexof = |x|
     * tightestprefix(s, x, not(contains(t, s) && s != eps))
     *
     * The case of offset > 0
     * not(contains(t,s)) -> indexof = -1
     * t = eps && s != eps -> indexof = -1
     * offset >= |t| && s != eps -> indexof = -1
     * offset > |t| -> indexof = -1
     * offset >= |t| && offset <= |t| && s = eps -> indexof = offset
     * offset >= 0 && offset < |t| -> t = xy
     * offset >= 0 && offset < |t| -> |x| = offset
     * offset >= 0 && offset < |t| && indexof(y,s,0) = -1 -> indexof = -1
     * offset >= 0 && offset < |t| && indexof(y,s,0) >= 0 -> offset + indexof(y,s,0) = indexof
     * offset < 0 -> indexof = -1
     *
     * @param i indexof term
     */
    void theory_str_noodler::handle_index_of(expr *i) {
        STRACE("str", tout << "handle-indexof: " << mk_pp(i, m) << '\n';);
        if(axiomatized_persist_terms.contains(i))
            return;

        axiomatized_persist_terms.insert(i);
        ast_manager &m = get_manager();
        expr *s = nullptr, *t = nullptr, *offset = nullptr;
        rational r;
        VERIFY(m_util_s.str.is_index(i, t, s) || m_util_s.str.is_index(i, t, s, offset));

        expr_ref minus_one(m_util_a.mk_int(-1), m);
        expr_ref zero(m_util_a.mk_int(0), m);
        literal cnt = mk_literal(m_util_s.str.mk_contains(t, s));

        literal i_eq_m1 = mk_eq(i, minus_one, false);
        literal i_eq_0 = mk_eq(i, zero, false);
        literal s_eq_empty = mk_eq_empty(s);
        literal t_eq_empty = mk_eq_empty(t);

        // not(contains(t,s)) -> indexof = -1
        add_axiom({cnt, i_eq_m1});
        // t = eps && s != eps -> indexof = -1
        add_axiom({~t_eq_empty, s_eq_empty, i_eq_m1});

        if (!offset || (m_util_a.is_numeral(offset, r) && r.is_zero())) {
            expr_ref x = mk_str_var_fresh("index_left");
            expr_ref y = mk_str_var_fresh("index_right");
            expr_ref xsy(m_util_s.str.mk_concat(x, s, y), m);
            string_theory_propagation(xsy);

            expr_ref lenx(m_util_s.str.mk_length(x), m);
            // s = eps -> indexof = 0
            add_axiom({~s_eq_empty, i_eq_0});
            // contains(t, s) -> indexof >= 0
            add_axiom({~cnt, mk_literal(m_util_a.mk_ge(i, zero))});
            // contains(t, s) && s != eps -> t = x.s.y
            add_axiom({~cnt, s_eq_empty, mk_eq(t, xsy, false)});
            // contains(t, s) && s != eps -> indexof = |x|
            add_axiom({~cnt, s_eq_empty, mk_eq(i, lenx, false)});
            // tightestprefix(s, x, not(contains(t, s) && s != eps))
            tightest_prefix(s, x, {~cnt, s_eq_empty});

            // update length variables
            this->len_vars.insert(x);
            this->var_eqs.add(expr_ref(i, m), x);

        } else {
            expr_ref len_t(m_util_s.str.mk_length(t), m);
            literal offset_ge_len = mk_literal(m_util_a.mk_ge(mk_sub(offset, len_t), zero));
            literal offset_le_len = mk_literal(m_util_a.mk_le(mk_sub(offset, len_t), zero));
            literal i_eq_offset = mk_eq(i, offset, false);
            // offset >= |t| && s != eps -> indexof = -1
            add_axiom({~offset_ge_len, s_eq_empty, i_eq_m1});
            // offset > |t| -> indexof = -1
            add_axiom({offset_le_len, i_eq_m1});
            // offset >= |t| && offset <= |t| && s = eps -> indexof = offset
            add_axiom({~offset_ge_len, ~offset_le_len, ~s_eq_empty, i_eq_offset});

            expr_ref x = mk_str_var_fresh("index_left_off");
            expr_ref y = mk_str_var_fresh("index_right_off");
            expr_ref xy(m_util_s.str.mk_concat(x, y), m);
            string_theory_propagation(xy);

            expr_ref indexof0(m_util_s.str.mk_index(y, s, zero), m);
            expr_ref offset_p_indexof0(m_util_a.mk_add(offset, indexof0), m);
            literal offset_ge_0 = mk_literal(m_util_a.mk_ge(offset, zero));
            // offset >= 0 && offset < |t| -> t = xy
            add_axiom({~offset_ge_0, offset_ge_len, mk_eq(t, xy, false)});
            // offset >= 0 && offset < |t| -> |x| = offset
            add_axiom({~offset_ge_0, offset_ge_len, mk_eq(m_util_s.str.mk_length(x), offset, false)});
            // offset >= 0 && offset < |t| && indexof(y,s,0) = -1 -> indexof = -1
            add_axiom({~offset_ge_0, offset_ge_len, ~mk_eq(indexof0, minus_one, false), i_eq_m1});
            // offset >= 0 && offset < |t| && indexof(y,s,0) >= 0 -> offset + indexof(y,s,0) = indexof
            add_axiom({~offset_ge_0, offset_ge_len, ~mk_literal(m_util_a.mk_ge(indexof0, zero)),
                            mk_eq(offset_p_indexof0, i, false)});
            // offset < 0 -> indexof = -1
            add_axiom({offset_ge_0, i_eq_m1});

            // update length variables
            util::get_str_variables(t, this->m_util_s, m, this->len_vars);
            this->len_vars.insert(x);
        }
    }

    void theory_str_noodler::tightest_prefix(expr* s, expr* x, std::vector<literal> neg_assumptions) {
        literal x_eq_emp = mk_eq_empty(x);

        zstring str;
        if (m_util_s.str.is_string(s, str)) {
            if (str.length() == 0) {
                // s == epsilon, i.e. we only need to add '(s = eps) && (x != eps) -> neg_assumptions'
                // where we know that (s = eps) is true
                neg_assumptions.push_back(x_eq_emp);
                add_axiom(neg_assumptions);
            } else {
                // s != epsilon, we only need 'not(s = eps) -> neg_assumptions || not(contains(x.s1, s))'
                // where s1=s[0:-2] and we know that not(s = eps) is true
                expr_ref s1(m_util_s.str.mk_string(str.extract(0, str.length()-1)), m);
                neg_assumptions.push_back(~mk_literal(m_util_s.str.mk_contains(mk_concat(x, s1), s)));
                add_axiom(neg_assumptions);
            }
        } else {
            // s is not string literal, we need to add all 4 theory axioms

            // we set (s = eps) for the first 3 theory axioms
            literal s_eq_emp = mk_eq_empty(s);
            neg_assumptions.push_back(s_eq_emp);

            // not(s = eps) -> neg_assumptions || s = s1.s2
            expr_ref s1 = mk_str_var_fresh("tightest_prefix_first");
            expr_ref s2 = mk_str_var_fresh("tightest_prefix_last");
            expr_ref s1s2 = mk_concat(s1, s2);
            neg_assumptions.push_back(mk_literal(m.mk_eq(s, s1s2)));
            add_axiom(neg_assumptions);

            // not(s = eps) -> neg_assumptions || s2 in re.allchar (is a single character)
            expr_ref re(m_util_s.re.mk_in_re(s2, m_util_s.re.mk_full_char(nullptr)), m);
            neg_assumptions.back() = mk_literal(re);
            add_axiom(neg_assumptions);

            // not(s = eps) -> neg_assumptions || not(contains(x.s1, s))
            neg_assumptions.back() = ~mk_literal(m_util_s.str.mk_contains(mk_concat(x, s1), s));
            add_axiom(neg_assumptions);

            // (s = eps) && (x != eps) -> neg_assumptions
            // we need to change (s = eps) to not(s = eps)
            neg_assumptions[neg_assumptions.size() - 2] = ~s_eq_emp;
            neg_assumptions.back() = x_eq_emp;
            add_axiom(neg_assumptions);
        }
    }

    expr_ref theory_str_noodler::mk_concat(expr* e1, expr* e2) {
        return expr_ref(m_util_s.str.mk_concat(e1, e2), m);
    }

    literal theory_str_noodler::mk_eq_empty(expr* _e) {
        context& ctx = get_context();
        expr_ref e(_e, m);
        SASSERT(m_util_s.is_seq(e));
        zstring s;
        if (m_util_s.str.is_empty(e)) {
            return true_literal;
        }
        expr_ref_vector concats(m);
        m_util_s.str.get_concat(e, concats);
        for (auto c : concats) {
            if (m_util_s.str.is_unit(c)) {
                return false_literal;
            }
            if (m_util_s.str.is_string(c, s) && s.length() > 0) {
                return false_literal;
            }
        }

        literal lit = mk_eq(e, m_util_s.str.mk_empty(e->get_sort()), false);
        ctx.mark_as_relevant(lit);
        return lit;
    }


    /**
     * @brief Handling of str.prefix(x, y) = e (x is a prefix of y)
     * Translates to the following theory axioms:
     * e -> y = x.v
     *
     * @param e prefix term
     */
    void theory_str_noodler::handle_prefix(expr *e) {
        if(axiomatized_persist_terms.contains(e))
            return;

        axiomatized_persist_terms.insert(e);
        ast_manager &m = get_manager();
        expr *x = nullptr, *y = nullptr;
        VERIFY(m_util_s.str.is_prefix(e, x, y));

        expr * sub_str = nullptr, *sub_ind = nullptr, *sub_len = nullptr;
        rational val;
        zstring str;
        // handle the special case of the form (str.prefix "a" (str.substr s 5 2)) --> (str.at s 5) == "a"
        // TODO: move to the rewriter
        if(m_util_s.str.is_string(x, str) && str.length() == 1 && m_util_s.str.is_extract(y, sub_str, sub_ind, sub_len) && m_util_a.is_numeral(sub_ind) && m_util_a.is_numeral(sub_len, val) && val.get_int32() >= 1) {
            add_axiom({~mk_eq(x, m_util_s.str.mk_at(sub_str, sub_ind), false), mk_literal(e) });
            add_axiom({mk_eq(x, m_util_s.str.mk_at(sub_str, sub_ind), false), ~mk_literal(e) });
            return;
        }

        expr_ref fresh = mk_str_var_fresh("prefix");
        expr_ref xs(m_util_s.str.mk_concat(x, fresh), m);
        string_theory_propagation(xs);
        literal not_e = mk_literal(e);
        add_axiom({~not_e, mk_eq(y, xs, false)});
    }

    /**
     * @brief Handle not(prefix(x,y)); prefix(x,y) = @p e
     * Translates to the following theory axioms:
     * not(e) && |x| <= |y| -> x = p.mx.qx
     * not(e) && |x| <= |y| -> y = p.my.qy
     * not(e) && |x| <= |y| -> mx in re.allchar
     * not(e) && |x| <= |y| -> my in re.allchar
     * not(e) && |x| <= |y| -> mx != my
     *
     * @param e prefix term
     */
    void theory_str_noodler::handle_not_prefix(expr *e) {
        if(axiomatized_persist_terms.contains(m.mk_not(e)))
            return;

        axiomatized_persist_terms.insert(m.mk_not(e));
        ast_manager &m = get_manager();
        expr *x = nullptr, *y = nullptr;
        VERIFY(m_util_s.str.is_prefix(e, x, y));

        zstring str;
        // handle the case not(prefix "ABC" y)
        if(m_util_s.str.is_string(x, str)) {
            expr_ref re(m_util_s.re.mk_in_re(y, m_util_s.re.mk_concat(
                m_util_s.re.mk_to_re(m_util_s.str.mk_string(str)),
                m_util_s.re.mk_star(m_util_s.re.mk_full_char(nullptr))
            ) ), m);
            literal lit_e = mk_literal(e);
            add_axiom({lit_e, ~mk_literal(re)});
            return;
        }
        // handle the case not(prefix x "ABC")
        if(m_util_s.str.is_string(y, str)) {
            literal lit_e = mk_literal(e);
            for(size_t i = 0; i <= str.length(); i++) {
                zstring substr = str.extract(0, i);
                add_axiom({lit_e, mk_literal(m.mk_not(m.mk_eq(x, m_util_s.str.mk_string(substr))))});
            }
            return;
        }

        expr_ref p = mk_str_var_fresh("nprefix_left");
        expr_ref mx = mk_str_var_fresh("nprefix_midx");
        expr_ref my = mk_str_var_fresh("nprefix_midy");
        expr_ref qx = mk_str_var_fresh("nprefix_rightx");
        expr_ref qy = mk_str_var_fresh("nprefix_righty");

        expr_ref pmx(m_util_s.str.mk_concat(p, mx), m);
        string_theory_propagation(pmx);
        expr_ref pmxqx(m_util_s.str.mk_concat(pmx, qx), m);
        string_theory_propagation(pmxqx);
        expr_ref pmy(m_util_s.str.mk_concat(p, my), m);
        string_theory_propagation(pmy);
        expr_ref pmyqy(m_util_s.str.mk_concat(pmy, qy), m);
        string_theory_propagation(pmyqy);

        expr_ref len_x_gt_len_y(m);
        zstring s;
        if(m_util_s.str.is_string(x, s)) {
            len_x_gt_len_y = expr_ref{m_util_a.mk_ge(m_util_s.str.mk_length(y), m_util_a.mk_int(s.length())),m};
        } else {
            len_x_gt_len_y = expr_ref{m_util_a.mk_ge(m_util_s.str.mk_length(y), m_util_s.str.mk_length(x)),m};
        }

        literal x_eq_pmq = mk_eq(x,pmxqx,false);
        literal y_eq_pmq = mk_eq(y,pmyqy,false);
        literal eq_mx_my = mk_literal(m.mk_not(ctx.mk_eq_atom(mx,my)));

        expr_ref rex(m_util_s.re.mk_in_re(mx, m_util_s.re.mk_full_char(nullptr)), m);
        expr_ref rey(m_util_s.re.mk_in_re(my, m_util_s.re.mk_full_char(nullptr)), m);

        literal lit_e = mk_literal(e);
        literal len_y_gt_len_x = mk_literal(m.mk_not(len_x_gt_len_y));
        // not(e) && |x| <= |y| -> x = p.mx.qx
        add_axiom({lit_e, len_y_gt_len_x, x_eq_pmq});
        // not(e) && |x| <= |y| -> y = p.my.qy
        add_axiom({lit_e, len_y_gt_len_x, y_eq_pmq});
        // not(e) && |x| <= |y| -> mx in re.allchar
        add_axiom({lit_e, len_y_gt_len_x, mk_literal(rex)});
        // not(e) && |x| <= |y| -> my in re.allchar
        add_axiom({lit_e, len_y_gt_len_x, mk_literal(rey)});
        // not(e) && |x| <= |y| -> mx != my
        add_axiom({lit_e, len_y_gt_len_x, eq_mx_my});

        // update length variables
        util::get_str_variables(x, this->m_util_s, m, this->len_vars, &this->predicate_replace);
        util::get_str_variables(y, this->m_util_s, m, this->len_vars, &this->predicate_replace);
        this->var_eqs.add(expr_ref(m_util_a.mk_int(1), m), expr_ref(my, m));
        this->var_eqs.add(expr_ref(m_util_a.mk_int(1), m), expr_ref(mx, m));
    }

    /**
     * @brief Handling of str.suffix(x, y) = e (x is a suffix of y)
     * Translates to the following theory axioms:
     * e -> y = v.x
     *
     * @param e suffix term
     */
    void theory_str_noodler::handle_suffix(expr *e) {
        if(axiomatized_persist_terms.contains(e))
            return;

        axiomatized_persist_terms.insert(e);
        ast_manager &m = get_manager();
        expr *x = nullptr, *y = nullptr;
        VERIFY(m_util_s.str.is_suffix(e, x, y));

        expr_ref fresh = mk_str_var_fresh("suffix");
        expr_ref px(m_util_s.str.mk_concat(fresh, x), m);
        string_theory_propagation(px);
        literal not_e = mk_literal(e);
        add_axiom({~not_e, mk_eq(y, px, false)});
    }

    /**
     * @brief Handle not(suffix(x,y)); suffix(x,y) = @p e
     * Translates to the following theory axioms:
     * not(e) && |x| <= |y| -> x = px.mx.q
     * not(e) && |x| <= |y| -> y = py.my.q
     * not(e) && |x| <= |y| -> mx in re.allchar
     * not(e) && |x| <= |y| -> my in re.allchar
     * not(e) && |x| <= |y| -> mx != my
     *
     * @param e prefix term
     */
    void theory_str_noodler::handle_not_suffix(expr *e) {
        if(axiomatized_persist_terms.contains(m.mk_not(e)))
            return;

        axiomatized_persist_terms.insert(m.mk_not(e));
        ast_manager &m = get_manager();
        expr *x = nullptr, *y = nullptr;
        VERIFY(m_util_s.str.is_suffix(e, x, y));

        zstring str;
        // handle the case not(suffix "ABC" y)
        if(m_util_s.str.is_string(x, str)) {
            expr_ref re(m_util_s.re.mk_in_re(y, m_util_s.re.mk_concat(
                m_util_s.re.mk_star(m_util_s.re.mk_full_char(nullptr)),
                m_util_s.re.mk_to_re(m_util_s.str.mk_string(str))
            ) ), m);
            literal lit_e = mk_literal(e);
            add_axiom({lit_e, ~mk_literal(re)});
            return;
        }
        // handle the case not(suffix x "ABC")
        if(m_util_s.str.is_string(y, str)) {
            literal lit_e = mk_literal(e);
            str = str.reverse();
            for(size_t i = 0; i <= str.length(); i++) {
                zstring substr = str.extract(0, i);
                add_axiom({lit_e, mk_literal(m.mk_not(m.mk_eq(x, m_util_s.str.mk_string(substr))))});
            }
            return;
        }

        expr_ref q = mk_str_var_fresh("nsuffix_right");
        expr_ref mx = mk_str_var_fresh("nsuffix_midx");
        expr_ref my = mk_str_var_fresh("nsuffix_midy");
        expr_ref px = mk_str_var_fresh("nsuffix_leftx");
        expr_ref py = mk_str_var_fresh("nsuffix_lefty");

        expr_ref len_x_gt_len_y{m_util_a.mk_gt(m_util_a.mk_sub(m_util_s.str.mk_length(x),m_util_s.str.mk_length(y)), m_util_a.mk_int(0)),m};
        literal len_y_gt_len_x = mk_literal(len_x_gt_len_y);
        expr_ref pxmx(m_util_s.str.mk_concat(px, mx), m);
        string_theory_propagation(pxmx);
        expr_ref pxmxq(m_util_s.str.mk_concat(pxmx, q), m);
        string_theory_propagation(pxmxq);
        expr_ref pymy(m_util_s.str.mk_concat(py, my), m);
        string_theory_propagation(pymy);
        expr_ref pymyq(m_util_s.str.mk_concat(pymy, q), m);
        string_theory_propagation(pymyq);

        literal x_eq_pmq = mk_eq(x,pxmxq,false);
        literal y_eq_pmq = mk_eq(y,pymyq,false);
        literal eq_mx_my = mk_literal(m.mk_not(ctx.mk_eq_atom(mx,my)));
        literal lit_e = mk_literal(e);

        expr_ref rex(m_util_s.re.mk_in_re(mx, m_util_s.re.mk_full_char(nullptr)), m);
        expr_ref rey(m_util_s.re.mk_in_re(my, m_util_s.re.mk_full_char(nullptr)), m);

        // not(e) && |x| <= |y| -> x = px.mx.q
        add_axiom({lit_e, len_y_gt_len_x, x_eq_pmq});
        // not(e) && |x| <= |y| -> y = py.my.q
        add_axiom({lit_e, len_y_gt_len_x, y_eq_pmq});
        // not(e) && |x| <= |y| -> mx in re.allchar
        add_axiom({lit_e, len_y_gt_len_x, mk_literal(rex)});
        // not(e) && |x| <= |y| -> my in re.allchar
        add_axiom({lit_e, len_y_gt_len_x, mk_literal(rey)});
        // not(e) && |x| <= |y| -> mx != my
        add_axiom({lit_e, len_y_gt_len_x, eq_mx_my});

        // update length variables
        util::get_str_variables(x, this->m_util_s, m, this->len_vars, &this->predicate_replace);
        util::get_str_variables(y, this->m_util_s, m, this->len_vars, &this->predicate_replace);
        // my and mx are in the same length-equivalence class: 1
        this->var_eqs.add(expr_ref(m_util_a.mk_int(1), m), my);
        this->var_eqs.add(expr_ref(m_util_a.mk_int(1), m), mx);
    }

    /**
     * @brief Handle contains
     * Translates to the following theory axioms:
     * str.contains(x,y) -> x = pys
     *
     * @param e str.contains(x,y)
     */
    void theory_str_noodler::handle_contains(expr *e) {
        if(axiomatized_persist_terms.contains(e))
            return;

        axiomatized_persist_terms.insert(e);
        STRACE("str", tout  << "handle contains " << mk_pp(e, m) << std::endl;);
        ast_manager &m = get_manager();
        expr *x = nullptr, *y = nullptr;
        VERIFY(m_util_s.str.is_contains(e, x, y));

        // if contains is of the form (str.contains (str.substr value2 0 (+ n (str.indexof value2 "A" 0))) "A"), derive simpler constraints
        expr * ind = nullptr;
        zstring str;
        if(expr_cases::is_contains_index(e, ind, m, m_util_s, m_util_a)) {
            expr_ref ind_eq(m.mk_eq( ind, m_util_a.mk_int(-1) ), m);
            expr_ref ind_leq(m_util_a.mk_le( ind, m_util_a.mk_int(-1) ), m);
            literal not_e = mk_literal(mk_not({e, m}));
            add_axiom({~mk_eq(ind, m_util_a.mk_int(-1), false), ~mk_literal(e) });
            add_axiom({mk_eq(ind, m_util_a.mk_int(-1), false), mk_literal(e) });
            return;
        // if constains is of the form (str.constains strX (str.at ...)) rewrite to a regular constaint ((str.at ...) \in union of chars of strX)
        // TODO: move to the rewriter
        } else if (m_util_s.str.is_at(y) && m_util_s.str.is_string(x, str) && str.length() > 0) {
            expr_ref re(m_util_s.re.mk_to_re(m_util_s.str.mk_string("")), m);
            for(size_t i = 0; i < str.length(); i++) {
                re = m_util_s.re.mk_union(re, m_util_s.re.mk_to_re(m_util_s.str.mk_string(str[i])));
            }
            expr_ref in_re(m_util_s.re.mk_in_re(y, re), m);
            literal not_e = mk_literal(mk_not({e, m}));
            add_axiom({not_e, mk_literal(in_re)});
            return;
        }

        expr_ref p = mk_str_var_fresh("contains_left");
        expr_ref s = mk_str_var_fresh("contains_right");
        expr_ref pys(m_util_s.str.mk_concat(m_util_s.str.mk_concat(p, y), s), m);

        string_theory_propagation(pys);
        literal not_e = mk_literal(mk_not({e, m}));
        add_axiom({not_e, mk_eq(x, pys, false)});
    }


    /**
     * @brief Heuristics for handling not contains: not(contains(s, t)).
     * So far only the case when t is a string literal is implemented.
     *
     * @param e contains term.
     */
    void theory_str_noodler::handle_not_contains(expr *e) {
        expr* cont = this->m.mk_not(e);
        expr *x = nullptr, *y = nullptr;
        VERIFY(m_util_s.str.is_contains(e, x, y));

        STRACE("str", tout  << "handle not(contains) " << mk_pp(e, m) << std::endl;);
        zstring s;
        if(m_util_s.str.is_string(y, s)) {
            // if(axiomatized_persist_terms.contains(cont))
            //     return;
            // axiomatized_persist_terms.insert(cont);

            expr_ref re(m_util_s.re.mk_in_re(x, m_util_s.re.mk_concat(m_util_s.re.mk_star(m_util_s.re.mk_full_char(nullptr)),
                m_util_s.re.mk_concat(m_util_s.re.mk_to_re(m_util_s.str.mk_string(s)),
                m_util_s.re.mk_star(m_util_s.re.mk_full_char(nullptr)))) ), m);
          
            add_axiom({mk_literal(e), ~mk_literal(re)});
            add_axiom({mk_literal(cont), mk_literal(re)});
        } else if(m_util_s.str.is_string(x, s) && s.length() == 1) { // special case for not(contains "A" t)
            expr_ref re(m_util_s.re.mk_in_re(x, m_util_s.re.mk_to_re(m_util_s.str.mk_string(s)) ), m);
            add_axiom({mk_literal(e), ~mk_literal(re)});
        }
    }

    /**
     * @brief Handler for assigning boolean value to the not(contains) predicate.
     * 
     * @param e Not contains predicate
     */
    void theory_str_noodler::assign_not_contains(expr *e) {
        expr* cont = this->m.mk_not(e);
        expr *x = nullptr, *y = nullptr;
        VERIFY(m_util_s.str.is_contains(e, x, y));
        STRACE("str", tout  << "assign not(contains) " << mk_pp(e, m) << std::endl;);

        zstring s;
        // not(contains) was not axiomatized in handle_not_contains
        if(!m_util_s.str.is_string(y) && !(m_util_s.str.is_string(x, s) && s.length() == 1)) {
            m_not_contains_todo.push_back({{x, m},{y, m}});
        }
    }

    /**
     * @brief Handle str.<=
     * Translates to the following axiom
     * 
     * x <= y -> x = y | x < y
     * not(x <= y) -> y > x
     * @param e str.<= predicate
     */
    void theory_str_noodler::handle_lex_leq(expr *e) {
        if(axiomatized_persist_terms.contains(e))
            return;

        axiomatized_persist_terms.insert(e);
        STRACE("str", tout  << "handle str.<= " << mk_pp(e, m) << std::endl;);

        expr *x = nullptr, *y = nullptr;
        VERIFY(m_util_s.str.is_le(e, x, y));
      
        expr_ref e_lt(m_util_s.str.mk_lex_lt(x, y), m);
        expr_ref x_y(m.mk_eq(x,y), m);
        literal lit_e_lt = mk_literal(e_lt);
        literal lit_e = mk_literal(e);
        literal lit_x_y = mk_literal(x_y);
        literal lit_e_switch = mk_literal(m_util_s.str.mk_lex_lt(y, x));
        // x <= y -> x = y | x < y
        add_axiom({~lit_e, lit_e_lt, lit_x_y});
        // not(x <= y) -> y > x
        add_axiom({lit_e, lit_e_switch});
    }

    /**
     * @brief Handle str.<
     * Translates to the following theory axioms.
     * 
     * not(x < y) -> x = y | y < x
     * x < y & x = eps -> y != eps
     * x < y & x != eps -> x = u.v1.w1
     * x < y & x != eps -> y = u.v2.w2
     * x < y & x != eps -> v1 in re.allchar
     * x < y & x != eps -> v2 in re.allchar
     * x < y & x != eps -> to_code(v1) + k = to_code(v2) & k >= 1
     * @param e str.< predicate
     */
    void theory_str_noodler::handle_lex_lt(expr *e) {
        if(axiomatized_persist_terms.contains(e))
            return;

        axiomatized_persist_terms.insert(e);
        STRACE("str", tout  << "handle str.< " << mk_pp(e, m) << std::endl;);

        expr *x = nullptr, *y = nullptr;
        VERIFY(m_util_s.str.is_lt(e, x, y));
        expr_ref eps(m_util_s.str.mk_string(""), m);
        expr_ref x_eps(m.mk_eq(x, eps), m);
        expr_ref y_eps(m.mk_eq(y, eps), m);

        expr_ref lex_pre = mk_str_var_fresh("lex_pre");
        expr_ref lex_in_left = mk_str_var_fresh("lex_in_left");
        expr_ref lex_in_right = mk_str_var_fresh("lex_in_right");
        expr_ref lex_post_left = mk_str_var_fresh("lex_post_left");
        expr_ref lex_post_right = mk_str_var_fresh("lex_post_right");
        expr_ref px(m_util_s.str.mk_concat(m_util_s.str.mk_concat(lex_pre, lex_in_left), lex_post_left), m);
        expr_ref py(m_util_s.str.mk_concat(m_util_s.str.mk_concat(lex_pre, lex_in_right), lex_post_right), m);
        string_theory_propagation(px);
        string_theory_propagation(py);

        expr_ref x_px(m.mk_eq(x, px), m);
        expr_ref y_py(m.mk_eq(y, py), m);
        literal lit_e = mk_literal(e);
        literal lit_x_px = mk_literal(x_px);
        literal lit_y_py = mk_literal(y_py);
        
        expr_ref re_in_left(m_util_s.re.mk_in_re(lex_in_left, m_util_s.re.mk_full_char(nullptr)), m);
        expr_ref re_in_right(m_util_s.re.mk_in_re(lex_in_right, m_util_s.re.mk_full_char(nullptr)), m);
        expr_ref to_code_left(m_util_s.str.mk_to_code(lex_in_left), m);
        expr_ref to_code_right(m_util_s.str.mk_to_code(lex_in_right), m);
  
        // This is a dirty hack. If I add axiom to_code(v1) < to_code(v2), the LIA solver starts 
        // to solve a nonlinear problem (?). If I use to_code(v1) + k = to_code(v2) where k > 0, it works well.
        expr_ref vark = mk_int_var_fresh("lex_add");
        expr_ref to_code_lt(m.mk_eq(m_util_a.mk_add(to_code_left, vark), to_code_right), m);
        // k >= 1
        add_axiom({mk_literal(m_util_a.mk_ge(vark, m_util_a.mk_int(1)))});
        
        literal lit_x_eps = mk_literal(x_eps);
        literal lit_y_eps = mk_literal(y_eps);
        literal lit_e_switch = mk_literal(m_util_s.str.mk_lex_lt(y,x));

        // not(x < y) -> x = y | y < x
        add_axiom({lit_e, mk_eq(x,y,false), lit_e_switch});

        // x < y & x = eps -> y != eps
        add_axiom({~lit_e, ~lit_x_eps, ~lit_y_eps});
        // x < y & x != eps -> x = u.v1.w1
        add_axiom({~lit_e, lit_x_eps, lit_x_px});
        // x < y & x != eps -> y = u.v2.w2
        add_axiom({~lit_e, lit_x_eps, lit_y_py});
        // x < y & x != eps -> v1 in re.allchar
        add_axiom({~lit_e, lit_x_eps, mk_literal(re_in_left)});
        // x < y & x != eps -> v2 in re.allchar
        add_axiom({~lit_e, lit_x_eps, mk_literal(re_in_right)});
        // x < y & x != eps -> to_code(v1) + k = to_code(v2) & k >= 1
        add_axiom({~lit_e, lit_x_eps,  mk_literal(to_code_lt)});
    }

    void theory_str_noodler::handle_in_re(expr *const e, const bool is_true) {
        expr *s = nullptr, *re = nullptr;
        VERIFY(m_util_s.str.is_in_re(e, s, re));
        ast_manager& m = get_manager();
        STRACE("str", tout  << "handle_in_re " << mk_pp(e, m) << " " << is_true << std::endl;);

        app_ref re_constr(to_app(s), m);
        expr_ref re_atom(e, m);
        /// Check if @p re_constr is a simple variable. If not (it is, e.g., concatenation of string terms),
        /// this complex term T is replaced by a fresh variable X. The following axioms are hence added: X = T && X in RE.
        if(re_constr->get_num_args() != 0) {
            expr_ref var(m);
            if(this->predicate_replace.contains(re_constr)) {
                var = expr_ref(this->predicate_replace[re_constr], m);
            } else {
                var = mk_str_var_fresh("revar");
                this->predicate_replace.insert(re_constr.get(), var.get());
            }
            
            // app_ref fv(this->m_util_s.mk_skolem(this->m.mk_fresh_var_name(), 0, nullptr, this->m_util_s.mk_string_sort()), m);
            expr_ref eq_fv(mk_eq_atom(var.get(), s), m);
            expr_ref n_re(this->m_util_s.re.mk_in_re(var, re), m);
            expr_ref re_orig(e, m);

            // propagate_basic_string_axioms(ctx.get_enode(eq_fv));
            
            if(!is_true) {
                n_re = m.mk_not(n_re);
                re_orig = m.mk_not(re_orig);
            }
            add_axiom({mk_literal(eq_fv)});
            add_axiom({~mk_literal(re_orig), mk_literal(n_re)});
            
            re_constr = to_app(var); 
            re_atom = n_re;
        }

        expr_ref r{re, m};
        this->m_membership_todo.push_back(std::make_tuple(expr_ref(re_constr, m), r, is_true));
    }

    /**
     * @brief Handle is_digit
     * 
     * Translates into equivalence:
     * is_digit(s) <-> s \in [0-9]
     * 
     * @param e str.is_digit(s)
     * 
     * TODO: This probably makes is_digit always relevant.
     */
    void theory_str_noodler::handle_is_digit(expr *e) {
        if(axiomatized_persist_terms.contains(e))
            return;
        axiomatized_persist_terms.insert(e);

        expr *s = nullptr;
        VERIFY(m_util_s.str.is_is_digit(e, s));
        // s \in [0-9]
        expr *s_in_digit = m_util_s.re.mk_in_re(s, m_util_s.re.mk_range(m_util_s.str.mk_string("0"), m_util_s.str.mk_string("9")));
        // is_digit(s) -> s \in [0-9]
        add_axiom({~mk_literal(e), mk_literal(s_in_digit)});
        // ~is_digit(s) -> ~(s \in [0-9])
        add_axiom({mk_literal(e), ~mk_literal(s_in_digit)});
    }

    /**
     * @brief Add special axioms for conversions.
     * In particular, for n = to_int(x) generate n = to_int(x) -> x \in 0*to_string(n)).
     */
    void theory_str_noodler::add_conversion_num_axioms() {
        unsigned nFormulas = ctx.get_num_asserted_formulas();
        for (unsigned i = 0; i < nFormulas; ++i) {
            expr *ex = ctx.get_asserted_formula(i);
            rational val;
            expr* to_int_arg = nullptr;
            if(expr_cases::is_to_int_num_eq(ex, m, m_util_s, m_util_a, to_int_arg, val) && val.is_nonneg()) {
                expr_ref re(m_util_s.re.mk_concat(m_util_s.re.mk_star(m_util_s.re.mk_to_re(m_util_s.str.mk_string("0"))), m_util_s.re.mk_to_re(m_util_s.str.mk_string(val.to_string()))), m);
                expr_ref in_re(m_util_s.re.mk_in_re(to_int_arg, re), m);
                add_axiom({~mk_literal(ex), mk_literal(in_re)});
            }
        }
    }

    /**
     * @brief Add special axioms for length (in)equations. In particular
     * - for (len s) == 10 create (len s) == 10 -> s \in \Sigma^10
     * - for (len s) <= 10 create (len s) <= 10 -> s \in re.loop(0, 10)
     */
    void theory_str_noodler::add_len_num_axioms() {
        // number bound for the conversion of length constraints into regex constraints.
        // For higher values this conversion could not be beneficial as we would work with 
        // big automata in the decision procedure.
        const int MAX_NUM = 64; 
        unsigned nFormulas = ctx.get_num_asserted_formulas();
        for (unsigned i = 0; i < nFormulas; ++i) {
            expr *ex = ctx.get_asserted_formula(i);
            rational val;
            expr* len_arg = nullptr;
            if(expr_cases::is_len_num_eq(ex, m, m_util_s, m_util_a, len_arg, val) && val.is_nonneg() && val < MAX_NUM && val > 0) {
                expr_ref re(m);
                for(int i = 0; i < val; i++) {
                    if(re == nullptr) {
                        re = m_util_s.re.mk_full_char(nullptr);
                    } else {
                        re = m_util_s.re.mk_concat(re, m_util_s.re.mk_full_char(nullptr));
                    }  
                }
                expr_ref in_re(m_util_s.re.mk_in_re(len_arg, re), m);
                add_axiom({~mk_literal(ex), mk_literal(in_re)});
            } else if(expr_cases::is_len_num_leq(ex, m, m_util_s, m_util_a, len_arg, val) && val.is_nonneg() && val < MAX_NUM && val > 0) {
                expr_ref re(m_util_s.re.mk_loop(m_util_s.re.mk_full_char(nullptr), m_util_a.mk_int(0), m_util_a.mk_int(val)), m);
                expr_ref in_re(m_util_s.re.mk_in_re(len_arg, re), m);
                add_axiom({~mk_literal(ex), mk_literal(in_re)});
            }
        }
    }


    /**
     * @brief Handle to_code, from_code, to_int, from_int
     * 
     * Collects (and possibly creates) variables for the argument and result
     * of the term and puts them in m_conversion_todo.
     */
    void theory_str_noodler::handle_conversion(expr *conversion) {
        if(axiomatized_persist_terms.contains(conversion))
            return;
        axiomatized_persist_terms.insert(conversion);

        expr *arg = nullptr;

        ConversionType type;
        std::string name_of_type;
        if (m_util_s.str.is_to_code(conversion, arg)) {
            type = ConversionType::TO_CODE;
            name_of_type = "to_code";
        } else if (m_util_s.str.is_from_code(conversion, arg)) {
            type = ConversionType::FROM_CODE;
            name_of_type = "from_code";
        } else if (m_util_s.str.is_stoi(conversion, arg)) {
            type = ConversionType::TO_INT;
            name_of_type = "to_int";
        } else if (m_util_s.str.is_itos(conversion, arg)) {
            type = ConversionType::FROM_INT;
            name_of_type = "from_int";
        } else {
            UNREACHABLE();
            return;
        }
        bool tranforming_from = (type == ConversionType::FROM_CODE || type == ConversionType::FROM_INT);

        // get the var for the argument
        BasicTerm var_for_arg(BasicTermType::Variable);
        if (tranforming_from) {
            // we create new fresh noodler var for the integer argument which we save into var_name so that
            // len formula we will create in decision procedure will replace the correct var with the correct expression
            var_for_arg = util::mk_noodler_var_fresh(name_of_type + "_argument");
            var_name.insert({var_for_arg, expr_ref(arg, m)});
        } else {
            // for to_code and to_int, the argument has string type, we have to find the variable for it
            expr_ref z3_var_for_arg(m);
            if (m_util_s.str.is_string(arg)) {
                // it seems that Z3 rewriter handles the case where we tranform from string literal, so this should be unreachable
                UNREACHABLE();
                return;
            } else if (util::is_str_variable(arg, m_util_s)) {
                // we are converting directly from variable
                z3_var_for_arg = arg;
            } else if(this->predicate_replace.contains(arg)) {
                // argument is some function that already has a replacing variable
                z3_var_for_arg = this->predicate_replace[arg];
            } else {
                // argument does not have a replacing variable (probably concatenation)
                // we need to create one
                z3_var_for_arg = mk_str_var_fresh(name_of_type + "_argument");
                add_axiom({mk_literal(m.mk_eq(arg, z3_var_for_arg))});
                this->predicate_replace.insert(arg, z3_var_for_arg);
            }
            var_for_arg = util::get_variable_basic_term(z3_var_for_arg);
            var_name.insert({var_for_arg, z3_var_for_arg}); // I have no idea why I am doing this, but it is probably important
            // we need exact solution for the argument, so that we can compute
            // the arithmetic formula for the result in final_check_eh
            len_vars.insert(z3_var_for_arg);
        }

        // create var for the result
        BasicTerm var_for_conversion(BasicTermType::Variable);
        if (tranforming_from) {
            expr_ref z3_var_for_conversion = mk_str_var_fresh(name_of_type + "_result");
            add_axiom({mk_literal(m.mk_eq(z3_var_for_conversion, conversion))});
            this->predicate_replace.insert(conversion, z3_var_for_conversion);
            len_vars.insert(z3_var_for_conversion); // dunno if this is needed
            var_for_conversion = util::get_variable_basic_term(z3_var_for_conversion);
            var_name.insert({var_for_conversion, z3_var_for_conversion}); // I have no idea why I am doing this, but it is probably important

            // The range of from_* functions is bounded, we have to bound it also for the decision procedure
            if (type == ConversionType::FROM_CODE) {
                // the result of str.from_code can only be either a char representing the code value, or empty string (if argument is out of range of any code value)
                app *sigma_eps = m_util_s.re.mk_union(
                                                m_util_s.re.mk_epsilon(conversion->get_sort()),
                                                m_util_s.re.mk_full_char(nullptr)
                                            );
                add_axiom({mk_literal(m_util_s.re.mk_in_re(z3_var_for_conversion, sigma_eps))});
            }

            if (type == ConversionType::FROM_INT) {
                // the result of str.from_int can only be either a decimal representation of a number without leading zeros, or empty string (if argument is negative)
                app *zero = m_util_s.re.mk_to_re(m_util_s.str.mk_string("0")); // if argument == 0, the result will be 0
                app *nums_without_zero = m_util_s.re.mk_concat(
                                                m_util_s.re.mk_plus(m_util_s.re.mk_range(m_util_s.str.mk_string("1"), m_util_s.str.mk_string("9"))),
                                                m_util_s.re.mk_star(m_util_s.re.mk_range(m_util_s.str.mk_string("0"), m_util_s.str.mk_string("9")))
                                            ); // if argument > 0, the result will be of form [1-9]+[0-9]*
                app *epsilon = m_util_s.re.mk_epsilon(conversion->get_sort()); // if argument < 0, the result is empty string
                add_axiom({mk_literal(m_util_s.re.mk_in_re(z3_var_for_conversion, m_util_s.re.mk_union(m_util_s.re.mk_union(zero, nums_without_zero), epsilon)))});

                // |from_int(x)| = 0 <-> x <= -1
                add_axiom({ mk_literal(m.mk_eq( m_util_s.str.mk_length(conversion), m_util_a.mk_int(0))), ~mk_literal(m_util_a.mk_le(arg, m_util_a.mk_int(-1))) });
                add_axiom({ ~mk_literal(m.mk_eq( m_util_s.str.mk_length(conversion), m_util_a.mk_int(0))), mk_literal(m_util_a.mk_le(arg, m_util_a.mk_int(-1))) });

                // As the result of from_int belongs to infinite language, it is very likely that we will have to underapproximate in the decision procedure.
                // The underapproximation maximum length of words used from this infinite language is given by m_params.m_underapprox_length, we therefore add
                //      argument < 10^m_underapprox_length => result \in .{0,m_underapprox_length}
                // This will force for the case that "argument < 10^m_underapprox_length", that we will not have to do any underapproximation and hopefully,
                // the case "argument >= 10^m_underapprox_length" will not happen .
                add_axiom({
                    ~mk_literal(m_util_a.mk_le(arg, m_util_a.mk_int(rational(10).expt(m_params.m_underapprox_length)-1))), // I rather use <= instead of <, LIA solver can have problems with that
                    mk_literal(m_util_s.re.mk_in_re(z3_var_for_conversion, m_util_s.re.mk_loop(m_util_s.re.mk_full_char(nullptr), m_util_a.mk_int(0), m_util_a.mk_int(m_params.m_underapprox_length))))
                });
            }
        } else {
            // we create new fresh noodler var for the integer result which we save into var_name so that
            // len formula we will create in decision procedure will replace the correct var with the correct expression
            var_for_conversion = util::mk_noodler_var_fresh(name_of_type + "_result");
            var_name.insert({var_for_conversion, expr_ref(conversion, m)});


            // To help LIA solver, we give some bounds on the results of to_* functions
            if (type == ConversionType::TO_CODE) {
                // the result of str.to_code must be between -1 and zstring::max_char
                add_axiom({mk_literal(m_util_a.mk_le(m_util_a.mk_int(-1), conversion))});
                add_axiom({mk_literal(m_util_a.mk_le(conversion, m_util_a.mk_int(zstring::max_char())))});
            }

            if (type == ConversionType::TO_INT) {
                // the result of str.to_int cannot be any negative number other than -1
                add_axiom({mk_literal(m_util_a.mk_le(m_util_a.mk_int(-1), conversion))});


                expr *e1 = nullptr, *e2 = nullptr, *e3 = nullptr;
                rational r1;
                if (m_util_s.str.is_at(arg)) {
                    // argument is str.at(...) => result must be less than 10
                    add_axiom({mk_literal(m_util_a.mk_le(conversion, m_util_a.mk_int(10)))});
                } else if (m_util_s.str.is_extract(arg, e1, e2, e3) && m_util_a.is_numeral(e3, r1)) {
                    // argument is str.substr(?, ?, numeral) => result must be less than 10^numeral
                    rational ten_to_r1(1);
                    for (rational i(0); i < r1; ++i) {
                        ten_to_r1 = ten_to_r1 * 10;
                    }
                    add_axiom({mk_literal(m_util_a.mk_le(conversion, m_util_a.mk_int(ten_to_r1)))});
                }
            }
        }

        // Add to todo
        if (tranforming_from) {
            m_conversion_todo.push_back({type, var_for_conversion, var_for_arg});
        } else {
            m_conversion_todo.push_back({type, var_for_arg, var_for_conversion});
        }
    }

    void theory_str_noodler::set_conflict(const literal_vector& lv) {
        context& ctx = get_context();
        const auto& js = ext_theory_conflict_justification{
                get_id(), ctx, lv.size(), lv.data(), 0, nullptr, 0, nullptr};
        ctx.set_conflict(ctx.mk_justification(js));
        STRACE("str", ctx.display_literals_verbose(tout << "[Conflict]\n", lv) << '\n';);
    }

    expr_ref theory_str_noodler::construct_refinement() {
        context& ctx = get_context();

        ast_manager& m = get_manager();
        expr *refinement = nullptr;
        STRACE("str", tout << "[Refinement]\nformulas:\n";);
        for (const auto& we : this->m_word_eq_todo_rel) {
            // we create the equation according to we
            //expr *const e = m.mk_not(m.mk_eq(we.first, we.second));
            expr *const e = ctx.mk_eq_atom(we.first, we.second);
            refinement = refinement == nullptr ? e : m.mk_and(refinement, e);
        }

        literal_vector ls;
        for (const auto& wi : this->m_word_diseq_todo_rel) {
//            expr *const e = mk_eq_atom(wi.first, wi.second);
            expr_ref e(m.mk_not(ctx.mk_eq_atom(wi.first, wi.second)), m);
            // e might not be internalized
            if(!ctx.e_internalized(e)) {
                ctx.internalize(e, false);
            }
            refinement = refinement == nullptr ? e : m.mk_and(refinement, e);
            //STRACE("str", tout << wi.first << " != " << wi.second << " " << ctx.get_bool_var(e)<< '\n';);
        }

        for (const auto& in : this->m_membership_todo_rel) {
            app_ref in_app(m_util_s.re.mk_in_re(std::get<0>(in), std::get<1>(in)), m);
            if(!std::get<2>(in)){
                in_app = m.mk_not(in_app);
                if(!ctx.e_internalized(in_app)) {
                    ctx.internalize(in_app, false);
                }
            }
            refinement = refinement == nullptr ? in_app : m.mk_and(refinement, in_app);
            //STRACE("str", tout << wi.first << " != " << wi.second << '\n';);
        }

        for(const auto& nc : this->m_not_contains_todo_rel) {
            app_ref nc_app(m_util_s.str.mk_contains(nc.first, nc.second), m);
            refinement = refinement == nullptr ? nc_app : m.mk_and(refinement, nc_app);
        }

        return expr_ref(refinement, m);
    }

    expr_ref theory_str_noodler::mk_str_var_fresh(const std::string& name) {
        // TODO move the function from util completely here?
        return util::mk_str_var_fresh(name, m, m_util_s);
    }

    expr_ref theory_str_noodler::mk_int_var_fresh(const std::string& name) {
        // TODO move the function from util here?
        return util::mk_int_var_fresh(name, m, m_util_a);
    }

    expr_ref theory_str_noodler::len_node_to_z3_formula(const LenNode& len_formula) {
        return util::len_to_expr(
                len_formula,
                this->var_name,
                this->m, this->m_util_s, this->m_util_a );
    }
}<|MERGE_RESOLUTION|>--- conflicted
+++ resolved
@@ -889,7 +889,7 @@
             }
         }
 
-        DecisionProcedure dec_proc = DecisionProcedure{ instance, aut_assignment, init_length_sensitive_vars, m_params, conversions };
+        dec_proc = std::make_unique<DecisionProcedure>{ instance, aut_assignment, init_length_sensitive_vars, m_params, conversions };
         // is formula length unsatisfiable?
         bool length_unsat = false;
 
@@ -918,11 +918,6 @@
             }
         }
 
-<<<<<<< HEAD
-        dec_proc = std::make_unique<DecisionProcedure>(instance, aut_assignment, init_length_sensitive_vars, m_params, conversions);
-
-=======
->>>>>>> dad21338
         STRACE("str", tout << "Starting preprocessing" << std::endl);
         lbool result = dec_proc->preprocess(PreprocessType::PLAIN, this->var_eqs.get_equivalence_bt(aut_assignment));
         if (result == l_false) {
@@ -938,11 +933,7 @@
         }
         // it is possible that the arithmetic formula becomes unsatisfiable already by adding the (underapproximating)
         // length constraints from initial assignment
-<<<<<<< HEAD
-        expr_ref lengths = len_node_to_z3_formula(dec_proc->get_initial_lengths());
-=======
-        lengths = len_node_to_z3_formula(dec_proc.get_initial_lengths());
->>>>>>> dad21338
+        lengths = len_node_to_z3_formula(dec_proc->get_initial_lengths());
         if(check_len_sat(lengths) == l_false) {
             STRACE("str", tout << "Unsat from initial lengths" << std::endl);
             block_curr_len(lengths, true, true);
