#include <queue>
#include <utility>
#include <algorithm>
#include <functional>

#include <mata/nfa-strings.hh>
#include "util.h"
#include "aut_assignment.h"
#include "decision_procedure.h"

namespace smt::noodler {

    void SolvingState::substitute_vars(std::unordered_map<BasicTerm, std::vector<BasicTerm>> &substitution_map) {
        // substitutes variables in a vector using substitution_map
        auto substitute_vector = [&substitution_map](const std::vector<BasicTerm> &vector) {
            std::vector<BasicTerm> result;
            for (const BasicTerm &var : vector) {
                if (substitution_map.count(var) == 0) {
                    result.push_back(var);
                } else {
                    const auto &to_this = substitution_map.at(var);
                    result.insert(result.end(), to_this.begin(), to_this.end());
                }
            }
            return result;
        };

        // substitutes variables in both sides of inclusion using substitution_map
        auto substitute_inclusion = [&substitute_vector](const Predicate &inclusion) {
            std::vector<BasicTerm> new_left_side = substitute_vector(inclusion.get_left_side());
            std::vector<BasicTerm> new_right_side = substitute_vector(inclusion.get_right_side());
            return Predicate{inclusion.get_type(), { new_left_side, new_right_side }};
        };

        // returns true if the inclusion has the same thing on both sides
        auto inclusion_has_same_sides = [](const Predicate &inclusion) { return inclusion.get_left_side() == inclusion.get_right_side(); };

        // substitutes variables of inclusions in a vector using substitute_map, but does not keep the ones that have the same sides after substitution
        auto substitute_set = [&substitute_inclusion, &inclusion_has_same_sides](const std::set<Predicate> inclusions) {
            std::set<Predicate> new_inclusions;
            for (const auto &old_inclusion : inclusions) {
                auto new_inclusion = substitute_inclusion(old_inclusion);
                if (!inclusion_has_same_sides(new_inclusion)) {
                    new_inclusions.insert(new_inclusion);
                }
            }
            return new_inclusions;
        };

        inclusions = substitute_set(inclusions);
        inclusions_not_on_cycle = substitute_set(inclusions_not_on_cycle);

        // substituting inclusions to process is bit harder, it is possible that two inclusions that were supposed to
        // be processed become same after substituting, so we do not want to keep both in inclusions to process
        std::set<Predicate> substituted_inclusions_to_process;
        std::deque<Predicate> new_inclusions_to_process;
        while (!inclusions_to_process.empty()) {
            Predicate substituted_inclusion = substitute_inclusion(inclusions_to_process.front());
            inclusions_to_process.pop_front();
            
            if (!inclusion_has_same_sides(substituted_inclusion) // we do not want to add inclusion that is already in inclusions_to_process
                && substituted_inclusions_to_process.count(substituted_inclusion) == 0) {
                new_inclusions_to_process.push_back(substituted_inclusion);
            }
        }
        inclusions_to_process = new_inclusions_to_process;
    }

    AutAssignment SolvingState::flatten_substition_map() {
        AutAssignment result = aut_ass;
        std::function<std::shared_ptr<Mata::Nfa::Nfa>(const BasicTerm&)> flatten_var;

        flatten_var = [&result, &flatten_var, this](const BasicTerm &var) -> std::shared_ptr<Mata::Nfa::Nfa> {
            if (result.count(var) == 0) {
                std::shared_ptr<Mata::Nfa::Nfa> var_aut = std::make_shared<Mata::Nfa::Nfa>(Mata::Nfa::create_empty_string_nfa());
                for (const auto &subst_var : this->substitution_map.at(var)) {
                    var_aut = std::make_shared<Mata::Nfa::Nfa>(Mata::Nfa::concatenate(*var_aut, *flatten_var(subst_var)));
                }
                result[var] = var_aut;
                return var_aut;
            } else {
                return result[var];
            }
        };
        for (const auto &subst_map_pair : substitution_map) {
            flatten_var(subst_map_pair.first);
        }
        STRACE("str-nfa",
            tout << "Flattened substitution map:" << std::endl;
            for (const auto &var_aut : result) {
                tout << "Var " << var_aut.first.get_name() << std::endl;
                var_aut.second->print_to_DOT(tout);
            });
        return result;
    }

    bool DecisionProcedure::compute_next_solution() {
        // iteratively select next state of solving that can lead to solution and
        // process one of the unprocessed nodes (or possibly find solution)
        STRACE("str", tout << "------------------------"
                           << "Getting another solution"
                           << "------------------------" << std::endl;);

        while (!worklist.empty()) {
            SolvingState element_to_process = std::move(worklist.front());
            worklist.pop_front();

            if (element_to_process.inclusions_to_process.empty()) {
                // we found another solution, element_to_process contain the automata
                // assignment and variable substition that satisfy the original
                // inclusion graph
                solution = std::move(element_to_process);
                return true;
            }

            // we will now process one inclusion from the inclusion graph which is at front
            // i.e. we will update automata assignments and substitutions so that this inclusion is fulfilled
            Predicate inclusion_to_process = element_to_process.inclusions_to_process.front();
            element_to_process.inclusions_to_process.pop_front();

            // this will decide whether we will continue in our search by DFS or by BFS
            bool is_inclusion_to_process_on_cycle = element_to_process.is_inclusion_on_cycle(inclusion_to_process);

            STRACE("str", tout << "Processing node with inclusion " << inclusion_to_process << " which is" << (is_inclusion_to_process_on_cycle ? " " : " not ") << "on the cycle" << std::endl;);
            STRACE("str",
                tout << "Length variables are:";
                for(auto const &var : inclusion_to_process.get_vars()) {
                    if (element_to_process.length_sensitive_vars.count(var)) {
                        tout << " " << var.to_string();
                    }
                }
                tout << std::endl;
            );

            const auto &left_side_vars = inclusion_to_process.get_left_side();
            const auto &right_side_vars = inclusion_to_process.get_right_side();

            /********************************************************************************************************/
            /****************************************** One side is empty *******************************************/
            /********************************************************************************************************/
            // As kinda optimization step, we do "noodlification" for empty sides separately (i.e. sides that
            // represent empty string). This is because it is simpler, we would get only one noodle so we just need to
            // check that the non-empty side actually contains empty string and replace the vars on that side by epsilon.
            if (right_side_vars.empty() || left_side_vars.empty()) {
                std::unordered_map<BasicTerm, std::vector<BasicTerm>> substitution_map;
                auto const non_empty_side_vars = right_side_vars.empty() ? 
                                                        inclusion_to_process.get_left_set()
                                                      : inclusion_to_process.get_right_set();
                bool non_empty_side_contains_empty_word = true;
                for (const auto &var : non_empty_side_vars) {
                    if (Mata::Nfa::is_in_lang(*element_to_process.aut_ass.at(var), {{}, {}})) {
                        // var contains empty word, we substitute it with only empty word, but only if...
                        if (right_side_vars.empty() // ...non-empty side is the left side (var is from left) or...
                               || element_to_process.length_sensitive_vars.count(var) > 0 // ...var is length-aware
                         ) {
                            assert(substitution_map.count(var) == 0 && element_to_process.aut_ass.count(var) > 0);
                            // we prepare substitution for all vars on the left or only the length vars on the right
                            // (as non-length vars are probably not needed? TODO: would it make sense to update non-length vars too?)
                            substitution_map[var] = {};
                            element_to_process.aut_ass.erase(var);
                        }
                    } else {
                        // var does not contain empty word => whole non-empty side cannot contain empty word
                        non_empty_side_contains_empty_word = false;
                        break;
                    }
                }
                if (!non_empty_side_contains_empty_word) {
                    // in the case that the non_empty side does not contain empty word
                    // the inclusion cannot hold (noodlification would not create anything)
                    continue;
                }

                // TODO: all this following shit is done also during normal noodlification, I need to split it to some better defined functions

                element_to_process.remove_inclusion(inclusion_to_process);

                // We might be updating left side, in that case we need to process all nodes that contain the variables from the left,
                // i.e. those nodes to which inclusion_to_process goes to. In the case we are updating right side, there will be no edges
                // coming from inclusion_to_process, so this for loop will do nothing.
                for (const auto &dependent_inclusion : element_to_process.get_dependent_inclusions(inclusion_to_process)) {
                    // we push only those nodes which are not already in inclusions_to_process
                    // if the inclusion_to_process is on cycle, we need to do BFS
                    // if it is not on cycle, we can do DFS
                    // TODO: can we really do DFS??
                    element_to_process.push_unique(dependent_inclusion, is_inclusion_to_process_on_cycle);
                }

                // do substitution in the inclusion graph
                element_to_process.substitute_vars(substitution_map);
                // update the substitution_map of new_element by the new substitutions
                element_to_process.substitution_map.merge(substitution_map);

                // TODO: should we really push to front when not on cycle?
                // TODO: maybe for this case of one side being empty, we should just push to front?
                if (!is_inclusion_to_process_on_cycle) {
                    worklist.push_front(element_to_process);
                } else {
                    worklist.push_back(element_to_process);
                }
                continue;
            }
            /********************************************************************************************************/
            /*************************************** End of one side is empty ***************************************/
            /********************************************************************************************************/



            /********************************************************************************************************/
            /****************************************** Process left side *******************************************/
            /********************************************************************************************************/
            std::vector<std::shared_ptr<Mata::Nfa::Nfa>> left_side_automata;
            STRACE("str-nfa", tout << "Left automata:" << std::endl);
            for (const auto &l_var : left_side_vars) {
                left_side_automata.push_back(element_to_process.aut_ass.at(l_var));
                STRACE("str-nfa",
                    tout << "Automaton for left var " << l_var.get_name() << ":" << std::endl;
                    left_side_automata.back()->print_to_DOT(tout);
                );
            }
            /********************************************************************************************************/
            /************************************** End of left side processing *************************************/
            /********************************************************************************************************/




            /********************************************************************************************************/
            /***************************************** Process right side *******************************************/
            /********************************************************************************************************/
            // We combine the right side into automata where we concatenate non-length-aware vars next to each other.
            // Each right side automaton corresponds to either concatenation of non-length-aware vars (vector of
            // basic terms) or one lenght-aware var (vector of one basic term). Division then contains for each right
            // side automaton the variables whose concatenation it represents.
            std::vector<std::shared_ptr<Mata::Nfa::Nfa>> right_side_automata;
            std::vector<std::vector<BasicTerm>> right_side_division;

            assert(!right_side_vars.empty()); // empty case was processed at the beginning
            auto right_var_it = right_side_vars.begin();
            auto right_side_end = right_side_vars.end();

            std::shared_ptr<Mata::Nfa::Nfa> next_aut = element_to_process.aut_ass[*right_var_it];
            std::vector<BasicTerm> next_division{ *right_var_it };
            bool last_was_length = (element_to_process.length_sensitive_vars.count(*right_var_it) > 0);
            bool is_there_length_on_right = last_was_length;
            ++right_var_it;

            STRACE("str-nfa", tout << "Right automata:" << std::endl);
            for (; right_var_it != right_side_end; ++right_var_it) {
                std::shared_ptr<Mata::Nfa::Nfa> right_var_aut = element_to_process.aut_ass.at(*right_var_it);
                if (element_to_process.length_sensitive_vars.count(*right_var_it) > 0) {
                    // current right_var is length-aware
                    right_side_automata.push_back(next_aut);
                    right_side_division.push_back(next_division);
                    STRACE("str-nfa",
                        tout << "Automaton for right var(s)";
                        for (const auto &r_var : next_division) {
                            tout << " " << r_var.get_name();
                        }
                        tout << ":" << std::endl;
                        next_aut->print_to_DOT(tout);
                    );
                    next_aut = right_var_aut;
                    next_division = std::vector<BasicTerm>{ *right_var_it };
                    last_was_length = true;
                    is_there_length_on_right = true;
                } else {
                    // current right_var is not length-aware
                    if (last_was_length) {
                        // if last var was length-aware, we need to add automaton for it into right_side_automata
                        right_side_automata.push_back(next_aut);
                        right_side_division.push_back(next_division);
                        STRACE("str-nfa",
                            tout << "Automaton for right var(s)";
                            for (const auto &r_var : next_division) {
                                tout << " " << r_var.get_name();
                            }
                            tout << ":" << std::endl;
                            next_aut->print_to_DOT(tout);
                        );
                        next_aut = right_var_aut;
                        next_division = std::vector<BasicTerm>{ *right_var_it };
                    } else {
                        // if last var was not length-aware, we combine it (and possibly the non-length-aware vars before)
                        // with the current one
                        next_aut = std::make_shared<Mata::Nfa::Nfa>(Mata::Nfa::concatenate(*next_aut, *right_var_aut));
                        next_division.push_back(*right_var_it);
                        // TODO should we reduce size here?
                    }
                    last_was_length = false;
                }
            }
            right_side_automata.push_back(next_aut);
            right_side_division.push_back(next_division);
            STRACE("str-nfa",
                tout << "Automaton for right var(s)";
                for (const auto &r_var : next_division) {
                    tout << " " << r_var.get_name();
                }
                tout << ":" << std::endl;
                next_aut->print_to_DOT(tout);
            );
            /********************************************************************************************************/
            /************************************* End of right side processing *************************************/
            /********************************************************************************************************/


            /********************************************************************************************************/
            /****************************************** Inclusion test **********************************************/
            /********************************************************************************************************/
            if (!is_there_length_on_right) {
                // we have no length-aware variables on the right hand side => we need to check if inclusion holds
                assert(right_side_automata.size() == 1); // there should be exactly one element in right_side_automata as we do not have length variables
                // TODO probably we should try shortest words, it might work correctly
                if (is_inclusion_to_process_on_cycle // we do not test inclusion if we have node that is not on cycle, because we will not go back to it (TODO: should we really not test it?)
                    && Mata::Nfa::is_included(element_to_process.aut_ass.get_automaton_concat(left_side_vars), *right_side_automata[0])) {
                    // TODO can I push to front? I think I can, and I probably want to, so I can immediately test if it is not sat (if element_to_process.inclusions_to_process is empty), or just to get to sat faster
                    worklist.push_front(element_to_process);
                    // we continue as there is no need for noodlification, inclusion already holds
                    continue;
                }
            }
            /********************************************************************************************************/
            /*************************************** End of inclusion test ******************************************/
            /********************************************************************************************************/

            element_to_process.remove_inclusion(inclusion_to_process);

            // We are going to change the automata on the left side (potentially also split some on the right side, but that should not have impact)
            // so we need to add all nodes whose variable assignments are going to change on the right side (i.e. we follow inclusion graph) for processing.
            // Warning: Self-loops are not in inclusion graph, but we might still want to add this node again to inclusions_to_process, however, this node will be
            // split during noodlification, so we will only add parts whose right sides actually change (see below in noodlification)
            for (const auto &node : element_to_process.get_dependent_inclusions(inclusion_to_process)) {
                // we push only those nodes which are not already in inclusions_to_process
                // if the inclusion_to_process is on cycle, we need to do BFS
                // if it is not on cycle, we can do DFS
                // TODO: can we really do DFS??
                element_to_process.push_unique(node, is_inclusion_to_process_on_cycle);
            }
            // We will need the set of left vars, so we can sort the 'non-existing self-loop' in noodlification (see previous warning)
            const auto left_vars_set = inclusion_to_process.get_left_set();


            /* TODO check here if we have empty elements_to_process, if we do, then every noodle we get should finish and return sat
             * right now if we test sat at the beginning it should work, but it is probably better to immediatly return sat if we have
             * empty elements_to_process, however, we need to remmeber the state of the algorithm, we would need to return back to noodles
             * and process them if z3 realizes that the result is actually not sat (because of lengths)
             */

            

            /********************************************************************************************************/
            /******************************************* Noodlification *********************************************/
            /********************************************************************************************************/
            /**
             * We get noodles where each noodle consists of automata connected with a vector of numbers.
             * So for example if we have some noodle and automaton noodle[i].first, then noodle[i].second is a vector,
             * where first element i_l = noodle[i].second[0] tells us that automaton noodle[i].first belongs to the
             * i_l-th left var (i.e. left_side_vars[i_l]) and the second element i_r = noodle[i].second[1] tell us that
             * it belongs to the i_r-th division of the right side (i.e. right_side_division[i_r])
             **/
            auto noodles = Mata::Strings::SegNfa::noodlify_for_equation(left_side_automata, 
                                                                        right_side_automata,
                                                                        false, 
                                                                        {{"reduce", "true"}});

            for (const auto &noodle : noodles) {
                STRACE("str", tout << "Processing noodle" << std::endl; );
                SolvingState new_element = element_to_process;

                /* Explanation of the next code on an example:
                 * Left side has variables x_1, x_2, x_3, x_2 while the right side has variables x_4, x_1, x_5, x_6, where x_1
                 * and x_4 are length-aware (i.e. there is one automaton for concatenation of x_5 and x_6 on the right side).
                 * Assume that noodle represents the case where it was split like this:
                 *              | x_1 |    x_2    | x_3 |       x_2       |
                 *              | t_1 | t_2 | t_3 | t_4 | t_5 |    t_6    |
                 *              |    x_4    |       x_1       | x_5 | x_6 |
                 * In the following for loop, we create the vars t1, t2, ..., t6 and prepare two vectors left_side_vars_to_new_vars
                 * and right_side_divisions_to_new_vars which map left vars and right divisions into the concatenation of the new
                 * vars. So for example left_side_vars_to_new_vars[1] = t_2 t_3, because second left var is x_2 and we map it to t_2 t_3,
                 * while right_side_divisions_to_new_vars[2] = t_6, because the third division on the right represents the automaton for
                 * concatenation of x_5 and x_6 and we map it to t_6.
                 */
                std::vector<std::vector<BasicTerm>> left_side_vars_to_new_vars(left_side_vars.size());
                std::vector<std::vector<BasicTerm>> right_side_divisions_to_new_vars(right_side_division.size());
                for (unsigned i = 0; i < noodle.size(); ++i) {
                    // TODO do not make a new_var if we can replace it with one left or right var (i.e. new_var is exactly left or right var)
                    // TODO also if we can substitute with epsilon, we should do that first? or generally process epsilon substitutions better, in some sort of 'preprocessing'
                    BasicTerm new_var(BasicTermType::Variable, VAR_PREFIX + std::string("_") + std::to_string(noodlification_no) + std::string("_") + std::to_string(i));
                    left_side_vars_to_new_vars[noodle[i].second[0]].push_back(new_var);
                    right_side_divisions_to_new_vars[noodle[i].second[1]].push_back(new_var);
                    new_element.aut_ass[new_var] = noodle[i].first; // we assign the automaton to new_var
                }

                // Each variable that occurs in the left side or is length-aware needs to be substituted, we use this map for that 
                std::unordered_map<BasicTerm, std::vector<BasicTerm>> substitution_map;

                /* Following the example from before, the following loop will create these inclusions from the right side divisions:
                 *         t_1 t_2 ⊆ x_4
                 *     t_3 t_4 t_5 ⊆ x_1
                 *             t_6 ⊆ x_5 x_6
                 * However, we do not add the first two inclusions into the inclusion graph but use them for substitution, i.e.
                 *        substitution_map[x_4] = t_1 t_2
                 *        substitution_map[x_1] = t_3 t_4 t_5
                 * because they are length-aware vars.
                 */
                for (unsigned i = 0; i < right_side_division.size(); ++i) {
                    const auto &division = right_side_division[i];
                    if (division.size() == 1 && element_to_process.length_sensitive_vars.count(division[0]) != 0) {
                        // right side is length-aware variable y => we are either substituting or adding new inclusion "new_vars ⊆ y"
                        const BasicTerm &right_var = division[0];
                        if (substitution_map.count(right_var)) {
                            // right_var is already substituted, therefore we add 'new_vars ⊆ right_var' to the inclusion graph
                            // TODO: how to decide if sometihng is on cycle? by previous node being on cycle, or when we recompute inclusion graph edges?
                            const auto &new_inclusion = new_element.add_inclusion(right_side_divisions_to_new_vars[i], division, is_inclusion_to_process_on_cycle);
                            // we also add this inclusion to the worklist, as it represents unification
                            // we push it to the front if we are processing node that is not on the cycle, because it should not get stuck in the cycle then
                            // TODO: is this correct? can we push to the front?
                            // TODO: can't we push to front even if it is on cycle??
                            new_element.push_unique(new_inclusion, is_inclusion_to_process_on_cycle);
                            STRACE("str", tout << "added new inclusion from the right side because it could not be substituted: " << new_inclusion << std::endl; );
                        } else {
                            // right_var is not substitued by anything yet, we will substitute it
                            substitution_map[right_var] = right_side_divisions_to_new_vars[i];
                            STRACE("str", tout << "right side var " << right_var.get_name() << " replaced with:"; for (auto const &var : right_side_divisions_to_new_vars[i]) { tout << " " << var.get_name(); } tout << std::endl; );
                            // as right_var wil be substituted in the inclusion graph, we do not need to remember the automaton assignment for it
                            new_element.aut_ass.erase(right_var);
                            // update the length variables
                            for (const BasicTerm &new_var : right_side_divisions_to_new_vars[i]) {
                                new_element.length_sensitive_vars.insert(new_var);
                            }
                        }

                    } else {
                        // right side is non-length concatenation "y_1...y_n" => we are adding new inclusion "new_vars ⊆ y1...y_n"
                        // TODO: how to decide if sometihng is on cycle? by previous node being on cycle, or when we recompute inclusion graph edges?
                        // TODO: do we need to add inclusion if previous node was not on cycle? because I think it is not possible to get to this new node anyway
                        const auto &new_inclusion = new_element.add_inclusion(right_side_divisions_to_new_vars[i], division, is_inclusion_to_process_on_cycle);
                        // we add this inclusion to the worklist only if the right side contains something that was on the left (i.e. it was possibly changed)
                        if (SolvingState::is_dependent(left_vars_set, new_inclusion.get_right_set())) {
                            // TODO: again, push to front? back? where the fuck to push??
                            new_element.push_unique(new_inclusion, is_inclusion_to_process_on_cycle);
                        }
                        STRACE("str", tout << "added new inclusion from the right side (non-length): " << new_inclusion << std::endl; );
                    }
                }

                /* Following the example from before, the following loop will create these inclusions from the left side:
                 *           x_1 ⊆ t_1
                 *           x_2 ⊆ t_2 t_3
                 *           x_3 ⊆ t_4
                 *           x_2 ⊆ t_5 t_6
                 * Again, we want to use the inclusions for substitutions, but we replace only those variables which were
                 * not substituted yet, so the first inclusion stays (x_1 was substituted from the right side) and the
                 * fourth inclusion stays (as we substitute x_2 using the second inclusion). So from the second and third
                 * inclusion we get:
                 *        substitution_map[x_2] = t_2 t_3
                 *        substitution_map[x_3] = t_4
                 */
                for (unsigned i = 0; i < left_side_vars.size(); ++i) {
                    // TODO maybe if !is_there_length_on_right, we should just do intersection and not create new inclusions
                    const BasicTerm &left_var = left_side_vars[i];
                    if (left_var.is_literal()) {
                        // we skip literals, we do not want to substitute them
                        continue;
                    }
                    if (substitution_map.count(left_var)) {
                        // left_var is already substituted, therefore we add 'left_var ⊆ left_side_vars_to_new_vars[i]' to the inclusion graph
                        std::vector<BasicTerm> new_inclusion_left_side{ left_var };
                        // TODO: how to decide if sometihng is on cycle? by previous node being on cycle, or when we recompute inclusion graph edges?
                        const auto &new_inclusion = new_element.add_inclusion(new_inclusion_left_side, left_side_vars_to_new_vars[i], is_inclusion_to_process_on_cycle);
                        // we also add this inclusion to the worklist, as it represents unification
                        // we push it to the front if we are processing node that is not on the cycle, because it should not get stuck in the cycle then
                        // TODO: is this correct? can we push to the front?
                        // TODO: can't we push to front even if it is on cycle??
                        new_element.push_unique(new_inclusion, is_inclusion_to_process_on_cycle);
                        STRACE("str", tout << "added new inclusion from the left side because it could not be substituted: " << new_inclusion << std::endl; );
                    } else {
                        // TODO make this function or something, we do the same thing here as for the right side when substituting
                        // left_var is not substitued by anything yet, we will substitute it
                        substitution_map[left_var] = left_side_vars_to_new_vars[i];
                        STRACE("str", tout << "left side var " << left_var.get_name() << " replaced with:"; for (auto const &var : left_side_vars_to_new_vars[i]) { tout << " " << var.get_name(); } tout << std::endl; );
                        // as left_var wil be substituted in the inclusion graph, we do not need to remember the automaton assignment for it
                        new_element.aut_ass.erase(left_var);
                        // update the length variables
                        if (new_element.length_sensitive_vars.count(left_var) > 0) { // if left_var is length-aware => substituted vars should become length-aware
                            for (const BasicTerm &new_var : left_side_vars_to_new_vars[i]) {
                                new_element.length_sensitive_vars.insert(new_var);
                            }
                        }
                    }
                }

                // do substitution in the inclusion graph
                new_element.substitute_vars(substitution_map);

                // update the substitution_map of new_element by the new substitutions
                new_element.substitution_map.merge(substitution_map);

                // TODO should we really push to front when not on cycle?
                if (!is_inclusion_to_process_on_cycle) {
                    worklist.push_front(new_element);
                } else {
                    worklist.push_back(new_element);
                }

            }

            ++noodlification_no; // TODO: when to do this increment?? maybe noodlification_no should be part of SolvingState?
            /********************************************************************************************************/
            /*************************************** End of noodlification ******************************************/
            /********************************************************************************************************/

        }

        // there are no solving states left, which means nothing led to solution -> it must be unsatisfiable
        return false;
    }

    expr_ref DecisionProcedure::get_length_from_solving_state(const std::map<BasicTerm, expr_ref>& variable_map, const SolvingState &state, const std::unordered_set<smt::noodler::BasicTerm> &vars) {
        expr_ref lengths(m.mk_true(), m);
        
        for(const BasicTerm& var : vars) {
            
            // get the z3 variable from var
            expr_ref z3_var(this->m);
            auto it = variable_map.find(var);
            if(it != variable_map.end()) {
                // take the existing variable from the map
                z3_var = m_util_s.str.mk_length(it->second);
            } else {
                // if the variable is not found, it was introduced during preprocessing or decision procedure
                // we therefore create a z3 variable using the name of var
                z3_var = util::mk_int_var(var.get_name().encode(), this->m, this->m_util_s, this->m_util_a);
            }

            // add |z3_var| >= 0, important probably only for the case that var was introduced during preprocessing
            // or decision procedure, existing z3 vars should have this already in the LIA solver
            lengths = m.mk_and(lengths, m_util_a.mk_ge(z3_var, m_util_a.mk_int(0)));

            if (state.aut_ass.count(var) > 0) {
                // if var is not substituted, get length constraint from its automaton
                std::set<std::pair<int, int>> aut_constr = Mata::Strings::get_word_lengths(*state.aut_ass.at(var));
                lengths = this->m.mk_and(lengths, mk_len_aut(z3_var, aut_constr));
            } else if (state.substitution_map.count(var) > 0) {
                // if var is substituted, then we have to create length equation
                // i.e. if state.substitution_map[var] = x_1 x_2 ... x_n, then we create |var| = |x_1| + |x_2| + ... + |x_n|

                // translate each x_i to z3 var and create the sum |x_1| + |x_2| + ... + |x_n|
                expr_ref sum(m_util_a.mk_int(0), m);
                for(const BasicTerm&x_i : state.substitution_map.at(var)) {
                    expr_ref z3_x_i(this->m);
                    auto varit = variable_map.find(x_i);
                    if(varit != variable_map.end()) {
                        // take the existing variable from the map
                        z3_x_i = m_util_s.str.mk_length(varit->second);
                    } else {
                        // if the variable is not found, it was introduced during preprocessing or decision procedure
                        // we therefore create a z3 variable using the name of x_i
                        z3_x_i = util::mk_int_var(x_i.get_name().encode(), this->m, this->m_util_s, this->m_util_a);
                    }

                    sum = m_util_a.mk_add(sum, z3_x_i);
                }
                lengths = m.mk_and(lengths, m.mk_eq(z3_var, sum));

            } else {
                util::throw_error("Variable was neither in automata assignment nor was substituted");
            }
        }

        return lengths;
    }

    expr_ref DecisionProcedure::get_lengths(const std::map<BasicTerm, expr_ref>& variable_map) {
        expr_ref lengths(m.mk_true(), m);

        // collect lengths introduced by the preprocessing
        expr_ref prep_formula = util::len_to_expr(
                this->prep_handler.get_len_formula(),
                variable_map,
                this->m, this->m_util_s, this->m_util_a );
        lengths = this->m.mk_and(lengths, prep_formula);

        if(this->solution.aut_ass.size() == 0) {
            // if the decision procedure was not run yet, we return lengths based on the initial assignment it is assumed that this is called for
            // UNSAT check which is run before decision procedure, so we create length constraints for all variables so that LIA solver can
            // be more aggressive in giving us UNSAT
            SolvingState tmp_state;
            tmp_state.aut_ass = init_aut_ass;
            lengths = this->m.mk_and(lengths, get_length_from_solving_state(variable_map, tmp_state, tmp_state.aut_ass.get_keys()));
        } else {
            // decision procedure was run, we create length constraints from the solution, we only need to look at length sensitive vars
            lengths = this->m.mk_and(lengths, get_length_from_solving_state(variable_map, solution, solution.length_sensitive_vars));

            // check whether disequalities are satisfiable
            // adds length constraint (|L| != |R| or (|x_1| == |x_2| and check_diseq(a_1,a_2)))
            // where L = x_1 a_1 y_1 and R = x_2 a_2 y_2 were created during FormulaPreprocess::replace_disequalities()
            lengths = this->m.mk_and(lengths, len_diseqs(variable_map, solution));
            
        }

        return lengths;
    }

    expr_ref DecisionProcedure::check_diseq(const SolvingState &state, const std::pair<BasicTerm, BasicTerm>& pr) {
        // get_substituted_var(x, s) will get the most deep variable by which x is replaced in state.substitution_map and in
        // s we keep the symbols by which the nfa for x accepts (the nfa should accept words of size at most 1)
        std::function<std::vector<BasicTerm>(const smt::noodler::BasicTerm&, std::set<Mata::Symbol>&)> get_substituted_var;
        get_substituted_var = [&state, &get_substituted_var](const smt::noodler::BasicTerm &var, std::set<Mata::Symbol> &symbols_of_var) {
            auto bla = state.substitution_map.find(var);
            if (bla != state.substitution_map.end()) {
                // var is substituted
                if (bla->second.size() == 0) {
                    // if var is substituted by epsilon, symbols_of_var must be empty and var is the most deep variable
                    symbols_of_var.clear();
                    return std::vector<BasicTerm>{var};
                } else {
                    // var is substituted by some other var, recurse deeper
                    assert(bla->second.size() == 1); // var can be substituted by only one variable
                    return get_substituted_var(bla->second[0], symbols_of_var);
                }
            } else {
                // var is not substituted, get the symbols of its nfa
                assert(state.aut_ass.count(var) > 0); // var is either in substitution map or in aut_ass
                auto nfa = state.aut_ass.at(var);
                nfa->trim();
                // get all one-symbol words accepted by nfa assuming
                // that nfa accepts words of size 0 and 1
                for (const auto &tran : nfa->delta) {
                    symbols_of_var.insert(tran.symb);
                }
                return std::vector<BasicTerm>{var};
            }
        };

        auto a1 = pr.first;
        auto a2 = pr.second;

        std::set<Mata::Symbol> s1, s2;
        
        auto subst_a1 = get_substituted_var(a1, s1)[0];
        auto subst_a2 = get_substituted_var(a2, s2)[0];

        STRACE("str",
            tout << "diseq check where " << a1.get_name() << " is substituted by " << subst_a1.get_name() << " and s1:";
            for (const auto s1el : s1) {
                tout << " " << s1el;
            }
            tout << std::endl;
            tout << "diseq check where " << a2.get_name() << " is substituted by " << subst_a2.get_name() << " and s2:";
            for (const auto s2el : s2) {
                tout << " " << s2el;
            }
            tout << std::endl;
        );

        if( (subst_a1 == subst_a2) || // if a1 and a2 were substituted by the same var, the disequation cannot hold
            (s1.size() == 0 || s2.size() == 0) || // if one of the variables was only epsilon, the original sides of disequation have to have different lengths, so here we return false
            (s1.size() == 1 && s2.size() == 1 && s1 == s2) // if we can only assign the same symbol to the variables, it is unsat
          ) {
            return expr_ref(this->m.mk_false(), this->m);
        }

        // gets the disjunction of equations "var == char" for each char in var_chars
        auto get_char_disjunction = [this](const expr_ref &var, const std::set<Mata::Symbol> var_chars) {
            expr_ref char_disj(this->m.mk_false(), this->m);
            for (const auto &var_char : var_chars) {
                // add "var == symbol" to disjunction
                char_disj = this->m.mk_or(char_disj, this->m_util_a.mk_eq(var, this->m_util_a.mk_int(var_char)));
            }
            return char_disj;
        };

        // new int variables representing the char values of a1 and a2
        expr_ref a1_z3_char = util::mk_int_var(subst_a1.get_name().encode() + "_char", this->m, this->m_util_s, this->m_util_a);
        expr_ref a2_z3_char = util::mk_int_var(subst_a2.get_name().encode() + "_char", this->m, this->m_util_s, this->m_util_a);

        expr_ref res(this->m.mk_true(), this->m);
        // char disjunct for a1
        res = this->m.mk_and(res, get_char_disjunction(a1_z3_char, s1));
        // char disjunct for a2
        res = this->m.mk_and(res, get_char_disjunction(a2_z3_char, s2));
        // a1 != a2
        expr_ref a1_a2_eq(this->m_util_a.mk_eq(a1_z3_char, a2_z3_char), this->m);
        res = this->m.mk_and(res, this->m.mk_not(a1_a2_eq));
        // just to be sure, we also want |a1| == 1 and |a2| == 1
        expr_ref a1_z3 = util::mk_int_var(subst_a1.get_name().encode(), this->m, this->m_util_s, this->m_util_a);
        expr_ref a2_z3 = util::mk_int_var(subst_a2.get_name().encode(), this->m, this->m_util_s, this->m_util_a);
        res = this->m.mk_and(
            res,
            this->m_util_a.mk_eq(a1_z3, this->m_util_a.mk_int(1)),
            this->m_util_a.mk_eq(a2_z3, this->m_util_a.mk_int(1))
        );
        
        return res;
    }

    expr_ref DecisionProcedure::len_diseqs(const std::map<BasicTerm, expr_ref>& variable_map, const SolvingState &state) {
        expr_ref ret(this->m.mk_true(), this->m);
        for(const auto& pr: this->prep_handler.get_diseq_len()) {
            expr_ref f1 = util::len_to_expr(
                pr.second.first,
                variable_map,
                this->m, this->m_util_s, this->m_util_a );
            expr_ref f2 = util::len_to_expr(
                pr.second.second,
                variable_map,
                this->m, this->m_util_s, this->m_util_a );
            ret = this->m.mk_and(ret, this->m.mk_or(f2, this->m.mk_and(f1, check_diseq(state, pr.first))));
        }
        return ret;
    }

    /**
     * @brief Creates initial inclusion graph according to the preprocessed instance.
     */
    void DecisionProcedure::init_computation() {
        SolvingState initialWlEl;
        initialWlEl.length_sensitive_vars = this->init_length_sensitive_vars;
        initialWlEl.aut_ass = std::move(this->init_aut_ass);

        if(!initialWlEl.aut_ass.is_sat()) { // TODO: return unsat core
            return;
        }

        if (!this->formula.get_predicates().empty()) {
            // TODO we probably want to completely get rid of inclusion graphs
            std::deque<std::shared_ptr<GraphNode>> tmp;
            Graph incl_graph = Graph::create_inclusion_graph(this->formula, tmp);
            for (auto const &node : incl_graph.get_nodes()) {
                initialWlEl.inclusions.insert(node->get_predicate());
                if (!incl_graph.is_on_cycle(node)) {
                    initialWlEl.inclusions_not_on_cycle.insert(node->get_predicate());
                }
            }
            // TODO the ordering of inclusions_to_process right now is given by how they were added from the splitting graph, should we use something different? also it is not deterministic now, depends on hashes
            while (!tmp.empty()) {
                initialWlEl.inclusions_to_process.push_back(tmp.front()->get_predicate());
                tmp.pop_front();
            }
        }

        worklist.push_back(initialWlEl);
    }

    /**
     * @brief Preprocessing.
     */
    void DecisionProcedure::preprocess(PreprocessType opt) {
        // As a first add string literals to the automata assignment with automaton representing their string literal.
        add_str_lits_to_init_aut_ass();
        this->prep_handler = FormulaPreprocess(this->formula, this->init_aut_ass, this->init_length_sensitive_vars, m_params);

        // So-far just lightweight preprocessing
        this->prep_handler.reduce_diseqalities();
        if (opt == PreprocessType::UNDERAPPROX) {
            this->prep_handler.underapprox_languages();
        }
        this->prep_handler.propagate_variables();
        this->prep_handler.propagate_eps();
        this->prep_handler.remove_regular();
        this->prep_handler.skip_len_sat();
        this->prep_handler.generate_identities();
        this->prep_handler.propagate_variables();
        this->prep_handler.refine_languages();
        this->prep_handler.reduce_diseqalities();
        this->prep_handler.remove_trivial();
        this->prep_handler.reduce_regular_sequence(3);
        this->prep_handler.remove_regular();

        // the following should help with Leetcode
        /// TODO: should be simplyfied? So many preprocessing steps now
        STRACE("str",
            tout << "Variable equivalence classes: " << std::endl;
            for(const auto& t : len_eq_vars) {
                for (const auto& s : t) {
                    tout << s.to_string() << " ";
                }
                tout << std::endl;
            }   
        );
        this->prep_handler.generate_equiv(this->len_eq_vars);
        this->prep_handler.propagate_variables();
        this->prep_handler.generate_identities();
        this->prep_handler.remove_regular();
        this->prep_handler.propagate_variables();
        // underapproximation
        if(opt == PreprocessType::UNDERAPPROX) {
            this->prep_handler.underapprox_languages();
            this->prep_handler.skip_len_sat();
            this->prep_handler.reduce_regular_sequence(3);
            this->prep_handler.remove_regular();
            this->prep_handler.skip_len_sat();
        }
        // replace disequalities
        this->prep_handler.replace_disequalities();

        // Refresh the instance
        this->init_aut_ass = this->prep_handler.get_aut_assignment();
        this->init_length_sensitive_vars = this->prep_handler.get_len_variables();
        this->formula = this->prep_handler.get_modified_formula();

        if(this->formula.get_predicates().size() > 0) {
            this->init_aut_ass.reduce(); // reduce all automata in the automata assignment
        }

        STRACE("str-nfa", tout << "Automata after preprocessing" << std::endl << init_aut_ass.print());
        STRACE("str", tout << "Lenght formula from preprocessing:" << std::endl << this->prep_handler.get_len_formula() << std::endl);
        STRACE("str",
            tout << "Disequation formulas after preprocessing:" << std::endl;
            for (const auto &bla : prep_handler.get_diseq_len()) {
                bla.first.first.get_name();
                tout << "     " << bla.second.second << " || (" << bla.second.first << " && " << bla.first.first.get_name() << " != " << bla.first.second.get_name() << ")" << std::endl;
            }  
        );
        STRACE("str", tout << "preprocess-output:" << std::endl << this->formula.to_string() << std::endl; );
    }

    /**
     * @brief Make a length constraint for a single NFA loop, handle
     *
     * @param var variable
     * @param v1 handle
     * @param v2 loop
     * @return expr_ref Length formula
     */
    expr_ref DecisionProcedure::mk_len_aut_constr(const expr_ref& var, int v1, int v2) {
        expr_ref len_x(var, this->m);
        expr_ref k = util::mk_int_var_fresh("k", this->m, this->m_util_s, this->m_util_a);
        expr_ref c1(this->m_util_a.mk_int(v1), this->m);
        expr_ref c2(this->m_util_a.mk_int(v2), this->m);

        if(v2 != 0) {
            expr_ref right(this->m_util_a.mk_add(c1, this->m_util_a.mk_mul(k, c2)), this->m);
            return expr_ref(this->m.mk_and(this->m.mk_eq(len_x, right), this->m_util_a.mk_ge(k, this->m_util_a.mk_int(0))), this->m);
        }
        return expr_ref(this->m.mk_eq(len_x, c1), this->m);
    }

    /**
     * @brief Make a length formula corresponding to a set of pairs <loop, handle>
     *
     * @param var Variable
     * @param aut_constr Set of pairs <loop, handle>
     * @return expr_ref Length constaint of the automaton
     */
    expr_ref DecisionProcedure::mk_len_aut(const expr_ref& var, std::set<std::pair<int, int>>& aut_constr) {
        expr_ref res(this->m.mk_false(), this->m);
        for(const auto& cns : aut_constr) {
            res = this->m.mk_or(res, mk_len_aut_constr(var, cns.first, cns.second));
        }
        res = expr_ref(this->m.mk_and(res, this->m_util_a.mk_ge(var, this->m_util_a.mk_int(0))), this->m);
        return res;
    }

<<<<<<< HEAD
    /**
     * @brief Set new instance for the decision procedure.
     * 
     * @param equalities Equalities
     * @param init_aut_ass Initial automata assignment
     * @param init_length_sensitive_vars Length sensitive vars
     */
    void DecisionProcedure::set_instance(const Formula &equalities, AutAssignment &init_aut_ass, const std::unordered_set<BasicTerm>& init_length_sensitive_vars) {
        this->init_length_sensitive_vars = init_length_sensitive_vars;
        this->formula = equalities;
        this->init_aut_ass = init_aut_ass;
        this->prep_handler = FormulaPreprocess(equalities, init_aut_ass, init_length_sensitive_vars, m_params);
    }

    void DecisionProcedure::add_str_lits_to_init_aut_ass() {
=======
    void DecisionProcedure::conv_str_lits_to_fresh_lits() {
>>>>>>> 334c4c9e
        size_t counter{ 0 };
        std::map<zstring, zstring> str_literals{};
        for (auto& predicate : formula.get_predicates()) {
            if (predicate.is_eq_or_ineq()) {
                add_str_lits_to_init_aut_ass_for_side(predicate.get_left_side());
                add_str_lits_to_init_aut_ass_for_side(predicate.get_right_side());
            }
        }
    }

    void DecisionProcedure::add_str_lits_to_init_aut_ass_for_side(std::vector<BasicTerm>& side) {
        for (auto& term : side) {
            if (term.is_literal()) { // Handle string literal.
                if (init_aut_ass.find(term) == init_aut_ass.end()) {
                    Nfa nfa{ util::create_word_nfa(term.get_name()) };
                    init_aut_ass.emplace(term, std::make_shared<Nfa>(std::move(nfa)));
                }
            }
        }
    }

} // Namespace smt::noodler.<|MERGE_RESOLUTION|>--- conflicted
+++ resolved
@@ -854,7 +854,6 @@
         return res;
     }
 
-<<<<<<< HEAD
     /**
      * @brief Set new instance for the decision procedure.
      * 
@@ -870,9 +869,6 @@
     }
 
     void DecisionProcedure::add_str_lits_to_init_aut_ass() {
-=======
-    void DecisionProcedure::conv_str_lits_to_fresh_lits() {
->>>>>>> 334c4c9e
         size_t counter{ 0 };
         std::map<zstring, zstring> str_literals{};
         for (auto& predicate : formula.get_predicates()) {
