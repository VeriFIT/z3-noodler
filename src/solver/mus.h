/*++
Copyright (c) 2014 Microsoft Corporation

Module Name:

    mus.h

Abstract:
   
    Basic MUS extraction

Author:

    Nikolaj Bjorner (nbjorner) 2014-20-7

Notes:

--*/
#ifndef MUS_H_
#define MUS_H_

class mus {
    struct imp;
    imp * m_imp;
 public:
    mus(solver& s);
    ~mus();
    /**
       Add soft constraint.
       
       Assume that the solver context enforces that 
       cls is equivalent to a disjunction of args.
       Assume also that cls is a literal.           
    */
    unsigned add_soft(expr* cls);

    void add_soft(unsigned sz, expr* const* clss) {
        for (unsigned i = 0; i < sz; ++i) add_soft(clss[i]);
    }
    
    /**
       Additional assumption for solver to be used along with solver context, 
       but not used in core computation. This facility is useful when querying
       for a core over only a subset of soft constraints. It has the same 
       logical functionality as asserting 'lit' to the solver and pushing a scope
       (and popping the scope before the solver is used for other constraints).
     */
    void add_assumption(expr* lit);

<<<<<<< HEAD
    lbool get_mus(unsigned_vector& mus);

=======
>>>>>>> e9eb88e1
    lbool get_mus(ptr_vector<expr>& mus);

    lbool get_mus(expr_ref_vector& mus);
    
    void reset();
    
    /**
       Instrument MUS extraction to also provide the minimal
       penalty model, if any is found.
       The minimal penalty model has the least weight for the 
       supplied soft constraints.
    */
    void set_soft(unsigned sz, expr* const* soft, rational const* weights);

    rational get_best_model(model_ref& mdl);
    
};


#endif<|MERGE_RESOLUTION|>--- conflicted
+++ resolved
@@ -47,11 +47,6 @@
      */
     void add_assumption(expr* lit);
 
-<<<<<<< HEAD
-    lbool get_mus(unsigned_vector& mus);
-
-=======
->>>>>>> e9eb88e1
     lbool get_mus(ptr_vector<expr>& mus);
 
     lbool get_mus(expr_ref_vector& mus);
