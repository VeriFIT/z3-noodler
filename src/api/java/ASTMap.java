--- conflicted
+++ resolved
@@ -37,16 +37,10 @@
     }
 
     /**
-<<<<<<< HEAD
-     * Finds the value associated with the key <paramref name="k"/>. <remarks>
-     * This function signs an error when <paramref name="k"/> is not a key in
-     * the map. </remarks> @param k An AST
-=======
      * Finds the value associated with the key {@code k}. 
      * Remarks: This function signs an error when {@code k} is not a key in
      * the map. 
 	 * @param k An AST
->>>>>>> 376614a7
      * 
      * @throws Z3Exception
      **/
@@ -57,14 +51,9 @@
     }
 
     /**
-<<<<<<< HEAD
-     * Stores or replaces a new key/value pair in the map. <param name="k">The
-     * key AST</param> @param v The value AST
-=======
      * Stores or replaces a new key/value pair in the map. 
 	 * @param k The key AST
 	 * @param v The value AST
->>>>>>> 376614a7
      **/
     public void insert(AST k, AST v) throws Z3Exception
     {
