--- conflicted
+++ resolved
@@ -53,18 +53,9 @@
         split_pc(ast_manager & m, app * cls, proof * pr):m(m), m_clause(cls, m), m_clause_pr(pr, m) {
         }
 
-<<<<<<< HEAD
-        virtual ~split_pc() { }
+        ~split_pc() override { }
 
         proof_ref operator()(ast_manager & m, unsigned num_source, proof * const * source) override {
-=======
-        ~split_pc() override {
-            m_manager.dec_ref(m_clause);
-            m_manager.dec_ref(m_clause_pr);
-        }
-
-        void operator()(ast_manager & m, unsigned num_source, proof * const * source, proof_ref & result) override {
->>>>>>> fc719a5e
             // Let m_clause be of the form (l_0 or ... or l_{num_source - 1})
             // Each source[i] proof is a proof for "false" using l_i as a hypothesis
             // So, I use lemma for producing a proof for (not l_i) that does not contain the hypothesis,
@@ -81,11 +72,7 @@
         }
 
         proof_converter * translate(ast_translation & translator) override {
-<<<<<<< HEAD
             return alloc(split_pc, translator.to(), translator(m_clause.get()), translator(m_clause_pr.get()));
-=======
-            return alloc(split_pc, translator.to(), translator(m_clause), translator(m_clause_pr));
->>>>>>> fc719a5e
         }
 
         void display(std::ostream & out) override { out << "(split-clause-pc)\n"; }
@@ -109,7 +96,6 @@
         m_largest_clause = p.get_bool("split_largest_clause", false);
     }
 
-<<<<<<< HEAD
     void collect_param_descrs(param_descrs & r) override { 
         r.insert("split_largest_clause", CPK_BOOL, "(default: false) split the largest clause in the goal.");
     }
@@ -119,21 +105,6 @@
         SASSERT(in->is_well_sorted());
         tactic_report report("split-clause", *in);
         TRACE("before_split_clause", in->display(tout););
-=======
-    void collect_param_descrs(param_descrs & r) override {
-        r.insert("split_largest_clause", CPK_BOOL, "(default: false) split the largest clause in the goal.");
-    }
-    
-    void operator()(goal_ref const & in,
-                    goal_ref_buffer & result,
-                    model_converter_ref & mc,
-                    proof_converter_ref & pc,
-                    expr_dependency_ref & core) override {
-        SASSERT(in->is_well_sorted());
-        tactic_report report("split-clause", *in);
-        TRACE("before_split_clause", in->display(tout););
-        pc = nullptr; mc = nullptr; core = nullptr;
->>>>>>> fc719a5e
         ast_manager & m = in->m();
         unsigned cls_pos = select_clause(m, in);
         if (cls_pos == UINT_MAX) {
@@ -143,26 +114,12 @@
         app * cls                 = to_app(in->form(cls_pos));
         expr_dependency * cls_dep = in->dep(cls_pos);
         if (produce_proofs)
-<<<<<<< HEAD
             in->set(alloc(split_pc, m, cls, in->pr(cls_pos)));
         report_tactic_progress(":num-new-branches", cls->get_num_args());
         for (expr* lit_i : *cls) {
             goal * subgoal_i = alloc(goal, *in);
             subgoal_i->set(in->mc());
-            proof * pr_i = 0;
-=======
-            pc = alloc(split_pc, m, cls, in->pr(cls_pos));
-        unsigned cls_sz = cls->get_num_args();
-        report_tactic_progress(":num-new-branches", cls_sz);
-        for (unsigned i = 0; i < cls_sz; i++) {
-            goal * subgoal_i;
-            if (i == cls_sz - 1)
-                subgoal_i = in.get();
-            else
-                subgoal_i = alloc(goal, *in);
-            expr * lit_i = cls->get_arg(i);
             proof * pr_i = nullptr;
->>>>>>> fc719a5e
             if (produce_proofs)
                 pr_i = m.mk_hypothesis(lit_i);
             subgoal_i->update(cls_pos, lit_i, pr_i, cls_dep);
