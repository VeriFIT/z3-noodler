/*++
Copyright (c) 2017 Microsoft Corporation

Module Name:

    <name>

Abstract:

    <abstract>

Author:
    Nikolaj Bjorner (nbjorner)
    Lev Nachmanson (levnach)

Revision History:


--*/
#include "math/lp/nla_solver.h"
namespace nla {

svector<lpvar> get_monic(int monic_size, int var_bound, random_gen& rand) {
    svector<lpvar> v;
    for (int i = 0; i < monic_size; i++) {
        lpvar j = rand() % var_bound;
        v.push_back(j);
    }
    return v;
}

void add_equality(int n_of_vars, var_eqs<emonics> & var_eqs, random_gen& rand, bool use_max) {
    lpvar a = rand() % n_of_vars;
    lpvar b = rand() % n_of_vars;
    while (a == b) {
        b = rand() % n_of_vars;
    }
    SASSERT(a != b);
    var_eqs.merge_plus(a, b, eq_justification({0}));
}

void test_monics_on_setup(int n_of_monics ,
                        int n_of_vars ,
                        int max_monic_size,
                        int min_monic_size,
                        int number_of_pushes,
                        int number_of_eqs,
                        var_eqs<emonics> & var_eqs,
                       emonics& ms, random_gen & rand) {
    int i;
    for ( i = 0; i < n_of_monics; i++) {
        int size = min_monic_size + rand() % (max_monic_size - min_monic_size);
        ms.add(n_of_vars + i, get_monic(size, n_of_vars, rand));
    }
    // add the monomial with the same vars    
    ms.add(n_of_vars + i, ms[n_of_vars + i - 1].vars());
    int eqs_left = number_of_eqs;
    int add_max_var = 4;
    for (int i = 0; i < number_of_pushes; i++) {
        ms.push();
        if (eqs_left > 0) {
            if( i < number_of_pushes - 1) {
                eqs_left --;
                add_equality(n_of_vars, var_eqs, rand, add_max_var == 0);
                add_max_var--;;
            } else {
                do {
                    add_equality(n_of_vars, var_eqs, rand, add_max_var == 0);
                    add_max_var--;;
                } while(--eqs_left >= 0);
            }
        }
        ms.pop(1);
    }
    
}

void test_monics() {
    std::cout << "test monics\n";
    random_gen rand;
    
    for (int reps = 1000; reps > 0; reps--){
        int m = rand() % 100;
        int n_of_monics = 6 * m;
        int n_of_vars = 10 * m ;
        int max_monic_size = 4 *m;
        int min_monic_size = 2* m;
        int number_of_pushes = 9*m;
        int number_of_eqs = 7*m;
        var_eqs<emonics> var_eqs;
        emonics ms(var_eqs);
        test_monics_on_setup(n_of_monics,
                             n_of_vars,
                             max_monic_size,
                             min_monic_size,
                             number_of_pushes,
                             number_of_eqs,
                             var_eqs,
                             ms,
                             rand) ;
    }

}

void create_abcde(solver & nla,
                  unsigned lp_a,
                  unsigned lp_b,
                  unsigned lp_c,
                  unsigned lp_d,
                  unsigned lp_e,
                  unsigned lp_abcde,
                  unsigned lp_ac,
                  unsigned lp_bde,
                  unsigned lp_acd,
                  unsigned lp_be) {
    // create monomial abcde
    vector<unsigned> vec;
    vec.push_back(lp_a);
    vec.push_back(lp_b);
    vec.push_back(lp_c);
    vec.push_back(lp_d);
    vec.push_back(lp_e);

    nla.add_monic(lp_abcde, vec.size(), vec.begin());

    // create monomial ac
    vec.clear();
    vec.push_back(lp_a);
    vec.push_back(lp_c);
    nla.add_monic(lp_ac, vec.size(), vec.begin());

    // create monomial bde
    vec.clear();
    vec.push_back(lp_b);
    vec.push_back(lp_d);
    vec.push_back(lp_e);
    nla.add_monic(lp_bde, vec.size(), vec.begin());

    // create monomial acd
    vec.clear();
    vec.push_back(lp_a);
    vec.push_back(lp_c);
    vec.push_back(lp_d);
    nla.add_monic(lp_acd, vec.size(), vec.begin());

    // create monomial be
    vec.clear();
    vec.push_back(lp_b);
    vec.push_back(lp_e);
    nla.add_monic(lp_be, vec.size(), vec.begin());
}


void test_basic_lemma_for_mon_neutral_from_factors_to_monomial_0() {
    std::cout << "test_basic_lemma_for_mon_neutral_from_factors_to_monomial_0\n";
    enable_trace("nla_solver");
    TRACE("nla_solver",);
    lp::lar_solver s;
    unsigned a = 0, b = 1, c = 2, d = 3, e = 4,
        abcde = 5, ac = 6, bde = 7;
    lpvar lp_a = s.add_named_var(a, true, "a");
    lpvar lp_b = s.add_named_var(b, true, "b");
    lpvar lp_c = s.add_named_var(c, true, "c");
    lpvar lp_d = s.add_named_var(d, true, "d");
    lpvar lp_e = s.add_named_var(e, true, "e");
    lpvar lp_abcde = s.add_named_var(abcde, true, "abcde");
    lpvar lp_ac = s.add_named_var(ac, true, "ac");
    lpvar lp_bde = s.add_named_var(bde, true, "bde");
    
    reslimit l;
    params_ref p;
    std_vector<lp::implied_bound> ib;
    solver nla(s, p, l, ib);
    svector<lpvar> v; v.push_back(lp_b);v.push_back(lp_d);v.push_back(lp_e);
    nla.add_monic(lp_bde, v.size(), v.begin());
    v.clear();
    v.push_back(lp_a);v.push_back(lp_b);v.push_back(lp_c);v.push_back(lp_d);v.push_back(lp_e);
    nla.add_monic(lp_abcde, v.size(), v.begin());
    v.clear();
    v.push_back(lp_a);v.push_back(lp_c);
    nla.add_monic(lp_ac, v.size(), v.begin());
     

    // set abcde = ac * bde
    // ac = 1 then abcde = bde, but we have abcde < bde
    s.set_column_value_test(lp_a, lp::impq(rational(4)));
    s.set_column_value_test(lp_b, lp::impq(rational(4)));
    s.set_column_value_test(lp_c, lp::impq(rational(4)));
    s.set_column_value_test(lp_d, lp::impq(rational(4)));
    s.set_column_value_test(lp_e, lp::impq(rational(4)));
    s.set_column_value_test(lp_abcde, lp::impq(rational(15)));
    s.set_column_value_test(lp_ac, lp::impq(rational(1)));
    s.set_column_value_test(lp_bde, lp::impq(rational(16)));

    
    VERIFY(nla.get_core().test_check() == l_false);
<<<<<<< HEAD
    auto const& lemmas = nla.get_core().lemmas();
    nla.get_core().print_lemma(lemmas.back(), std::cout);
=======
    
    auto const& lv = nla.get_core().lemmas();
    nla.get_core().print_lemma(lv.back(), std::cout);
>>>>>>> ec2937e2

    ineq i0(lp_ac, llc::NE, 1);
    lp::lar_term t1, t2;
    t1.add_var(lp_bde);
    t1.add_monomial(-rational(1), lp_abcde);
    ineq i1(llc::EQ, t1, rational(0));
    t2.add_var(lp_abcde);
    t2.add_monomial(-rational(1), lp_bde);
    ineq i2(llc::EQ, t2, rational(0));
    bool found0 = false;
    bool found1 = false;
    bool found2 = false;
    for (const auto& k : lemmas[0].ineqs()){
        if (k == i0) {
            found0 = true;
        } else if (k == i1) {
            found1 = true;
        } else if (k == i2) {
            found2 = true;
        } 
    }

    VERIFY(found0 && (found1 || found2));

    
}

void s_set_column_value_test(lp::lar_solver&s, lpvar j, const rational & v) {
    s.set_column_value_test(j, lp::impq(v));
}

void s_set_column_value_test(lp::lar_solver&s, lpvar j, const lp::impq & v) {
    s.set_column_value_test(j, v);
}

void test_basic_lemma_for_mon_neutral_from_factors_to_monomial_1() {
    std::cout << "test_basic_lemma_for_mon_neutral_from_factors_to_monomial_1\n";
    TRACE("nla_solver",);
    lp::lar_solver s;
    unsigned a = 0, b = 1, c = 2, d = 3, e = 4,
        bde = 7;
    lpvar lp_a = s.add_var(a, true);
    lpvar lp_b = s.add_var(b, true);
    lpvar lp_c = s.add_var(c, true);
    lpvar lp_d = s.add_var(d, true);
    lpvar lp_e = s.add_var(e, true);
    lpvar lp_bde = s.add_var(bde, true);
    
    reslimit l;
    params_ref p;
    std_vector<lp::implied_bound> ib;
    solver nla(s, p, l, ib);
    svector<lpvar> v; v.push_back(lp_b);v.push_back(lp_d);v.push_back(lp_e);
    nla.add_monic(lp_bde, v.size(), v.begin());

<<<<<<< HEAD

=======
>>>>>>> ec2937e2
    s_set_column_value_test(s, lp_a, rational(1));
    s_set_column_value_test(s, lp_b, rational(1));
    s_set_column_value_test(s, lp_c, rational(1));
    s_set_column_value_test(s, lp_d, rational(1));
    s_set_column_value_test(s, lp_e, rational(1));
    s_set_column_value_test(s, lp_bde, rational(3));

    VERIFY(nla.get_core().test_check() == l_false);
    auto const& lemma = nla.get_core().lemmas();
    SASSERT(lemma[0].size() == 4);
    nla.get_core().print_lemma(lemma.back(), std::cout);

    lp::lar_term t0, t1, t2, t3;
    t0.add_var(lp_b);
    t1.add_var(lp_d);
    t2.add_var(lp_e);
    t3.add_var(lp_bde);
    ineq i0(llc::NE, t0, rational(1));
    ineq i1(llc::NE, t1, rational(1));
    ineq i2(llc::NE, t2, rational(1));
    ineq i3(llc::EQ, t3, rational(1));
    bool found0 = false;
    bool found1 = false;
    bool found2 = false;
    bool found3 = false;
    for (const auto& k : lemma[0].ineqs()){
        if (k == i0) {
            found0 = true;
        } else if (k == i1) {
            found1 = true;
        } else if (k == i2) {
            found2 = true;
        } else if (k == i3) {
            found3 = true;
        }

    }

    VERIFY(found0 && found1 && found2 && found3);

}
void test_basic_lemma_for_mon_neutral_from_factors_to_monomial() {
    test_basic_lemma_for_mon_neutral_from_factors_to_monomial_0();
    test_basic_lemma_for_mon_neutral_from_factors_to_monomial_1();
}


void test_basic_lemma_for_mon_zero_from_factors_to_monomial() {
    std::cout << "test_basic_lemma_for_mon_zero_from_factors_to_monomial\n";
    enable_trace("nla_solver");
    lp::lar_solver s;
    unsigned a = 0, b = 1, c = 2, d = 3, e = 4,
        abcde = 5, ac = 6, bde = 7, acd = 8, be = 9;
    lpvar lp_a = s.add_named_var(a, true, "a");
    lpvar lp_b = s.add_named_var(b, true, "b");
    lpvar lp_c = s.add_named_var(c, true, "c");
    lpvar lp_d = s.add_named_var(d, true, "d");
    lpvar lp_e = s.add_named_var(e, true, "e");
    lpvar lp_abcde = s.add_named_var(abcde, true, "abcde");
    lpvar lp_ac = s.add_named_var(ac, true, "ac");
    lpvar lp_bde = s.add_named_var(bde, true, "bde");
    lpvar lp_acd = s.add_named_var(acd, true, "acd");
    lpvar lp_be = s.add_named_var(be, true, "be");
    
    reslimit l;
    params_ref p;
    std_vector<lp::implied_bound> ib;
    solver nla(s, p, l, ib);
    
    create_abcde(nla,
                 lp_a,
                 lp_b,
                 lp_c,
                 lp_d,
                 lp_e,
                 lp_abcde,
                 lp_ac,
                 lp_bde,
                 lp_acd,
                 lp_be);

    // set vars
    s_set_column_value_test(s, lp_a, rational(1));
    s_set_column_value_test(s, lp_b, rational(0));
    s_set_column_value_test(s, lp_c, rational(1));
    s_set_column_value_test(s, lp_d, rational(1));
    s_set_column_value_test(s, lp_e, rational(1));
    s_set_column_value_test(s, lp_abcde, rational(0));
    s_set_column_value_test(s, lp_ac, rational(1));
    s_set_column_value_test(s, lp_bde, rational(0));
    s_set_column_value_test(s, lp_acd, rational(1));
    s_set_column_value_test(s, lp_be, rational(1));

    VERIFY(nla.get_core().test_check() == l_false);
    auto const& lemma = nla.get_core().lemmas();
    nla.get_core().print_lemma(lemma.back(), std::cout);
    SASSERT(lemma.size() == 1 && lemma[0].size() == 2);
    lp::lar_term t0, t1;
    t0.add_var(lp_b);
    t1.add_var(lp_be);

    ineq i0(llc::NE, t0, rational(0));
    ineq i1(llc::EQ, t1, rational(0));
    bool found0 = false;
    bool found1 = false;

    for (const auto& k : lemma[0].ineqs()){
        if (k == i0) {
            found0 = true;
        } else if (k == i1) {
            found1 = true;
        }
    }

    VERIFY(found0 && found1);
}

void test_basic_lemma_for_mon_zero_from_monomial_to_factors() {
    std::cout << "test_basic_lemma_for_mon_zero_from_monomial_to_factors\n";
    enable_trace("nla_solver");
    lp::lar_solver s;
    unsigned a = 0, c = 2, d = 3, acd = 8;
    lpvar lp_a = s.add_named_var(a, true, "a");
    lpvar lp_c = s.add_named_var(c, true, "c");
    lpvar lp_d = s.add_named_var(d, true, "d");
    lpvar lp_acd = s.add_named_var(acd, true, "acd");
    
    reslimit l;
    params_ref p;
    std_vector<lp::implied_bound> ib;
    solver nla(s, p, l, ib);

    // create monomial acd
    unsigned_vector vec;
    vec.clear();
    vec.push_back(lp_a);
    vec.push_back(lp_c);
    vec.push_back(lp_d);
    nla.add_monic(lp_acd, vec.size(), vec.begin());
    
    s_set_column_value_test(s, lp_a, rational(1));
    s_set_column_value_test(s, lp_c, rational(1));
    s_set_column_value_test(s, lp_d, rational(1));
    s_set_column_value_test(s, lp_acd, rational(0));

    VERIFY(nla.get_core().test_check() == l_false);
    auto const& lemma = nla.get_core().lemmas();
<<<<<<< HEAD
    
=======
>>>>>>> ec2937e2
    nla.get_core().print_lemma(lemma.back(), std::cout);

    ineq i0(lp_a, llc::EQ, 0);
    ineq i1(lp_c, llc::EQ, 0);
    ineq i2(lp_d, llc::EQ, 0);
    bool found0 = false;
    bool found1 = false;
    bool found2 = false;

    for (const auto& k : lemma[0].ineqs()){
        if (k == i0) {
            found0 = true;
        } else if (k == i1) {
            found1 = true;
        } else if (k == i2){
            found2 = true;
        }
    }

    VERIFY(found0 && found1 && found2);
    
}

void test_basic_lemma_for_mon_neutral_from_monomial_to_factors() {
    std::cout << "test_basic_lemma_for_mon_neutral_from_monomial_to_factors\n";
    enable_trace("nla_solver");
    lp::lar_solver s;
    unsigned a = 0, b = 1, c = 2, d = 3, e = 4,
        abcde = 5, ac = 6, bde = 7, acd = 8, be = 9;
    lpvar lp_a = s.add_named_var(a, true, "a");
    lpvar lp_b = s.add_named_var(b, true, "b");
    lpvar lp_c = s.add_named_var(c, true, "c");
    lpvar lp_d = s.add_named_var(d, true, "d");
    lpvar lp_e = s.add_named_var(e, true, "e");
    lpvar lp_abcde = s.add_named_var(abcde, true, "abcde");
    lpvar lp_ac = s.add_named_var(ac, true, "ac");
    lpvar lp_bde = s.add_named_var(bde, true, "bde");
    lpvar lp_acd = s.add_named_var(acd, true, "acd");
    lpvar lp_be = s.add_named_var(be, true, "be");
    
    reslimit l;
    params_ref p;
    std_vector<lp::implied_bound> ib;
    solver nla(s, p, l, ib);
    
    create_abcde(nla,
                 lp_a,
                 lp_b,
                 lp_c,
                 lp_d,
                 lp_e,
                 lp_abcde,
                 lp_ac,
                 lp_bde,
                 lp_acd,
                 lp_be);

    // set all vars to 1
    s_set_column_value_test(s, lp_a, rational(1));
    s_set_column_value_test(s, lp_b, rational(1));
    s_set_column_value_test(s, lp_c, rational(1));
    s_set_column_value_test(s, lp_d, rational(1));
    s_set_column_value_test(s, lp_e, rational(1));
    s_set_column_value_test(s, lp_abcde, rational(1));
    s_set_column_value_test(s, lp_ac, rational(1));
    s_set_column_value_test(s, lp_bde, rational(1));
    s_set_column_value_test(s, lp_acd, rational(1));
    s_set_column_value_test(s, lp_be, rational(1));

    // set bde to 2, b to minus 2
    s_set_column_value_test(s, lp_bde, rational(2));
    s_set_column_value_test(s, lp_b, - rational(2));
    // we have bde = -b, therefore d = +-1 and e = +-1
    s_set_column_value_test(s, lp_d,  rational(3));
    VERIFY(nla.get_core().test_check() == l_false);
    auto const& lemma = nla.get_core().lemmas();
<<<<<<< HEAD

=======
>>>>>>> ec2937e2
    
    nla.get_core().print_lemma(lemma.back(), std::cout);
    ineq i0(lp_d, llc::EQ, 1);
    ineq i1(lp_d, llc::EQ, -1);
    bool found0 = false;
    bool found1 = false;

    for (const auto& k : lemma[0].ineqs()){
        if (k == i0) {
            found0 = true;
        } else if (k == i1) {
            found1 = true;
        }
    }

    VERIFY(found0 && found1);
}

void test_horner() {
    enable_trace("nla_solver");
    /*    lp::lar_solver s;
    unsigned a = 0, b = 1, c = 2, d = 3, e = 4,
        ce = 5, bd = 6, ab = 7, ac = 8, c_min_b = 9;
    
    lpvar lp_a = s.add_named_var(a, true, "a");
    lpvar lp_b = s.add_named_var(b, true, "b");
    lpvar lp_c = s.add_named_var(c, true, "c");
    lpvar lp_d = s.add_named_var(d, true, "d");
    lpvar lp_e = s.add_named_var(e, true, "e");
    lpvar lp_ab = s.add_named_var(ab, true, "ab");
    lpvar lp_ce = s.add_named_var(ce, true, "ce");
    lpvar lp_bd = s.add_named_var(bd, true, "ab");
    lpvar lp_ac = s.add_named_var(ac, true, "ce");

    lp::lar_term t;
    t.add_var(lp_c);
    t.add_monomial(rational(-1), lp_b);
    lpvar lp_c_min_b = s.add_term(t.coeffs_as_vector(), c_min_b);
    
    reslimit l;
    params_ref p;
    std_vector<lp::implied_bound> ib;
    solver nla(s, p, l, ib);
    vector<lpvar> v;
    v.push_back(a); v.push_back(b);
    nla.add_monic(lp_ab, v.size(), v.begin());
    v.clear();

    v.push_back(c); v.push_back(e);
    nla.add_monic(lp_ce, v.size(), v.begin());
    v.clear();

    v.push_back(b); v.push_back(d);
    nla.add_monic(lp_bd, v.size(), v.begin());
    v.clear();

    v.push_back(a); v.push_back(c);
    nla.add_monic(lp_ac, v.size(), v.begin());
    v.clear();

    */


}
void test_basic_sign_lemma() {
    enable_trace("nla_solver");
    lp::lar_solver s;
    unsigned a = 0, b = 1, c = 2, d = 3, e = 4,
        bde = 7, acd = 8;
    lpvar lp_a = s.add_named_var(a, true, "a");
    lpvar lp_b = s.add_named_var(b, true, "b");
    lpvar lp_c = s.add_named_var(c, true, "c");
    lpvar lp_d = s.add_named_var(d, true, "d");
    lpvar lp_e = s.add_named_var(e, true, "e");
    lpvar lp_bde = s.add_named_var(bde, true, "bde");
    lpvar lp_acd = s.add_named_var(acd, true, "acd");
    
    reslimit l;
    params_ref p;
    std_vector<lp::implied_bound> ib;
    solver nla(s, p, l, ib);
    // create monomial bde
    vector<unsigned> vec;

    vec.push_back(lp_b);
    vec.push_back(lp_d);
    vec.push_back(lp_e);

    nla.add_monic(lp_bde, vec.size(), vec.begin());
    vec.clear();

    vec.push_back(lp_a);
    vec.push_back(lp_c);
    vec.push_back(lp_d);

    nla.add_monic(lp_acd, vec.size(), vec.begin());

    // set the values of the factors so it should be bde = -acd according to the model
    
    // b = -a
    s_set_column_value_test(s, lp_a, rational(7));
    s_set_column_value_test(s, lp_b, rational(-7));
    
    // e - c = 0
    s_set_column_value_test(s, lp_e, rational(4));
    s_set_column_value_test(s, lp_c, rational(4));

    s_set_column_value_test(s, lp_d, rational(6));

    //    make bde != -acd according to the model
    s_set_column_value_test(s, lp_bde, rational(5));
    s_set_column_value_test(s, lp_acd, rational(3));
   
    VERIFY(nla.get_core().test_check() == l_false);
    auto const& lemmas = nla.get_core().lemmas();
<<<<<<< HEAD

=======
>>>>>>> ec2937e2
    lp::lar_term t;
    t.add_var(lp_bde);
    t.add_var(lp_acd);
    ineq q(llc::EQ, t, rational(0));
   
    nla.get_core().print_lemma(lemmas.back(), std::cout);
}

void test_order_lemma_params(bool var_equiv, int sign) {
    /*    enable_trace("nla_solver");
    lp::lar_solver s;
    unsigned a = 0, b = 1, c = 2, d = 3, e = 4, f = 5, 
        i = 8, j = 9,
        ab = 10, cd = 11, ef = 12, abef = 13, cdij = 16, ij = 17,
        k = 18;
    
    
    lpvar lp_a = s.add_named_var(a, true, "a");
    lpvar lp_b = s.add_named_var(b, true, "b");
    lpvar lp_c = s.add_named_var(c, true, "c");
    lpvar lp_d = s.add_named_var(d, true, "d");
    lpvar lp_e = s.add_named_var(e, true, "e");
    lpvar lp_f = s.add_named_var(f, true, "f");
    lpvar lp_i = s.add_named_var(i, true, "i");
    lpvar lp_j = s.add_named_var(j, true, "j");
    lpvar lp_k = s.add_named_var(k, true, "k");
    lpvar lp_ab = s.add_named_var(ab, true, "ab");
    lpvar lp_cd = s.add_named_var(cd, true, "cd");
    lpvar lp_ef = s.add_named_var(ef, true, "ef");
    lpvar lp_ij = s.add_named_var(ij, true, "ij");
    lpvar lp_abef = s.add_named_var(abef, true, "abef");
    lpvar lp_cdij = s.add_named_var(cdij, true, "cdij");

    for (unsigned j = 0; j < s.number_of_vars(); j++) {
        s_set_column_value_test(s, j, rational(j + 2));
    }
    
    reslimit l;
    params_ref p;
    std_vector<lp::implied_bound> ib;
    solver nla(s,p,l,ib);
    // create monomial ab
    vector<unsigned> vec;
    vec.push_back(lp_a);
    vec.push_back(lp_b);
    int mon_ab = nla.add_monic(lp_ab, vec.size(), vec.begin());
    // create monomial cd
    vec.clear();
    vec.push_back(lp_c);
    vec.push_back(lp_d);
    int mon_cd = nla.add_monic(lp_cd, vec.size(), vec.begin());
    // create monomial ef
    vec.clear();
    vec.push_back(lp_e);
    vec.push_back(lp_f);
    int mon_ef = nla.add_monic(lp_ef, vec.size(), vec.begin());
    // create monomial ij
    vec.clear();
    vec.push_back(lp_i);
    if (var_equiv)
        vec.push_back(lp_k);
    else
        vec.push_back(lp_j);
    int mon_ij = nla.add_monic(lp_ij, vec.size(), vec.begin());

    if (var_equiv) { // make k equivalent to j
        lp::lar_term t;
        t.add_var(lp_k);
        t.add_monomial(-rational(1), lp_j);
        lpvar kj = s.add_term(t.coeffs_as_vector(), -1);
        s.add_var_bound(kj, llc::LE, rational(0));
        s.add_var_bound(kj, llc::GE, rational(0));
    }
    
    //create monomial (ab)(ef) 
    vec.clear();
    vec.push_back(lp_e);
    vec.push_back(lp_a);
    vec.push_back(lp_b);
    vec.push_back(lp_f);
    nla.add_monic(lp_abef, vec.size(), vec.begin());

    //create monomial (cd)(ij)
    vec.clear();
    vec.push_back(lp_i);
    vec.push_back(lp_j);
    vec.push_back(lp_c);
    vec.push_back(lp_d);
    auto mon_cdij = nla.add_monic(lp_cdij, vec.size(), vec.begin());

    // set i == e
    s_set_column_value_test(s, lp_e, s.get_column_value(lp_i));
    // set f == sign*j
    s_set_column_value_test(s, lp_f, rational(sign) * s.get_column_value(lp_j));
    if (var_equiv) {
        s_set_column_value_test(s, lp_k, s.get_column_value(lp_j));
    }
    // set the values of ab, ef, cd, and ij correctly
    s_set_column_value_test(s, lp_ab, nla.get_core().mon_value_by_vars(mon_ab));
    s_set_column_value_test(s, lp_ef, nla.get_core().mon_value_by_vars(mon_ef));
    s_set_column_value_test(s, lp_cd, nla.get_core().mon_value_by_vars(mon_cd));
    s_set_column_value_test(s, lp_ij, nla.get_core().mon_value_by_vars(mon_ij));
   
    // set abef = cdij, while it has to be abef < cdij
    if (sign > 0) {
        SASSERT(s.get_column_value(lp_ab) < s.get_column_value(lp_cd));
        // we have ab < cd

        // we need to have ab*ef < cd*ij, so let us make ab*ef > cd*ij
        s_set_column_value_test(s, lp_cdij, nla.get_core().mon_value_by_vars(mon_cdij));
        s_set_column_value_test(s, lp_abef, nla.get_core().mon_value_by_vars(mon_cdij)
                           + rational(1));
        
    }
    else {
        SASSERT(-s.get_column_value(lp_ab) < s.get_column_value(lp_cd));
        // we need to have abef < cdij, so let us make abef < cdij
        s_set_column_value_test(s, lp_cdij, nla.get_core().mon_value_by_vars(mon_cdij));
        s_set_column_value_test(s, lp_abef, nla.get_core().mon_value_by_vars(mon_cdij)
                           + rational(1));
    }

    VERIFY(nla.get_core().test_check() == l_false);
    auto const& lemma = nla.get_core().lemmas();
    // lp::lar_term t;
    // t.add_monomial(lp_bde);
    // t.add_monomial(lp_acd);
    // ineq q(llc::EQ, t, rational(0));
   
    nla.get_core().print_lemma(lemma.back(), std::cout);
    // SASSERT(q == lemma.back());
    // ineq i0(llc::EQ, lp::lar_term(), rational(0));
    // i0.m_term.add_monomial(lp_bde);
    // i0.m_term.add_monomial(rational(1), lp_acd);
    // bool found = false;
    // for (const auto& k : lemma){
    //     if (k == i0) {
    //         found = true;
    //     } 
    // }

    // SASSERT(found);
    */
}

void test_monotone_lemma() {
    /*
    enable_trace("nla_solver");
    lp::lar_solver s;
    unsigned a = 0, b = 1, c = 2, d = 3, e = 4, f = 5, 
        i = 8, j = 9,
        ab = 10, cd = 11, ef = 12, ij = 17;
    
    lpvar lp_a = s.add_named_var(a, true, "a");
    lpvar lp_b = s.add_named_var(b, true, "b");
    lpvar lp_c = s.add_named_var(c, true, "c");
    lpvar lp_d = s.add_named_var(d, true, "d");
    lpvar lp_e = s.add_named_var(e, true, "e");
    lpvar lp_f = s.add_named_var(f, true, "f");
    lpvar lp_i = s.add_named_var(i, true, "i");
    lpvar lp_j = s.add_named_var(j, true, "j");
    lpvar lp_ab = s.add_named_var(ab, true, "ab");
    lpvar lp_cd = s.add_named_var(cd, true, "cd");
    lpvar lp_ef = s.add_named_var(ef, true, "ef");
    lpvar lp_ij = s.add_named_var(ij, true, "ij");
    for (unsigned j = 0; j < s.number_of_vars(); j++) {
        s_set_column_value_test(s, j, rational((j + 2)*(j + 2)));
    }
    
    reslimit l;
    params_ref p;
    std_vector<lp::implied_bound> ib;
    solver nla(s, p, l, ib);
    // create monomial ab
    vector<unsigned> vec;
    vec.push_back(lp_a);
    vec.push_back(lp_b);
    int mon_ab = nla.add_monic(lp_ab, vec.size(), vec.begin());
    // create monomial cd
    vec.clear();
    vec.push_back(lp_c);
    vec.push_back(lp_d);
    int mon_cd = nla.add_monic(lp_cd, vec.size(), vec.begin());
    // create monomial ef
    vec.clear();
    vec.push_back(lp_e);
    vec.push_back(lp_f);
    nla.add_monic(lp_ef, vec.size(), vec.begin());
    // create monomial ij
    vec.clear();
    vec.push_back(lp_i);
    vec.push_back(lp_j);
    int mon_ij = nla.add_monic(lp_ij, vec.size(), vec.begin());

    // set e == i + 1
    s_set_column_value_test(s, lp_e, s.get_column_value(lp_i) + lp::impq(rational(1)));
    // set f == j + 1
    s_set_column_value_test(s, lp_f, s.get_column_value(lp_j) +lp::impq( rational(1)));
    // set the values of ab, ef, cd, and ij correctly
    
    s_set_column_value_test(s, lp_ab, nla.get_core().mon_value_by_vars(mon_ab));
    s_set_column_value_test(s, lp_cd, nla.get_core().mon_value_by_vars(mon_cd));
    s_set_column_value_test(s, lp_ij, nla.get_core().mon_value_by_vars(mon_ij));
   
    // set ef = ij while it has to be ef > ij
    s_set_column_value_test(s, lp_ef, s.get_column_value(lp_ij));

    VERIFY(nla.get_core().test_check() == l_false);
    auto const& lemma = nla.get_core().lemmas();
    nla.get_core().print_lemma(lemma.back(), std::cout);
    */
}

void test_tangent_lemma_rat() {
    enable_trace("nla_solver");
    lp::lar_solver s;
    unsigned a = s.number_of_vars();
    unsigned b = a + 1;
    unsigned ab = b + 1;
    
    lpvar lp_a = s.add_named_var(a, true, "a");
    lpvar lp_b = s.add_named_var(b, false, "b");
    lpvar lp_ab = s.add_named_var(ab, false, "ab");
    s_set_column_value_test(s, lp_a, rational(3));
    s_set_column_value_test(s, lp_b, rational(4));
    rational v = rational(12) + rational (1)/rational(7);
    s_set_column_value_test(s, lp_ab, v);
    reslimit l;
    params_ref p;
    std_vector<lp::implied_bound> ib;
    solver nla(s, p, l, ib);
    // create monomial ab
    vector<unsigned> vec;
    vec.push_back(lp_a);
    vec.push_back(lp_b);
    nla.add_monic(lp_ab, vec.size(), vec.begin());
    
    VERIFY(nla.get_core().test_check() == l_false);
    auto const& lemma = nla.get_core().lemmas();
    nla.get_core().print_lemma(lemma.back(), std::cout);
}

void test_tangent_lemma_reg() {
    enable_trace("nla_solver");
    lp::lar_solver s;
    unsigned a = s.number_of_vars();
    unsigned b = a + 1;
    unsigned ab = b + 1;
    
    lpvar lp_a = s.add_named_var(a, true, "a");
    lpvar lp_b = s.add_named_var(b, true, "b");
    lpvar lp_ab = s.add_named_var(ab, true, "ab");
    s_set_column_value_test(s, lp_a, rational(3));
    s_set_column_value_test(s, lp_b, rational(4));
    s_set_column_value_test(s, lp_ab, rational(11));
    reslimit l;
    params_ref p;
    std_vector<lp::implied_bound> ib;
    solver nla(s, p, l, ib);
    // create monomial ab
    vector<unsigned> vec;
    vec.push_back(lp_a);
    vec.push_back(lp_b);
    nla.add_monic(lp_ab, vec.size(), vec.begin());
    
    VERIFY(nla.get_core().test_check() == l_false);
<<<<<<< HEAD
    auto const& lemma = nla.get_core().lemmas();
    nla.get_core().print_lemma(lemma.back(), std::cout);
=======
    nla.get_core().print_lemma(nla.get_core().lemmas().back(), std::cout);
>>>>>>> ec2937e2
}

void test_tangent_lemma_equiv() {
    /*
    enable_trace("nla_solver");
    lp::lar_solver s;
    unsigned a = 0, b = 1, k = 2, ab = 10;
    
    lpvar lp_a = s.add_named_var(a, true, "a");
    lpvar lp_k = s.add_named_var(k, true, "k");
    lpvar lp_b = s.add_named_var(b, true, "b");
    //    lpvar lp_c = s.add_named_var(c, true, "c");
    //    lpvar lp_d = s.add_named_var(d, true, "d");
    // lpvar lp_e = s.add_named_var(e, true, "e");
    // lpvar lp_f = s.add_named_var(f, true, "f");
    // lpvar lp_i = s.add_named_var(i, true, "i");
    // lpvar lp_j = s.add_named_var(j, true, "j");
    lpvar lp_ab = s.add_named_var(ab, true, "ab");
    int sign = 1;
    for (unsigned j = 0; j < s.number_of_vars(); j++) {
        sign *= -1;
        s_set_column_value_test(s, j, sign * rational((j + 2) * (j + 2)));
    }

    // make k == -a
    lp::lar_term t;
    t.add_var(lp_k);
    t.add_var(lp_a);
    lpvar kj = s.add_term(t.coeffs_as_vector(), -1);
    s.add_var_bound(kj, llc::LE, rational(0)); 
    s.add_var_bound(kj, llc::GE, rational(0));
    s_set_column_value_test(s, lp_a, - s.get_column_value(lp_k));
    reslimit l;
    params_ref p;
    std_vector<lp::implied_bound> ib;
    solver nla(s, p, l, ib);
    // create monomial ab
    vector<unsigned> vec;
    vec.push_back(lp_a);
    vec.push_back(lp_b);
    int mon_ab = nla.add_monic(lp_ab, vec.size(), vec.begin());
    
    s_set_column_value_test(s, lp_ab, nla.get_core().mon_value_by_vars(mon_ab) + rational(10)); // greater by ten than the correct value

    VERIFY(nla.get_core().test_check() == l_false);
    nla.get_core().print_lemma(nla.get_core().lemmas().back(), std::cout);
    */
}


void test_tangent_lemma() {
    test_tangent_lemma_rat();
    test_tangent_lemma_reg();    
    test_tangent_lemma_equiv();    
}

void test_order_lemma() {
    test_order_lemma_params(false,  1);
    test_order_lemma_params(false, -1);
    test_order_lemma_params(true,   1);
    test_order_lemma_params(true,  -1);
}


} // end of namespace nla<|MERGE_RESOLUTION|>--- conflicted
+++ resolved
@@ -194,14 +194,9 @@
 
     
     VERIFY(nla.get_core().test_check() == l_false);
-<<<<<<< HEAD
     auto const& lemmas = nla.get_core().lemmas();
     nla.get_core().print_lemma(lemmas.back(), std::cout);
-=======
-    
-    auto const& lv = nla.get_core().lemmas();
-    nla.get_core().print_lemma(lv.back(), std::cout);
->>>>>>> ec2937e2
+
 
     ineq i0(lp_ac, llc::NE, 1);
     lp::lar_term t1, t2;
@@ -257,10 +252,7 @@
     svector<lpvar> v; v.push_back(lp_b);v.push_back(lp_d);v.push_back(lp_e);
     nla.add_monic(lp_bde, v.size(), v.begin());
 
-<<<<<<< HEAD
-
-=======
->>>>>>> ec2937e2
+
     s_set_column_value_test(s, lp_a, rational(1));
     s_set_column_value_test(s, lp_b, rational(1));
     s_set_column_value_test(s, lp_c, rational(1));
@@ -408,10 +400,7 @@
 
     VERIFY(nla.get_core().test_check() == l_false);
     auto const& lemma = nla.get_core().lemmas();
-<<<<<<< HEAD
-    
-=======
->>>>>>> ec2937e2
+
     nla.get_core().print_lemma(lemma.back(), std::cout);
 
     ineq i0(lp_a, llc::EQ, 0);
@@ -488,10 +477,6 @@
     s_set_column_value_test(s, lp_d,  rational(3));
     VERIFY(nla.get_core().test_check() == l_false);
     auto const& lemma = nla.get_core().lemmas();
-<<<<<<< HEAD
-
-=======
->>>>>>> ec2937e2
     
     nla.get_core().print_lemma(lemma.back(), std::cout);
     ineq i0(lp_d, llc::EQ, 1);
@@ -607,10 +592,7 @@
    
     VERIFY(nla.get_core().test_check() == l_false);
     auto const& lemmas = nla.get_core().lemmas();
-<<<<<<< HEAD
-
-=======
->>>>>>> ec2937e2
+
     lp::lar_term t;
     t.add_var(lp_bde);
     t.add_var(lp_acd);
@@ -877,12 +859,7 @@
     nla.add_monic(lp_ab, vec.size(), vec.begin());
     
     VERIFY(nla.get_core().test_check() == l_false);
-<<<<<<< HEAD
-    auto const& lemma = nla.get_core().lemmas();
-    nla.get_core().print_lemma(lemma.back(), std::cout);
-=======
     nla.get_core().print_lemma(nla.get_core().lemmas().back(), std::cout);
->>>>>>> ec2937e2
 }
 
 void test_tangent_lemma_equiv() {
